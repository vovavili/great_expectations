import copy
import datetime
import locale
import logging
import os
import pathlib
import random
import shutil
import warnings
from dataclasses import dataclass
from typing import Dict, List, Optional
from unittest import mock

import numpy as np
import pandas as pd
import pytest
from freezegun import freeze_time
from ruamel.yaml import YAML

import great_expectations as gx
from great_expectations import DataContext
from great_expectations.core import ExpectationConfiguration
from great_expectations.core.domain import (
    INFERRED_SEMANTIC_TYPE_KEY,
    Domain,
    SemanticDomainTypes,
)
from great_expectations.core.expectation_suite import ExpectationSuite
from great_expectations.core.expectation_validation_result import (
    ExpectationValidationResult,
)
from great_expectations.core.metric_domain_types import MetricDomainTypes
from great_expectations.core.usage_statistics.usage_statistics import (
    UsageStatisticsHandler,
)
from great_expectations.core.util import get_or_create_spark_application
from great_expectations.data_context import BaseDataContext, CloudDataContext
from great_expectations.data_context.cloud_constants import GXCloudRESTResource
from great_expectations.data_context.store.gx_cloud_store_backend import (
    GXCloudStoreBackend,
)
from great_expectations.data_context.store.profiler_store import ProfilerStore
from great_expectations.data_context.types.base import (
    AnonymizedUsageStatisticsConfig,
    CheckpointConfig,
    DataContextConfig,
    DatasourceConfig,
    GXCloudConfig,
    InMemoryStoreBackendDefaults,
)
from great_expectations.data_context.types.resource_identifiers import (
    ConfigurationIdentifier,
    ExpectationSuiteIdentifier,
    GXCloudIdentifier,
)
from great_expectations.data_context.util import (
    file_relative_path,
    instantiate_class_from_config,
)
from great_expectations.dataset.pandas_dataset import PandasDataset
from great_expectations.datasource import SqlAlchemyDatasource
from great_expectations.datasource.data_connector.util import (
    get_filesystem_one_level_directory_glob_path_list,
)
from great_expectations.datasource.new_datasource import BaseDatasource, Datasource
from great_expectations.rule_based_profiler.config import RuleBasedProfilerConfig
from great_expectations.rule_based_profiler.config.base import (
    ruleBasedProfilerConfigSchema,
)
from great_expectations.rule_based_profiler.parameter_builder.numeric_metric_range_multi_batch_parameter_builder import (
    NumericMetricRangeMultiBatchParameterBuilder,
)
from great_expectations.rule_based_profiler.parameter_container import ParameterNode
from great_expectations.self_check.util import (
    build_test_backends_list as build_test_backends_list_v3,
)
from great_expectations.self_check.util import (
    expectationSuiteValidationResultSchema,
    get_dataset,
)
from great_expectations.util import build_in_memory_runtime_context, is_library_loadable
from tests.rule_based_profiler.parameter_builder.conftest import (
    RANDOM_SEED,
    RANDOM_STATE,
)

yaml = YAML()
###
#
# NOTE: THESE TESTS ARE WRITTEN WITH THE en_US.UTF-8 LOCALE AS DEFAULT FOR STRING FORMATTING
#
###

locale.setlocale(locale.LC_ALL, "en_US.UTF-8")

logger = logging.getLogger(__name__)


@pytest.mark.order(index=2)
@pytest.fixture(scope="module")
def spark_warehouse_session(tmp_path_factory):
    # Note this fixture will configure spark to use in-memory metastore
    try:
        pyspark = pytest.importorskip("pyspark")
        # noinspection PyPep8Naming
        from pyspark.sql import SparkSession
    except ImportError:
        pyspark = None
        SparkSession = None

    spark_warehouse_path: str = str(tmp_path_factory.mktemp("spark-warehouse"))
    spark: SparkSession = get_or_create_spark_application(
        spark_config={
            "spark.sql.catalogImplementation": "in-memory",
            "spark.executor.memory": "450m",
            "spark.sql.warehouse.dir": spark_warehouse_path,
        }
    )
    yield spark
    spark.stop()


def pytest_configure(config):
    config.addinivalue_line(
        "markers",
        "smoketest: mark test as smoketest--it does not have useful assertions but may produce side effects "
        "that require manual inspection.",
    )
    config.addinivalue_line(
        "markers",
        "rendered_output: produces rendered output that should be manually reviewed.",
    )
    config.addinivalue_line(
        "markers",
        "aws_integration: runs aws integration test that may be very slow and requires credentials",
    )
    config.addinivalue_line(
        "markers",
        "cloud: runs GX Cloud tests that may be slow and requires credentials",
    )


def pytest_addoption(parser):
    # note: --no-spark will be deprecated in favor of --spark
    parser.addoption(
        "--no-spark",
        action="store_true",
        help="If set, suppress tests against the spark test suite",
    )
    parser.addoption(
        "--spark",
        action="store_true",
        help="If set, execute tests against the spark test suite",
    )
    parser.addoption(
        "--no-sqlalchemy",
        action="store_true",
        help="If set, suppress all tests using sqlalchemy",
    )
    parser.addoption(
        "--postgresql",
        action="store_true",
        help="If set, execute tests against postgresql",
    )
    # note: --no-postgresql will be deprecated in favor of --postgresql
    parser.addoption(
        "--no-postgresql",
        action="store_true",
        help="If set, supress tests against postgresql",
    )
    parser.addoption(
        "--mysql",
        action="store_true",
        help="If set, execute tests against mysql",
    )
    parser.addoption(
        "--mssql",
        action="store_true",
        help="If set, execute tests against mssql",
    )
    parser.addoption(
        "--bigquery",
        action="store_true",
        help="If set, execute tests against bigquery",
    )
    parser.addoption(
        "--aws",
        action="store_true",
        help="If set, execute tests against AWS resources like S3, RedShift and Athena",
    )
    parser.addoption(
        "--trino",
        action="store_true",
        help="If set, execute tests against trino",
    )
    parser.addoption(
        "--redshift",
        action="store_true",
        help="If set, execute tests against redshift",
    )
    parser.addoption(
        "--athena",
        action="store_true",
        help="If set, execute tests against athena",
    )
    parser.addoption(
        "--snowflake",
        action="store_true",
        help="If set, execute tests against snowflake",
    )
    parser.addoption(
        "--aws-integration",
        action="store_true",
        help="If set, run aws integration tests for usage_statistics",
    )
    parser.addoption(
        "--docs-tests",
        action="store_true",
        help="If set, run integration tests for docs",
    )
    parser.addoption(
        "--azure", action="store_true", help="If set, execute tests again Azure"
    )
    parser.addoption(
        "--cloud", action="store_true", help="If set, execute tests again GX Cloud"
    )
    parser.addoption(
        "--performance-tests",
        action="store_true",
        help="If set, run performance tests (which might also require additional arguments like --bigquery)",
    )


def build_test_backends_list_v2_api(metafunc):
    test_backend_names: List[str] = build_test_backends_list_v3_api(metafunc)
    backend_name_class_name_map: Dict[str, str] = {
        "pandas": "PandasDataset",
        "spark": "SparkDFDataset",
    }
    backend_name: str
    """
    In order to get the support for the "trino" SQLAlchemy dialect as well as receive the benefits of other latest
    capabilities, users are encouraged to upgrade their Great Expectations installation to the latest version.
    """
    return [
        (backend_name_class_name_map.get(backend_name) or backend_name)
        for backend_name in test_backend_names
    ]


def build_test_backends_list_v3_api(metafunc):
    # adding deprecation warnings
    if metafunc.config.getoption("--no-postgresql"):
        warnings.warn(
            "--no-sqlalchemy is deprecated as of v0.14 in favor of the --postgresql flag. It will be removed in v0.16. Please adjust your tests accordingly",
            DeprecationWarning,
        )
    if metafunc.config.getoption("--no-spark"):
        warnings.warn(
            "--no-spark is deprecated as of v0.14 in favor of the --spark flag. It will be removed in v0.16. Please adjust your tests accordingly.",
            DeprecationWarning,
        )
    include_pandas: bool = True
    include_spark: bool = metafunc.config.getoption("--spark")
    include_sqlalchemy: bool = not metafunc.config.getoption("--no-sqlalchemy")
    include_postgresql: bool = metafunc.config.getoption("--postgresql")
    include_mysql: bool = metafunc.config.getoption("--mysql")
    include_mssql: bool = metafunc.config.getoption("--mssql")
    include_bigquery: bool = metafunc.config.getoption("--bigquery")
    include_aws: bool = metafunc.config.getoption("--aws")
    include_trino: bool = metafunc.config.getoption("--trino")
    include_azure: bool = metafunc.config.getoption("--azure")
    include_redshift: bool = metafunc.config.getoption("--redshift")
    include_athena: bool = metafunc.config.getoption("--athena")
    include_snowflake: bool = metafunc.config.getoption("--snowflake")
    test_backend_names: List[str] = build_test_backends_list_v3(
        include_pandas=include_pandas,
        include_spark=include_spark,
        include_sqlalchemy=include_sqlalchemy,
        include_postgresql=include_postgresql,
        include_mysql=include_mysql,
        include_mssql=include_mssql,
        include_bigquery=include_bigquery,
        include_aws=include_aws,
        include_trino=include_trino,
        include_azure=include_azure,
        include_redshift=include_redshift,
        include_athena=include_athena,
        include_snowflake=include_snowflake,
    )
    return test_backend_names


def pytest_generate_tests(metafunc):
    test_backends = build_test_backends_list_v2_api(metafunc)
    if "test_backend" in metafunc.fixturenames:
        metafunc.parametrize("test_backend", test_backends, scope="module")
    if "test_backends" in metafunc.fixturenames:
        metafunc.parametrize("test_backends", [test_backends], scope="module")


def pytest_collection_modifyitems(config, items):
    @dataclass
    class Category:
        mark: str
        flag: str
        reason: str

    categories = (
        Category(
            mark="aws_integration",
            flag="--aws-integration",
            reason="need --aws-integration option to run",
        ),
        Category(
            mark="docs",
            flag="--docs-tests",
            reason="need --docs-tests option to run",
        ),
        Category(mark="cloud", flag="--cloud", reason="need --cloud option to run"),
    )

    for category in categories:
        # If flag is provided, exit early so we don't add `pytest.mark.skip`
        if config.getoption(category.flag):
            continue

        # For each test collected, check if they use a mark that matches our flag name.
        # If so, add a `pytest.mark.skip` dynamically.
        for item in items:
            if category.mark in item.keywords:
                marker = pytest.mark.skip(reason=category.reason)
                item.add_marker(marker)


@pytest.fixture(autouse=True)
def no_usage_stats(monkeypatch):
    # Do not generate usage stats from test runs
    monkeypatch.setenv("GE_USAGE_STATS", "False")


@pytest.fixture(scope="module")
def sa(test_backends):
    if not any(
        [
            dbms in test_backends
            for dbms in [
                "postgresql",
                "sqlite",
                "mysql",
                "mssql",
                "bigquery",
                "trino",
                "redshift",
                "athena",
                "snowflake",
            ]
        ]
    ):
        pytest.skip("No recognized sqlalchemy backend selected.")
    else:
        try:
            import sqlalchemy as sa

            return sa
        except ImportError:
            raise ValueError("SQL Database tests require sqlalchemy to be installed.")


@pytest.mark.order(index=2)
@pytest.fixture
def spark_session(test_backends):
    if "SparkDFDataset" not in test_backends:
        pytest.skip("No spark backend selected.")

    try:
        import pyspark
        from pyspark.sql import SparkSession

        return get_or_create_spark_application(
            spark_config={
                "spark.sql.catalogImplementation": "hive",
                "spark.executor.memory": "450m",
                # "spark.driver.allowMultipleContexts": "true",  # This directive does not appear to have any effect.
            }
        )
    except ImportError:
        raise ValueError("spark tests are requested, but pyspark is not installed")


@pytest.fixture
def basic_spark_df_execution_engine(spark_session):
    from great_expectations.execution_engine import SparkDFExecutionEngine

    conf: List[tuple] = spark_session.sparkContext.getConf().getAll()
    spark_config: Dict[str, str] = dict(conf)
    execution_engine = SparkDFExecutionEngine(
        spark_config=spark_config,
    )
    return execution_engine


@pytest.fixture
def spark_df_taxi_data_schema(spark_session):
    """
    Fixture used by tests for providing schema to SparkDFExecutionEngine.
    The schema returned by this fixture corresponds to taxi_tripdata
    """

    # will not import unless we have a spark_session already passed in as fixture
    from pyspark.sql.types import (
        DoubleType,
        IntegerType,
        StringType,
        StructField,
        StructType,
        TimestampType,
    )

    schema = StructType(
        [
            StructField("vendor_id", IntegerType(), True, None),
            StructField("pickup_datetime", TimestampType(), True, None),
            StructField("dropoff_datetime", TimestampType(), True, None),
            StructField("passenger_count", IntegerType(), True, None),
            StructField("trip_distance", DoubleType(), True, None),
            StructField("rate_code_id", IntegerType(), True, None),
            StructField("store_and_fwd_flag", StringType(), True, None),
            StructField("pickup_location_id", IntegerType(), True, None),
            StructField("dropoff_location_id", IntegerType(), True, None),
            StructField("payment_type", IntegerType(), True, None),
            StructField("fare_amount", DoubleType(), True, None),
            StructField("extra", DoubleType(), True, None),
            StructField("mta_tax", DoubleType(), True, None),
            StructField("tip_amount", DoubleType(), True, None),
            StructField("tolls_amount", DoubleType(), True, None),
            StructField("improvement_surcharge", DoubleType(), True, None),
            StructField("total_amount", DoubleType(), True, None),
            StructField("congestion_surcharge", DoubleType(), True, None),
        ]
    )
    return schema


@pytest.mark.order(index=3)
@pytest.fixture
def spark_session_v012(test_backends):
    if "SparkDFDataset" not in test_backends:
        pytest.skip("No spark backend selected.")

    try:
        import pyspark
        from pyspark.sql import SparkSession

        return get_or_create_spark_application(
            spark_config={
                "spark.sql.catalogImplementation": "hive",
                "spark.executor.memory": "450m",
                # "spark.driver.allowMultipleContexts": "true",  # This directive does not appear to have any effect.
            }
        )
    except ImportError:
        raise ValueError("spark tests are requested, but pyspark is not installed")


@pytest.fixture
def basic_expectation_suite(empty_data_context_stats_enabled):
    context: DataContext = empty_data_context_stats_enabled
    expectation_suite = ExpectationSuite(
        expectation_suite_name="default",
        meta={},
        expectations=[
            ExpectationConfiguration(
                expectation_type="expect_column_to_exist",
                kwargs={"column": "infinities"},
            ),
            ExpectationConfiguration(
                expectation_type="expect_column_to_exist", kwargs={"column": "nulls"}
            ),
            ExpectationConfiguration(
                expectation_type="expect_column_to_exist", kwargs={"column": "naturals"}
            ),
            ExpectationConfiguration(
                expectation_type="expect_column_values_to_be_unique",
                kwargs={"column": "naturals"},
            ),
        ],
        data_context=context,
    )
    return expectation_suite


@pytest.fixture
def numeric_high_card_dict():
    # fmt: off
    data = {
        "norm_0_1": [
            0.7225866251125405, -0.5951819764073379, -0.2679313226299394, -0.22503289285616823, 0.1432092195399402, 1.1874676802669433, 1.2766412196640815, 0.15197071140718296, -0.08787273509474242, -0.14524643717509128, -1.236408169492396, -0.1595432263317598, 1.0856768114741797, 0.5082788229519655, 0.26419244684748955, -0.2532308428977167, -0.6362679196021943, -3.134120304969242, -1.8990888524318292, 0.15701781863102648,
            -0.775788419966582, -0.7400872167978756, -0.10578357492485335, 0.30287010067847436, -1.2127058770179304, -0.6750567678010801, 0.3341434318919877, 1.8336516507046157, 1.105410842250908, -0.7711783703442725, -0.20834347267477862, -0.06315849766945486, 0.003016997583954831, -1.0500016329150343, -0.9168020284223636, 0.306128397266698, 1.0980602112281863, -0.10465519493772572, 0.4557797534454941, -0.2524452955086468,
            -1.6176089110359837, 0.46251282530754667, 0.45751208998354903, 0.4222844954971609, 0.9651098606162691, -0.1364401431697167, -0.4988616288584964, -0.29549238375582904, 0.6950204582392359, 0.2975369992016046, -1.0159498719807218, 1.3704532401348395, 1.1210419577766673, 1.2051869452003332, 0.10749349867353084, -3.1876892257116562, 1.316240976262548, -1.3777452919511493, -1.0666211985935259, 1.605446695828751,
            -0.39682821266996865, -0.2828059717857655, 1.30488698803017, -2.116606225467923, -0.2026680301462151, -0.05504008273574069, -0.028520163428411835, 0.4424105678123449, -0.3427628263418371, 0.23805293411919937, -0.7515414823259695, -0.1272505897548366, 1.803348436304099, -2.0178252709022124, 0.4860300090112474, 1.2304054166426217, 0.7228668982068365, 1.7400607500575112, 0.3480274098246697, -0.3887978895385282,
            -1.6511926233909175, 0.14517929503564567, -1.1599010576123796, -0.016133552438119002, 0.47157644883706273, 0.27657785075518254, 1.4464286976282463, -1.2605489185634533, -1.2548765025615338, 0.0755319579826929, 1.0476733637516833, -0.7038690219524807, -0.9580696842862921, -0.18135657098008018, -0.18163993379314564, 0.4092798531146971, -2.049808182546896, -1.2447062617916826, -1.6681140306283337, 1.0709944517933483,
            -0.7059385234342846, -0.8033587669003331, -1.8152275905903312, 0.11729996097670137, 2.2994900038012376, -0.1291192451734159, -0.6731565869164164, -0.06690994571366346, -0.40330072968473235, -0.23927186025094221, 2.7756216937096676, 0.06441299443146056, -0.5095247173507204, -0.5228853558871007, 0.806629654091097, -2.110096084114651, -0.1233374136509439, -1.021178519845751, 0.058906278340351045, -0.26316852406211017,
            -1.2990807244026237, -0.1937986598084067, 0.3909222793445317, 0.578027315076297, -0.11837271520846208, -1.134297652720464, 0.496915417153268, -0.5315184110418045, 0.5284176849952198, -1.6810338988102331, 0.41220454054009154, 1.0554031136792, -1.4222775023918832, -1.1664353586956209, 0.018952180522661358, -0.04620616876577671, -0.8446292647938418, -0.6889432180332509, -0.16012081070647954, 0.5680940644754282,
            -1.9792941921407943, 0.35441842206114726, 0.12433268557499534, 0.25366905921805377, 0.6262297786892028, 1.327981424671081, 1.774834324890265, -0.9725604763128438, 0.42824027889428, 0.19725541390327114, 1.4640606982992412, 1.6484993842838995, 0.009848260786412894, -2.318740403198263, -0.4125245127403577, -0.15500831770388285, 1.010740123094443, 0.7509498708766653, -0.021415407776108144, 0.6466776546788641,
            -1.421096837521404, 0.5632248951325018, -1.230539161899903, -0.26766333435961503, -1.7208241092827994, -1.068122926814994, -1.6339248620455546, 0.07225436117508208, -1.2018233250224348, -0.07213000691963527, -1.0080992229563746, -1.151378048476321, -0.2660104149809121, 1.6307779136408695, 0.8394822016824073, -0.23362802143120032, -0.36799502320054384, 0.35359852278856263, 0.5830948999779656, -0.730683771776052,
            1.4715728371820667, -1.0668090648998136, -1.025762014881618, 0.21056106958224155, -0.5141254207774576, -0.1592942838690149, 0.7688711617969363, -2.464535892598544, -0.33306989349452987, 0.9457207224940593, 0.36108072442574435, -0.6490066877470516, -0.8714147266896871, 0.6567118414749348, -0.18543305444915045, 0.11156511615955596, 0.7299392157186994, -0.9902398239693843, -1.3231344439063761, -1.1402773433114928,
            0.3696183719476138, -1.0512718152423168, -0.6093518314203102, 0.0010622538704462257, -0.17676306948277776, -0.6291120128576891, 1.6390197341434742, -0.8105788162716191, -2.0105672384392204, -0.7909143328024505, -0.10510684692203587, -0.013384480496840259, 0.37683659744804815, -0.15123337965442354, 1.8427651248902048, 1.0371006855495906, 0.29198928612503655, -1.7455852392709181, 1.0854545339796853, 1.8156620972829793,
            1.2399563224061596, 1.1196530775769857, 0.4349954478175989, 0.11093680938321168, 0.9945934589378227, -0.5779739742428905, 1.0398502505219054, -0.09401160691650227, 0.22793239636661505, -1.8664992140331715, -0.16104499274010126, -0.8497511318264537, -0.005035074822415585, -1.7956896952184151, 1.8304783101189757, 0.19094408763231646, 1.3353023874309002, 0.5889134606052353, -0.48487660139277866, 0.4817014755127622,
            1.5981632863770983, 2.1416849775567943, -0.5524061711669017, 0.3364804821524787, -0.8609687548167294, 0.24548635047971906, -0.1281468603588133, -0.03871410517044196, -0.2678174852638268, 0.41800607312114096, -0.2503930647517959, 0.8432391494945226, -0.5684563173706987, -0.6737077809046504, 2.0559579098493606, -0.29098826888414253, -0.08572747304559661, -0.301857666880195, -0.3446199959065524, 0.7391340848217359,
            -0.3087136212446006, 0.5245553707204758, -3.063281336805349, 0.47471623010413705, 0.3733427291759615, -0.26216851429591426, -0.5433523111756248, 0.3305385199964823, -1.4866150542941634, -0.4699911958560942, 0.7312367186673805, -0.22346998944216903, -0.4102860865811592, -0.3003478250288424, -0.3436168605845268, 0.9456524589400904, -0.03710285453384255, 0.10330609878001526, 0.6919858329179392, 0.8673477607085118,
            0.380742577915601, 0.5785785515837437, -0.011421905830097267, 0.587187810965595, -1.172536467775141, -0.532086162097372, -0.34440413367820183, -1.404900386188497, -0.1916375229779241, 1.6910999461291834, -0.6070351182769795, -0.8371447893868493, 0.8853944070432224, 1.4062946075925473, -0.4575973141608374, 1.1458755768004445, 0.2619874618238163, 1.7105876844856704, -1.3938976454537522, -0.11403217166441704,
            -1.0354305240085717, -0.4285770475062154, 0.10326635421187867, 0.6911853442971228, 0.6293835213179542, -0.819693698713199, -0.7378190403744175, -1.495947672573938, -1.2406693914431872, -1.0486341638186725, -1.3715759883075953, 3.585407817418151, -0.8007079372574223, -1.527336776754733, -0.4716571043072485, -0.6967311271405545, 1.0003347462169225, -0.30569565002022697, 0.3646134876772732, 0.49083033603832493,
            0.07754580794955847, -0.13467337850920083, 0.02134473458605164, 0.5025183900540823, -0.940929087894874, 1.441600637127558, -0.0857298131221344, -0.575175243519591, 0.42622029657630595, -0.3239674701415489, 0.22648849821602596, -0.6636465305318631, 0.30415000329164754, -0.6170241274574016, 0.07578674772163065, 0.2952841441615124, 0.8120317689468056, -0.46861353019671337, 0.04718559572470416, -0.3105660017232523,
            -0.28898463203535724, 0.9575298065734561, -0.1977556031830993, 0.009658232624257272, 1.1432743259603295, -1.8989396918936858, 0.20787070770386357, 1.4256750543782999, -0.03838329973778874, -0.9051229357470373, -1.2002277085489457, 2.405569956130733, 1.895817948326675, -0.8260858325924574, 0.5759061866255807, 2.7022875569683342, 1.0591327405967745, 0.21449833798124354, 0.19970388388081273, 0.018242139911433558,
            -0.630960146999549, -2.389646042147776, 0.5424304992480339, -1.2159551561948718, -1.6851632640204128, -0.4812221268109694, 0.6217652794219579, -0.380139431677482, -0.2643524783321051, 0.5106648694993016, -0.895602157034141, -0.20559568725141816, 1.5449271875734911, 1.544075783565114, 0.17877619857826843, 1.9729717339967108, 0.8302033109816261, -0.39118561199170965, -0.4428357598297098, -0.02550407946753186,
            -1.0202977138210447, 2.6604654314300835, 1.9163029269361842, 0.34697436596877657, -0.8078124769022497, -1.3876596649099957, 0.44707250163663864, -0.6752837232272447, -0.851291770954755, 0.7599767868730256, 0.8134109401706875, -1.6766750539980289, -0.06051832829232975, -0.4652931327216134, -0.9249124398287735, 1.9022739762222731, 1.7632300613807597, 1.675335012283785, 0.47529854476887495, -0.7892463423254658,
            0.3910120652706098, 0.5812432547936405, 0.2693084649672777, -0.08138564925779349, 0.9150619269526952, -0.8637356349272142, -0.14137853834901817, -0.20192754829896423, 0.04718228147088756, -0.9743600144318, -0.9936290943927825, 0.3544612180477054, 0.6839546770735121, 1.5089070357620178, 1.301167565172228, -1.5396145667672985, 0.42854366341485456, -1.5876582617301032, -0.0316985879141714, 0.3144220016570915,
            -0.05054766725644431, 0.2934139006870167, 0.11396170275994542, -0.6472140129693643, 1.6556030742445431, 1.0319410208453506, 0.3292217603989991, -0.058758121958605435, -0.19917171648476298, -0.5192866115874029, 0.1997510689920335, -1.3675686656161756, -1.7761517497832053, -0.11260276070167097, 0.9717892642758689, 0.0840815981843948, -0.40211265381258554, 0.27384496844034517, -1.0403875081272367, 1.2884781173493884,
            -1.8066239592554476, 1.1136979156298865, -0.06223155785690416, 1.3930381289015936, 0.4586305673655182, 1.3159249757827194, -0.5369892835955705, 0.17827408233621184, 0.22693934439969682, 0.8216240002114816, -1.0422409752281838, 0.3329686606709231, -1.5128804353968217, 1.0323052869815534, 1.1640486934424354, 1.6450118078345612, -0.6717687395070293, -0.08135119186406627, 1.2746921873544188, -0.8255794145095643,
            0.7123504776564864, 0.6953336934741682, 2.191382322698439, 1.4155790749261592, 2.4681081786912866, -2.2904357033803815, -0.8375155191566624, 1.1040106662196736, 0.7084133268872015, -3.401968681942055, 0.23237090512844757, 1.1199436238058174, 0.6333916486592628, -0.6012340913121055, -0.3693951838866523, -1.7742670566875682, -0.36431378282545124, -0.4042586409194551, -0.04648644034604476, 1.5138191613743486,
            -0.2053670782251071, 1.8679122383251414, 0.8355881018692999, -0.5369705129279005, -0.7909355080370954, 2.1080036780007987, 0.019537331188020687, -1.4672982688640615, -1.486842866467901, -1.1036839537574874, 1.0800858540685894, -0.2313974176207594, 0.47763272078271807, -1.9196070490691473, -0.8193535127855751, -0.6853651905832031, -0.18272370464882973, -0.33413577684633056, 2.2261342671906106, 1.6853726343573683,
            0.8563421109235769, 1.0468799885096596, 0.12189082561416206, -1.3596466927672854, -0.7607432068282968, 0.7061728288620306, -0.4384478018639071, 0.8620104661898899, 1.04258758121448, -1.1464159128515612, 0.9617945424413628, 0.04987102831355013, -0.8472878887606543, 0.32986774370339184, 1.278319839581162, -0.4040926804592034, -0.6691567800662129, 0.9415431940597389, 0.3974846022291844, -0.8425204662387112,
            -1.506166868030291, -0.04248497940038203, 0.26434168799067986, -1.5698380163561454, -0.6651727917714935, 1.2400220571204048, -0.1251830593977037, 0.6156254221302833, 0.43585628657139575, -1.6014619037611209, 1.9152323656075512, -0.8847911114213622, 1.359854519784993, -0.5554989575409871, 0.25064804193232354, 0.7976616257678464, 0.37834567410982123, -0.6300374359617635, -1.0613465068052854, -0.866474302027355,
            1.2458556977164312, 0.577814049080149, 2.069400463823993, 0.9068690176961165, -0.5031387968484738, -0.3640749863516844, -1.041502465417534, 0.6732994659644133, -0.006355018868252906, -0.3650517541386253, 1.0975063446734974, -2.203726812834859, 1.060685913143899, -0.4618706570892267, 0.06475263817517128, -0.19326357638969882, -0.01812119454736379, 0.1337618009668529, 1.1838276997792907, 0.4273677345455913,
            -0.4912341608307858, 0.2349993979417651, 0.9566260826411601, -0.7948243131958422, -0.6168334352331588, 0.3369425926447926, 0.8547756445246633, 0.2666330662219728, 2.431868771129661, 1.0089732701876513, -0.1162341515974066, -1.1746306816795218, -0.08227639025627424, 0.794676385688044, 0.15005011094018297, -0.8763821573601055, -1.0811684990769739, 0.6311588092267179, 0.026124278982220386, 0.8306502001533514,
            1.0856487813261877, -0.018702855899823106, -0.07338137135247896, -0.8435746484744243, -0.18091216366556986, 0.2295807891528797, -1.0689295774443397, -1.5621175533013612, 1.3314045672598216, 0.6211561903553582, 1.0479302317100871, -1.1509436982013124, 0.447985084931758, 0.19917261474342404, 0.3582887259341301, 0.9953552868908098, 0.8948165434511316, 0.4949033431999123, -0.23004847985703908, 0.6411581535557106,
            -1.1589671573242186, -0.13691519182560624, -0.8849560872785238, 0.6629182075027006, 2.2608150731789696, 2.2823614453180294, -1.2291376923498247, -0.9267975556981378, 0.2597417839242135, -0.7667310491821938, 0.10503294084132372, 2.960320355577672, -1.0645098483081497, -1.2888339889815872, -0.6564570556444346, 0.4742489396354781, 0.8879606773334898, -0.6477585196839569, -0.7309497810668936, 1.7025953934976548,
            0.1789174966941155, -0.4839093362740933, -0.8917713440107442, 1.4521776747175792, -0.1676974219641624, -0.500672037099228, -0.2947747621553442, 0.929636971325952, -0.7614935150071248, 1.6886298813725842, -0.8136217834373227, 1.2030997228178093, 1.382267485738376, 2.594387458306705, -0.7703668776292266, -0.7642584795112598, 1.3356598324609947, -0.5745269784148925, -2.212092904499444, -1.727975556661197,
            -0.18543087256023608, -0.10167435635752538, 1.3480966068787303, 0.0142803272337873, -0.480077631815393, -0.32270216749876185, -1.7884435311074431, -0.5695640948971382, -0.22859087912027687, -0.08783386938029487, -0.18151955278624396, 0.2031493507095467, 0.06444304447669409, -0.4339138073294572, 0.236563959074551, -0.2937958719187449, 0.1611232843821199, -0.6574871644742827, 1.3141902865107886, 0.6093649138398077,
            0.056674985715912514, -1.828714441504608, -0.46768482587669535, 0.6489735384886999, 0.5035677725398181, -0.887590772676158, -0.3222316759913631, -0.35172770495027483, -0.4329205472963193, -0.8449916868048998, 0.38282765028957993, 1.3171924061732359, 0.2956667124648384, 0.5390909497681301, -0.7591989862253667, -1.1520792974885883, -0.39344757869384944, 0.6192677330177175, -0.05578834574542242, 0.593015990282657,
            0.9374465229256678, 0.647772562443425, 1.1071167572595217, -1.3015016617832518, 1.267300472456379, -0.5807673178649629, 0.9343468385348384, -0.28554893036513673, 0.4487573993840033, 0.6749018890520516, -1.20482985206765, 0.17291806504654686, -0.4124576407610529, -0.9203236505429044, -0.7461342369802754, -0.19694162321688435, 0.46556512963300906, 0.5198366004764268, -1.7222561645076129, -0.7078891617994071,
            -1.1653209054214695, 1.5560964971092122, 0.3335520152642012, 0.008390825910327906, 0.11336719644324977, 0.3158913817073965, 0.4704483453862008, -0.5700583482495889, -1.276634964816531, -1.7880560933777756, -0.26514994709973827, 0.6194447367446946, -0.654762456435761, 1.0621929196158544, 0.4454719444987052, -0.9323145612076791, 1.3197357985874438, -0.8792938558447049, -0.2470423905508279, 0.5128954444799875,
            -0.09202044992462606, -1.3082892596744382, -0.34428948138804927, 0.012422196356164879, 1.4626152292162142, 0.34678216997159833, 0.409462409138861, 0.32838364873801185, 1.8776849459782967, 1.6816627852133539, -0.24894138693568296, 0.7150105850753732, 0.22929306929129853, -0.21434910504054566, 1.3339497173912471, -1.2497042452057836, -0.04487255356399775, -0.6486304639082145, -0.8048044333264733, -1.8090170501469942,
            1.481689285694336, -1.4772553200884717, -0.36792462539303805, -1.103508260812736, -0.2135236993720317, 0.40889179796540165, 1.993585196733386, 0.43879096427562897, -0.44512875171982147, -1.1780830020629518, -1.666001035275436, -0.2977294957665528, 1.7299614542270356, 0.9882265798853356, 2.2412430815464597, 0.5801434875813244, -0.739190619909163, -1.2663490594895201, 0.5735521649879137, 1.2105709455012765,
            1.9112159951415644, -2.259218931706201, -0.563310876529377, -2.4119185903750493, 0.9662624485722368, -0.22788851242764951, 0.9198283887420099, 0.7855927065251492, -0.7459868094792474, 0.10543289218409971, 0.6401750224618271, -0.0077375118689326705, -0.11647036625911977, -0.4722391874001602, -0.2718425102733572, -0.8796746964457087, 0.6112903638894259, 0.5347851929096421, -0.4749419210717794, 1.0633720764557604,
            -0.2590556665572949, 2.590182301241823, 1.4524061372706638, -0.8503733047335056, 0.5609357391481067, -1.5661825434426477, 0.8019667474525984, 1.2716795425969496, 0.20011166646917924, -0.7105405282282679, -0.5593129072748189, -1.2401371010520867, -0.7002520937780202, -2.236596391787529, -1.8130090502823886, -0.23990633860801777, 1.7428780878151378, 1.4661206538178901, -0.8678567353744017, 0.2957423562639015,
            0.13935419069962593, 1.399598845123674, 0.059729544605779575, -0.9607778026198247, 0.18474907798482051, 1.0117193651915666, -0.9173540069396245, 0.8934765521365161, -0.665655291396948, -0.32955768273493324, 0.3062873812209283, 0.177342106982554, 0.3595522704599547, -1.5964209653110262, 0.6705899137346863, -1.1034642863469553, -1.0029562484065524, 0.10622956543479244, 0.4261871936541378, 0.7777501694354336,
            -0.806235923997437, -0.8272801398172428, -1.2783440745845536, 0.5982979227669168, -0.28214494859284556, 1.101560367699546, -0.14008021262664466, -0.38717961692054237, 0.9962925044431369, -0.7391490127960976, -0.06294945881724459, 0.7283671247384875, -0.8458895297768138, 0.22808829204347086, 0.43685668023014523, 0.9204095286935638, -0.028241645704951284, 0.15951784765135396, 0.8068984900818966, -0.34387965576978663,
            0.573828962760762, -0.13374515460012618, -0.5552788325377814, 0.5644705833909952, -0.7500532220469983, 0.33436674493862256, -0.8595435026628129, -0.38943898244735853, 0.6401502590131951, -1.2968645995363652, 0.5861622311675501, 0.2311759458689689, 0.10962292708600496, -0.26025023584932205, -0.5398478003611565, -1.0514168636922954, 1.2689172189127857, 1.7029909647408918, -0.02325431623491577, -0.3064675950620902,
            -1.5816446841009473, 0.6874254059433739, 0.7755967316475798, 1.4119333324396597, 0.14198739135512406, 0.2927714469848192, -0.7239793888399496, 0.3506448783535265, -0.7568480706640158, -1.2158508387501554, 0.22197589131086445, -0.5621415304506887, -1.2381112050191665, -1.917208333033256, -0.3321665793941188, -0.5916951886991071, -1.244826507645294, -0.29767661008214463, 0.8590635852032509, -1.8579290298421591,
            -1.0470546224962876, -2.540080936704841, 0.5458326769958273, 0.042222128206941614, 0.6080450228346708, 0.6542717901662132, -1.7292955132690793, -0.4793123354077725, 0.7341767020417185, -1.3322222208234826, -0.5076389542432337, 0.684399163420284, 0.3948487980667425, -1.7919279627150193, 1.582925890933478, 0.8341846456063038, 0.11776890377042544, 1.7471239793853526, 1.2269451783893597, 0.4235463733287474,
            1.5908284320029056, -1.635191535538596, 0.04419903330064594, -1.264385360373252, 0.5370192519783876, 1.2368603501240771, -0.9241079150337286, -0.3428051342915208, 0.0882286441353256, -2.210824604513402, -1.9000343283757128, 0.4633735273417207, -0.32534396967175094, 0.026187836765356437, 0.18253601230609245, 0.8519745761039671, -0.028225375482784816, -0.5114197447067229, -1.2428743809444227, 0.2879711400745508,
            1.2857130031108321, 0.5296743558975853, -0.8440551904275335, -1.3776032491368861, 1.8164028526343798, -1.1422045767986222, -1.8675179752970443, 0.6969635320800454, 0.9444010906414336, -1.28197913481747, -0.06259132322304235, -0.4518754825442558, 0.9183188639099813, -0.2916931407869574, -1.1464007469977915, -0.4475136941593681, 0.44385573868752803, 2.1606711638680762, -1.4813603018181851, -0.5647618024870872,
            -1.474746204557383, -2.9067748098220485, 0.06132111635940877, -0.09663310829361334, -1.087053744976143, -1.774855117659402, 0.8130120568830074, -0.5179279676199186, -0.32549430825787784, -1.1995838271705979, 0.8587480835176114, -0.02095126282663596, 0.6677898019388228, -1.1891003375304232, -2.1125937754631305, -0.047765192715672734, 0.09812525010300294, -1.034992359189106, 1.0213451864081846, 1.0788796513160641,
            -1.444469239557739, 0.28341828947950637, -2.4556013891966737, 1.7126080715698266, -0.5943068899412715, 1.0897594994215383, -0.16345461884651272, 0.7027032523865234, 2.2851158088542562, 0.5038100496225458, -0.16724173993999966, -0.6747457076421414, 0.42254684460738184, 1.277203836895222, -0.34438446183574595, 0.38956738377878264, -0.26884968654334923, -0.02148772950361766, 0.02044885235644607, -1.3873669828232345,
            0.19995968746809226, -1.5826859815811556, -0.20385119370067947, 0.5724329589281247, -1.330307658319185, 0.7756101314358208, -0.4989071461473931, 0.5388161769427321, -0.9811085284266614, 2.335331094403556, -0.5588657325211347, -1.2850853695283377, 0.40092993245913744, -1.9675685522110529, 0.9378938542456674, -0.18645815013912917, -0.6828273180353106, -1.840122530632185, -1.2581798109361761, 0.2867275394896832,
        ],
    }
    # fmt: on
    return data


@pytest.fixture
def numeric_high_card_dataset(test_backend, numeric_high_card_dict):
    schemas = {
        "pandas": {
            "norm_0_1": "float64",
        },
        "postgresql": {
            # "norm_0_1": "DOUBLE_PRECISION",
            "norm_0_1": "NUMERIC",
        },
        "sqlite": {
            "norm_0_1": "FLOAT",
        },
        "mysql": {
            "norm_0_1": "DOUBLE",
        },
        "mssql": {
            "norm_0_1": "FLOAT",
        },
        "spark": {
            "norm_0_1": "FloatType",
        },
    }
    return get_dataset(test_backend, numeric_high_card_dict, schemas=schemas)


@pytest.fixture
def non_numeric_high_card_dataset(test_backend):
    """Provide dataset fixtures that have special values and/or are otherwise useful outside
    the standard json testing framework"""

    # fmt: off
    data = {
        "highcardnonnum": [
            "CZVYSnQhHhoti8mQ66XbDuIjE5FMeIHb", "cPWAg2MJjh8fkRRU1B9aD8vWq3P8KTxJ", "4tehKwWiCDpuOmTPRYYqTqM7TvEa8Zi7", "ZvlAnCGiGfkKgQoNrhnnyrjmU7sLsUZz", "AaqMhdYukVdexTk6LlWvzXYXTp5upPuf", "ZSKmXUB35K14khHGyjYtuCHuI8yeM7yR", "F1cwKp4HsCN2s2kXQGR5RUa3WAcibCq2", "coaX8bSHoVZ8FP8SuQ57SFbrvpRHcibq", "3IzmbSJF525qtn7O4AvfKONnz7eFgnyU", "gLCtw7435gaR532PNFVCtvk14lNJpZXv",
            "hNyjMYZkVlOKRjhg8cKymU5Bvnh0MK5R", "IqKC2auGTNehP8y24HzDQOdt9oysgFyx", "TePy034aBKlNeAmcJmKJ4p1yF7EUYEOg", "cIfDv6ieTAobe84P84InzDKrJrccmqbq", "m1979gfI6lVF9ijJA245bchYFd1EaMap", "T7EUE54HUhyJ9Hnxv1pKY0Bmg42qiggP", "7wcR161jyKYhFLEZkhFqSXLwXW46I5x8", "IpmNsUFgbbVnL0ljJZOBHnTV0FKARwSn", "hsA4btHJg6Gq1jwOuOc3pl2UPB5QUwZg", "vwZyG0jGUys3HQdUiOocIbzhUdUugwKX",
            "rTc9h94WjOXN5Wg40DyatFEFfp9mgWj6", "p1f20s14ZJGUTIBUNeBmJEkWKlwoyqjA", "VzgAIYNKHA0APN0oZtzMAfmbCzJenswy", "IO7BqR3iS136YMlLCEo6W3jKNOVJIlLG", "eTEyhiRuyEcTnHThi1W6yi1mxUjq8TEp", "4OHPKQgk3sPPYpKWcEWUtNZ0jv00UuPU", "ZJCstyyUvTR2gwSM6FLgkXYDwG54qo8u", "nGQsvDAzuL5Yc2XpqoG5P7RhpiTpJp8H", "NfX4KfEompMbbKloFq8NQpdXtk5PjaPe", "CP22IFHDX1maoSjTEdtBfrMHWQKACGDB",
            "2K8njWnvuq1u6tkzreNhxTEyO8PTeWer", "hGwZQW7ao9HqNV2xAovuMBdyafNDE8q6", "OJmDHbqP1wzarsaSwCphsqvdy5SnTQMT", "JQbXIcgwUhttfPIGB7VGGfL2KiElabrO", "eTTNDggfPpRC22SEVNo9W0BPEWO4Cr57", "GW2JuUJmuCebia7RUiCNl2BTjukIzZWj", "oVFAvQEKmRTLBqdCuPoJNvzPvQ7UArWC", "zeMHFFKLr5j4DIFxRQ7jHWCMClrP3LmJ", "eECcArV5TZRftL6ZWaUDO6D2l3HiZj1Y", "xLNJXaCkOLrD6E0kgGaFOFwctNXjrd77",
            "1f8KOCkOvehXYvN8PKv1Ch6dzOjRAr01", "uVF6HJgjVmoipK1sEpVOFJYuv2TXXsOG", "agIk8H2nFa0K27IFr0VM2RNp6saihYI3", "cAUnysbb8SBLSTr0H7cA1fmnpaL80e0N", "fM1IzD5USx4lMYi6bqPCEZjd2aP7G9vv", "k8B9KCXhaQb6Q82zFbAzOESAtDxK174J", "i65d8jqET5FsVw9t5BwAvBjkEJI6eUMj", "HbT1b7DQL7n7ZEt2FsKHIggycT1XIYd8", "938eC0iGMSqZNlqgDNG9YVE7t4izO2Ev", "PyZetp4izgE4ymPcUXyImF5mm7I6zbta",
            "FaXA6YSUrvSnW7quAimLqQMNrU1Dxyjs", "PisVMvI9RsqQw21B7qYcKkRo5c8C2AKd", "eSQIxFqyYVf55UMzMEZrotPO74i3Sh03", "2b74DhJ6YFHrAkrjK4tvvKkYUKll44bR", "3svDRnrELyAsC69Phpnl2Os89856tFBJ", "ZcSGN9YYNHnHjUp0SktWoZI7JDmvRTTN", "m9eDkZ5oZEOFP3HUfaZEirecv2UhQ1B1", "wZTwJmMX5Q58DhDdmScdigTSyUUC04sO", "oRnY5jDWFw2KZRYLh6ihFd021ggy4UxJ", "KAuFgcmRKQPIIqGMAQQPfjyC1VXt40vs",
            "0S4iueoqKNjvS55O57BdY3DbfwhIDwKc", "ywbQfOLkvXEUzZISZp1cpwCenrrNPjfF", "Mayxk8JkV3Z6aROtnsKyqwVK5exiJa8i", "pXqIRP5fQzbDtj1xFqgJey6dyFOJ1YiU", "6Ba6RSM56x4MIaJ2wChQ3trBVOw1SWGM", "puqzOpRJyNVAwH2vLjVCL3uuggxO5aoB", "jOI4E43wA3lYBWbV0nMxqix885Tye1Pf", "YgTTYpRDrxU1dMKZeVHYzYNovH2mWGB7", "24yYfUg1ATvfI1PW79ytsEqHWJHI69wQ", "mS2AVcLFp6i36sX7yAUrdfM0g0RB2X4D",
            "hW0kFZ6ijfciJWN4vvgcFa6MWv8cTeVk", "ItvI4l02oAIZEd5cPtDf4OnyBazji0PL", "DW4oLNP49MNNENFoFf7jDTI04xdvCiWg", "vrOZrkAS9MCGOqzhCv4cmr5AGddVBShU", "NhTsracusfp5V6zVeWqLZnychDl7jjO4", "R74JT4EEhh3Xeu5tbx8bZFkXZRhx6HUn", "bd9yxS6b1QrKXuT4irY4kpjSyLmKZmx6", "UMdFQNSiJZtLK3jxBETZrINDKcRqRd0c", "He7xIY2BMNZ7vSO47KfKoYskVJeeedI7", "G8PqO0ADoKfDPsMT1K0uOrYf1AtwlTSR",
            "hqfmEBNCA7qgntcQVqB7beBt0hB7eaxF", "mlYdlfei13P6JrT7ZbSZdsudhE24aPYr", "gUTUoH9LycaItbwLZkK9qf0xbRDgOMN4", "xw3AuIPyHYq59Qbo5QkQnECSqd2UCvLo", "kbfzRyRqGZ9WvmTdYKDjyds6EK4fYCyx", "7AOZ3o2egl6aU1zOrS8CVwXYZMI8NTPg", "Wkh43H7t95kRb9oOMjTSqC7163SrI4rU", "x586wCHsLsOaXl3F9cYeaROwdFc2pbU1", "oOd7GdoPn4qqfAeFj2Z3ddyFdmkuPznh", "suns0vGgaMzasYpwDEEof2Ktovy0o4os",
            "of6W1csCTCBMBXli4a6cEmGZ9EFIOFRC", "mmTiWVje9SotwPgmRxrGrNeI9DssAaCj", "pIX0vhOzql5c6Z6NpLbzc8MvYiONyT54", "nvyCo3MkIK4tS6rkuL4Yw1RgGKwhm4c2", "prQGAOvQbB8fQIrp8xaLXmGwcxDcCnqt", "ajcLVizD2vwZlmmGKyXYki03SWn7fnt3", "mty9rQJBeTsBQ7ra8vWRbBaWulzhWRSG", "JL38Vw7yERPC4gBplBaixlbpDg8V7gC6", "MylTvGl5L1tzosEcgGCQPjIRN6bCUwtI", "hmr0LNyYObqe5sURs408IhRb50Lnek5K",
            "CZVYSnQhHhoti8mQ66XbDuIjE5FMeIHb", "cPWAg2MJjh8fkRRU1B9aD8vWq3P8KTxJ", "4tehKwWiCDpuOmTPRYYqTqM7TvEa8Zi7", "ZvlAnCGiGfkKgQoNrhnnyrjmU7sLsUZz", "AaqMhdYukVdexTk6LlWvzXYXTp5upPuf", "ZSKmXUB35K14khHGyjYtuCHuI8yeM7yR", "F1cwKp4HsCN2s2kXQGR5RUa3WAcibCq2", "coaX8bSHoVZ8FP8SuQ57SFbrvpRHcibq", "3IzmbSJF525qtn7O4AvfKONnz7eFgnyU", "gLCtw7435gaR532PNFVCtvk14lNJpZXv",
            "hNyjMYZkVlOKRjhg8cKymU5Bvnh0MK5R", "IqKC2auGTNehP8y24HzDQOdt9oysgFyx", "TePy034aBKlNeAmcJmKJ4p1yF7EUYEOg", "cIfDv6ieTAobe84P84InzDKrJrccmqbq", "m1979gfI6lVF9ijJA245bchYFd1EaMap", "T7EUE54HUhyJ9Hnxv1pKY0Bmg42qiggP", "7wcR161jyKYhFLEZkhFqSXLwXW46I5x8", "IpmNsUFgbbVnL0ljJZOBHnTV0FKARwSn", "hsA4btHJg6Gq1jwOuOc3pl2UPB5QUwZg", "vwZyG0jGUys3HQdUiOocIbzhUdUugwKX",
            "rTc9h94WjOXN5Wg40DyatFEFfp9mgWj6", "p1f20s14ZJGUTIBUNeBmJEkWKlwoyqjA", "VzgAIYNKHA0APN0oZtzMAfmbCzJenswy", "IO7BqR3iS136YMlLCEo6W3jKNOVJIlLG", "eTEyhiRuyEcTnHThi1W6yi1mxUjq8TEp", "4OHPKQgk3sPPYpKWcEWUtNZ0jv00UuPU", "ZJCstyyUvTR2gwSM6FLgkXYDwG54qo8u", "nGQsvDAzuL5Yc2XpqoG5P7RhpiTpJp8H", "NfX4KfEompMbbKloFq8NQpdXtk5PjaPe", "CP22IFHDX1maoSjTEdtBfrMHWQKACGDB",
            "2K8njWnvuq1u6tkzreNhxTEyO8PTeWer", "hGwZQW7ao9HqNV2xAovuMBdyafNDE8q6", "OJmDHbqP1wzarsaSwCphsqvdy5SnTQMT", "JQbXIcgwUhttfPIGB7VGGfL2KiElabrO", "eTTNDggfPpRC22SEVNo9W0BPEWO4Cr57", "GW2JuUJmuCebia7RUiCNl2BTjukIzZWj", "oVFAvQEKmRTLBqdCuPoJNvzPvQ7UArWC", "zeMHFFKLr5j4DIFxRQ7jHWCMClrP3LmJ", "eECcArV5TZRftL6ZWaUDO6D2l3HiZj1Y", "xLNJXaCkOLrD6E0kgGaFOFwctNXjrd77",
            "1f8KOCkOvehXYvN8PKv1Ch6dzOjRAr01", "uVF6HJgjVmoipK1sEpVOFJYuv2TXXsOG", "agIk8H2nFa0K27IFr0VM2RNp6saihYI3", "cAUnysbb8SBLSTr0H7cA1fmnpaL80e0N", "fM1IzD5USx4lMYi6bqPCEZjd2aP7G9vv", "k8B9KCXhaQb6Q82zFbAzOESAtDxK174J", "i65d8jqET5FsVw9t5BwAvBjkEJI6eUMj", "HbT1b7DQL7n7ZEt2FsKHIggycT1XIYd8", "938eC0iGMSqZNlqgDNG9YVE7t4izO2Ev", "PyZetp4izgE4ymPcUXyImF5mm7I6zbta",
            "FaXA6YSUrvSnW7quAimLqQMNrU1Dxyjs", "PisVMvI9RsqQw21B7qYcKkRo5c8C2AKd", "eSQIxFqyYVf55UMzMEZrotPO74i3Sh03", "2b74DhJ6YFHrAkrjK4tvvKkYUKll44bR", "3svDRnrELyAsC69Phpnl2Os89856tFBJ", "ZcSGN9YYNHnHjUp0SktWoZI7JDmvRTTN", "m9eDkZ5oZEOFP3HUfaZEirecv2UhQ1B1", "wZTwJmMX5Q58DhDdmScdigTSyUUC04sO", "oRnY5jDWFw2KZRYLh6ihFd021ggy4UxJ", "KAuFgcmRKQPIIqGMAQQPfjyC1VXt40vs",
            "0S4iueoqKNjvS55O57BdY3DbfwhIDwKc", "ywbQfOLkvXEUzZISZp1cpwCenrrNPjfF", "Mayxk8JkV3Z6aROtnsKyqwVK5exiJa8i", "pXqIRP5fQzbDtj1xFqgJey6dyFOJ1YiU", "6Ba6RSM56x4MIaJ2wChQ3trBVOw1SWGM", "puqzOpRJyNVAwH2vLjVCL3uuggxO5aoB", "jOI4E43wA3lYBWbV0nMxqix885Tye1Pf", "YgTTYpRDrxU1dMKZeVHYzYNovH2mWGB7", "24yYfUg1ATvfI1PW79ytsEqHWJHI69wQ", "mS2AVcLFp6i36sX7yAUrdfM0g0RB2X4D",
            "hW0kFZ6ijfciJWN4vvgcFa6MWv8cTeVk", "ItvI4l02oAIZEd5cPtDf4OnyBazji0PL", "DW4oLNP49MNNENFoFf7jDTI04xdvCiWg", "vrOZrkAS9MCGOqzhCv4cmr5AGddVBShU", "NhTsracusfp5V6zVeWqLZnychDl7jjO4", "R74JT4EEhh3Xeu5tbx8bZFkXZRhx6HUn", "bd9yxS6b1QrKXuT4irY4kpjSyLmKZmx6", "UMdFQNSiJZtLK3jxBETZrINDKcRqRd0c", "He7xIY2BMNZ7vSO47KfKoYskVJeeedI7", "G8PqO0ADoKfDPsMT1K0uOrYf1AtwlTSR",
            "hqfmEBNCA7qgntcQVqB7beBt0hB7eaxF", "mlYdlfei13P6JrT7ZbSZdsudhE24aPYr", "gUTUoH9LycaItbwLZkK9qf0xbRDgOMN4", "xw3AuIPyHYq59Qbo5QkQnECSqd2UCvLo", "kbfzRyRqGZ9WvmTdYKDjyds6EK4fYCyx", "7AOZ3o2egl6aU1zOrS8CVwXYZMI8NTPg", "Wkh43H7t95kRb9oOMjTSqC7163SrI4rU", "x586wCHsLsOaXl3F9cYeaROwdFc2pbU1", "oOd7GdoPn4qqfAeFj2Z3ddyFdmkuPznh", "suns0vGgaMzasYpwDEEof2Ktovy0o4os",
            "of6W1csCTCBMBXli4a6cEmGZ9EFIOFRC", "mmTiWVje9SotwPgmRxrGrNeI9DssAaCj", "pIX0vhOzql5c6Z6NpLbzc8MvYiONyT54", "nvyCo3MkIK4tS6rkuL4Yw1RgGKwhm4c2", "prQGAOvQbB8fQIrp8xaLXmGwcxDcCnqt", "ajcLVizD2vwZlmmGKyXYki03SWn7fnt3", "mty9rQJBeTsBQ7ra8vWRbBaWulzhWRSG", "JL38Vw7yERPC4gBplBaixlbpDg8V7gC6", "MylTvGl5L1tzosEcgGCQPjIRN6bCUwtI", "hmr0LNyYObqe5sURs408IhRb50Lnek5K",
        ],
        # Built from highcardnonnum using the following:
        # vals = pd.Series(data["highcardnonnum"])
        # sample_vals = vals.sample(n=10, random_state=42)
        # weights = np.random.RandomState(42).rand(10)
        # weights = weights / np.sum(weights)
        # new_vals = sample_vals.sample(n=200, weights=weights, replace=True, random_state=11)
        "medcardnonnum": [
            "T7EUE54HUhyJ9Hnxv1pKY0Bmg42qiggP", "ajcLVizD2vwZlmmGKyXYki03SWn7fnt3", "oRnY5jDWFw2KZRYLh6ihFd021ggy4UxJ", "hW0kFZ6ijfciJWN4vvgcFa6MWv8cTeVk", "oRnY5jDWFw2KZRYLh6ihFd021ggy4UxJ", "oRnY5jDWFw2KZRYLh6ihFd021ggy4UxJ", "ajcLVizD2vwZlmmGKyXYki03SWn7fnt3", "oRnY5jDWFw2KZRYLh6ihFd021ggy4UxJ", "k8B9KCXhaQb6Q82zFbAzOESAtDxK174J", "NhTsracusfp5V6zVeWqLZnychDl7jjO4",
            "hW0kFZ6ijfciJWN4vvgcFa6MWv8cTeVk", "T7EUE54HUhyJ9Hnxv1pKY0Bmg42qiggP", "k8B9KCXhaQb6Q82zFbAzOESAtDxK174J", "NhTsracusfp5V6zVeWqLZnychDl7jjO4", "T7EUE54HUhyJ9Hnxv1pKY0Bmg42qiggP", "hW0kFZ6ijfciJWN4vvgcFa6MWv8cTeVk", "ajcLVizD2vwZlmmGKyXYki03SWn7fnt3", "T7EUE54HUhyJ9Hnxv1pKY0Bmg42qiggP", "2K8njWnvuq1u6tkzreNhxTEyO8PTeWer", "T7EUE54HUhyJ9Hnxv1pKY0Bmg42qiggP",
            "NhTsracusfp5V6zVeWqLZnychDl7jjO4", "NhTsracusfp5V6zVeWqLZnychDl7jjO4", "2K8njWnvuq1u6tkzreNhxTEyO8PTeWer", "2K8njWnvuq1u6tkzreNhxTEyO8PTeWer", "T7EUE54HUhyJ9Hnxv1pKY0Bmg42qiggP", "T7EUE54HUhyJ9Hnxv1pKY0Bmg42qiggP", "hW0kFZ6ijfciJWN4vvgcFa6MWv8cTeVk", "hW0kFZ6ijfciJWN4vvgcFa6MWv8cTeVk", "ajcLVizD2vwZlmmGKyXYki03SWn7fnt3", "oRnY5jDWFw2KZRYLh6ihFd021ggy4UxJ",
            "oRnY5jDWFw2KZRYLh6ihFd021ggy4UxJ", "NhTsracusfp5V6zVeWqLZnychDl7jjO4", "hW0kFZ6ijfciJWN4vvgcFa6MWv8cTeVk", "hW0kFZ6ijfciJWN4vvgcFa6MWv8cTeVk", "T7EUE54HUhyJ9Hnxv1pKY0Bmg42qiggP", "k8B9KCXhaQb6Q82zFbAzOESAtDxK174J", "k8B9KCXhaQb6Q82zFbAzOESAtDxK174J", "2K8njWnvuq1u6tkzreNhxTEyO8PTeWer", "T7EUE54HUhyJ9Hnxv1pKY0Bmg42qiggP", "NhTsracusfp5V6zVeWqLZnychDl7jjO4",
            "ajcLVizD2vwZlmmGKyXYki03SWn7fnt3", "2K8njWnvuq1u6tkzreNhxTEyO8PTeWer", "ajcLVizD2vwZlmmGKyXYki03SWn7fnt3", "2K8njWnvuq1u6tkzreNhxTEyO8PTeWer", "ajcLVizD2vwZlmmGKyXYki03SWn7fnt3", "2K8njWnvuq1u6tkzreNhxTEyO8PTeWer", "NhTsracusfp5V6zVeWqLZnychDl7jjO4", "k8B9KCXhaQb6Q82zFbAzOESAtDxK174J", "NhTsracusfp5V6zVeWqLZnychDl7jjO4", "T7EUE54HUhyJ9Hnxv1pKY0Bmg42qiggP",
            "hW0kFZ6ijfciJWN4vvgcFa6MWv8cTeVk", "2K8njWnvuq1u6tkzreNhxTEyO8PTeWer", "T7EUE54HUhyJ9Hnxv1pKY0Bmg42qiggP", "oRnY5jDWFw2KZRYLh6ihFd021ggy4UxJ", "hW0kFZ6ijfciJWN4vvgcFa6MWv8cTeVk", "ajcLVizD2vwZlmmGKyXYki03SWn7fnt3", "ajcLVizD2vwZlmmGKyXYki03SWn7fnt3", "NhTsracusfp5V6zVeWqLZnychDl7jjO4", "2K8njWnvuq1u6tkzreNhxTEyO8PTeWer", "hW0kFZ6ijfciJWN4vvgcFa6MWv8cTeVk",
            "hW0kFZ6ijfciJWN4vvgcFa6MWv8cTeVk", "k8B9KCXhaQb6Q82zFbAzOESAtDxK174J", "oRnY5jDWFw2KZRYLh6ihFd021ggy4UxJ", "2K8njWnvuq1u6tkzreNhxTEyO8PTeWer", "NhTsracusfp5V6zVeWqLZnychDl7jjO4", "NhTsracusfp5V6zVeWqLZnychDl7jjO4", "hW0kFZ6ijfciJWN4vvgcFa6MWv8cTeVk", "NhTsracusfp5V6zVeWqLZnychDl7jjO4", "hW0kFZ6ijfciJWN4vvgcFa6MWv8cTeVk", "k8B9KCXhaQb6Q82zFbAzOESAtDxK174J",
            "2K8njWnvuq1u6tkzreNhxTEyO8PTeWer", "hW0kFZ6ijfciJWN4vvgcFa6MWv8cTeVk", "k8B9KCXhaQb6Q82zFbAzOESAtDxK174J", "2K8njWnvuq1u6tkzreNhxTEyO8PTeWer", "hW0kFZ6ijfciJWN4vvgcFa6MWv8cTeVk", "2K8njWnvuq1u6tkzreNhxTEyO8PTeWer", "oRnY5jDWFw2KZRYLh6ihFd021ggy4UxJ", "T7EUE54HUhyJ9Hnxv1pKY0Bmg42qiggP", "ajcLVizD2vwZlmmGKyXYki03SWn7fnt3", "NhTsracusfp5V6zVeWqLZnychDl7jjO4",
            "oRnY5jDWFw2KZRYLh6ihFd021ggy4UxJ", "hW0kFZ6ijfciJWN4vvgcFa6MWv8cTeVk", "hW0kFZ6ijfciJWN4vvgcFa6MWv8cTeVk", "oRnY5jDWFw2KZRYLh6ihFd021ggy4UxJ", "2K8njWnvuq1u6tkzreNhxTEyO8PTeWer", "T7EUE54HUhyJ9Hnxv1pKY0Bmg42qiggP", "NhTsracusfp5V6zVeWqLZnychDl7jjO4", "NhTsracusfp5V6zVeWqLZnychDl7jjO4", "hW0kFZ6ijfciJWN4vvgcFa6MWv8cTeVk", "k8B9KCXhaQb6Q82zFbAzOESAtDxK174J",
            "hW0kFZ6ijfciJWN4vvgcFa6MWv8cTeVk", "hW0kFZ6ijfciJWN4vvgcFa6MWv8cTeVk", "T7EUE54HUhyJ9Hnxv1pKY0Bmg42qiggP", "NhTsracusfp5V6zVeWqLZnychDl7jjO4", "2K8njWnvuq1u6tkzreNhxTEyO8PTeWer", "oRnY5jDWFw2KZRYLh6ihFd021ggy4UxJ", "2K8njWnvuq1u6tkzreNhxTEyO8PTeWer", "T7EUE54HUhyJ9Hnxv1pKY0Bmg42qiggP", "hW0kFZ6ijfciJWN4vvgcFa6MWv8cTeVk", "mS2AVcLFp6i36sX7yAUrdfM0g0RB2X4D",
            "2K8njWnvuq1u6tkzreNhxTEyO8PTeWer", "T7EUE54HUhyJ9Hnxv1pKY0Bmg42qiggP", "NhTsracusfp5V6zVeWqLZnychDl7jjO4", "2K8njWnvuq1u6tkzreNhxTEyO8PTeWer", "oRnY5jDWFw2KZRYLh6ihFd021ggy4UxJ", "T7EUE54HUhyJ9Hnxv1pKY0Bmg42qiggP", "2K8njWnvuq1u6tkzreNhxTEyO8PTeWer", "T7EUE54HUhyJ9Hnxv1pKY0Bmg42qiggP", "2K8njWnvuq1u6tkzreNhxTEyO8PTeWer", "hW0kFZ6ijfciJWN4vvgcFa6MWv8cTeVk",
            "k8B9KCXhaQb6Q82zFbAzOESAtDxK174J", "hW0kFZ6ijfciJWN4vvgcFa6MWv8cTeVk", "2K8njWnvuq1u6tkzreNhxTEyO8PTeWer", "hW0kFZ6ijfciJWN4vvgcFa6MWv8cTeVk", "hW0kFZ6ijfciJWN4vvgcFa6MWv8cTeVk", "NhTsracusfp5V6zVeWqLZnychDl7jjO4", "NfX4KfEompMbbKloFq8NQpdXtk5PjaPe", "k8B9KCXhaQb6Q82zFbAzOESAtDxK174J", "oRnY5jDWFw2KZRYLh6ihFd021ggy4UxJ", "2K8njWnvuq1u6tkzreNhxTEyO8PTeWer",
            "NfX4KfEompMbbKloFq8NQpdXtk5PjaPe", "k8B9KCXhaQb6Q82zFbAzOESAtDxK174J", "hW0kFZ6ijfciJWN4vvgcFa6MWv8cTeVk", "oRnY5jDWFw2KZRYLh6ihFd021ggy4UxJ", "oRnY5jDWFw2KZRYLh6ihFd021ggy4UxJ", "hW0kFZ6ijfciJWN4vvgcFa6MWv8cTeVk", "oRnY5jDWFw2KZRYLh6ihFd021ggy4UxJ", "T7EUE54HUhyJ9Hnxv1pKY0Bmg42qiggP", "k8B9KCXhaQb6Q82zFbAzOESAtDxK174J", "k8B9KCXhaQb6Q82zFbAzOESAtDxK174J",
            "NhTsracusfp5V6zVeWqLZnychDl7jjO4", "T7EUE54HUhyJ9Hnxv1pKY0Bmg42qiggP", "T7EUE54HUhyJ9Hnxv1pKY0Bmg42qiggP", "2K8njWnvuq1u6tkzreNhxTEyO8PTeWer", "k8B9KCXhaQb6Q82zFbAzOESAtDxK174J", "2K8njWnvuq1u6tkzreNhxTEyO8PTeWer", "k8B9KCXhaQb6Q82zFbAzOESAtDxK174J", "T7EUE54HUhyJ9Hnxv1pKY0Bmg42qiggP", "oRnY5jDWFw2KZRYLh6ihFd021ggy4UxJ", "k8B9KCXhaQb6Q82zFbAzOESAtDxK174J",
            "hW0kFZ6ijfciJWN4vvgcFa6MWv8cTeVk", "k8B9KCXhaQb6Q82zFbAzOESAtDxK174J", "NfX4KfEompMbbKloFq8NQpdXtk5PjaPe", "T7EUE54HUhyJ9Hnxv1pKY0Bmg42qiggP", "hW0kFZ6ijfciJWN4vvgcFa6MWv8cTeVk", "NfX4KfEompMbbKloFq8NQpdXtk5PjaPe", "oRnY5jDWFw2KZRYLh6ihFd021ggy4UxJ", "T7EUE54HUhyJ9Hnxv1pKY0Bmg42qiggP", "T7EUE54HUhyJ9Hnxv1pKY0Bmg42qiggP", "k8B9KCXhaQb6Q82zFbAzOESAtDxK174J",
            "k8B9KCXhaQb6Q82zFbAzOESAtDxK174J", "k8B9KCXhaQb6Q82zFbAzOESAtDxK174J", "2K8njWnvuq1u6tkzreNhxTEyO8PTeWer", "ajcLVizD2vwZlmmGKyXYki03SWn7fnt3", "T7EUE54HUhyJ9Hnxv1pKY0Bmg42qiggP", "hW0kFZ6ijfciJWN4vvgcFa6MWv8cTeVk", "hW0kFZ6ijfciJWN4vvgcFa6MWv8cTeVk", "ajcLVizD2vwZlmmGKyXYki03SWn7fnt3", "T7EUE54HUhyJ9Hnxv1pKY0Bmg42qiggP", "hW0kFZ6ijfciJWN4vvgcFa6MWv8cTeVk",
            "ajcLVizD2vwZlmmGKyXYki03SWn7fnt3", "NhTsracusfp5V6zVeWqLZnychDl7jjO4", "k8B9KCXhaQb6Q82zFbAzOESAtDxK174J", "T7EUE54HUhyJ9Hnxv1pKY0Bmg42qiggP", "ajcLVizD2vwZlmmGKyXYki03SWn7fnt3", "k8B9KCXhaQb6Q82zFbAzOESAtDxK174J", "NhTsracusfp5V6zVeWqLZnychDl7jjO4", "oRnY5jDWFw2KZRYLh6ihFd021ggy4UxJ", "oRnY5jDWFw2KZRYLh6ihFd021ggy4UxJ", "k8B9KCXhaQb6Q82zFbAzOESAtDxK174J",
            "2K8njWnvuq1u6tkzreNhxTEyO8PTeWer", "ajcLVizD2vwZlmmGKyXYki03SWn7fnt3", "hW0kFZ6ijfciJWN4vvgcFa6MWv8cTeVk", "2K8njWnvuq1u6tkzreNhxTEyO8PTeWer", "hW0kFZ6ijfciJWN4vvgcFa6MWv8cTeVk", "k8B9KCXhaQb6Q82zFbAzOESAtDxK174J", "2K8njWnvuq1u6tkzreNhxTEyO8PTeWer", "T7EUE54HUhyJ9Hnxv1pKY0Bmg42qiggP", "ajcLVizD2vwZlmmGKyXYki03SWn7fnt3", "NhTsracusfp5V6zVeWqLZnychDl7jjO4",
            "T7EUE54HUhyJ9Hnxv1pKY0Bmg42qiggP", "k8B9KCXhaQb6Q82zFbAzOESAtDxK174J", "hW0kFZ6ijfciJWN4vvgcFa6MWv8cTeVk", "k8B9KCXhaQb6Q82zFbAzOESAtDxK174J", "NhTsracusfp5V6zVeWqLZnychDl7jjO4", "T7EUE54HUhyJ9Hnxv1pKY0Bmg42qiggP", "T7EUE54HUhyJ9Hnxv1pKY0Bmg42qiggP", "k8B9KCXhaQb6Q82zFbAzOESAtDxK174J", "2K8njWnvuq1u6tkzreNhxTEyO8PTeWer", "NhTsracusfp5V6zVeWqLZnychDl7jjO4",
            "T7EUE54HUhyJ9Hnxv1pKY0Bmg42qiggP", "2K8njWnvuq1u6tkzreNhxTEyO8PTeWer", "hW0kFZ6ijfciJWN4vvgcFa6MWv8cTeVk", "T7EUE54HUhyJ9Hnxv1pKY0Bmg42qiggP", "NhTsracusfp5V6zVeWqLZnychDl7jjO4", "k8B9KCXhaQb6Q82zFbAzOESAtDxK174J", "2K8njWnvuq1u6tkzreNhxTEyO8PTeWer", "2K8njWnvuq1u6tkzreNhxTEyO8PTeWer", "ajcLVizD2vwZlmmGKyXYki03SWn7fnt3", "oRnY5jDWFw2KZRYLh6ihFd021ggy4UxJ",
        ],
    }
    # fmt: on
    schemas = {
        "pandas": {
            "highcardnonnum": "str",
            "medcardnonnum": "str",
        },
        "postgresql": {
            "highcardnonnum": "TEXT",
            "medcardnonnum": "TEXT",
        },
        "sqlite": {
            "highcardnonnum": "VARCHAR",
            "medcardnonnum": "VARCHAR",
        },
        "mysql": {
            "highcardnonnum": "TEXT",
            "medcardnonnum": "TEXT",
        },
        "mssql": {
            "highcardnonnum": "VARCHAR",
            "medcardnonnum": "VARCHAR",
        },
        "spark": {
            "highcardnonnum": "StringType",
            "medcardnonnum": "StringType",
        },
    }
    return get_dataset(test_backend, data, schemas=schemas)


def dataset_sample_data(test_backend):
    # No infinities for mysql
    if test_backend == "mysql":
        data = {
            # "infinities": [-np.inf, -10, -np.pi, 0, np.pi, 10/2.2, np.inf],
            "nulls": [np.nan, None, 0, 1.1, 2.2, 3.3, None],
            "naturals": [1, 2, 3, 4, 5, 6, 7],
        }
    else:
        data = {
            "infinities": [-np.inf, -10, -np.pi, 0, np.pi, 10 / 2.2, np.inf],
            "nulls": [np.nan, None, 0, 1.1, 2.2, 3.3, None],
            "naturals": [1, 2, 3, 4, 5, 6, 7],
        }
    schemas = {
        "pandas": {"infinities": "float64", "nulls": "float64", "naturals": "float64"},
        "postgresql": {
            "infinities": "DOUBLE_PRECISION",
            "nulls": "DOUBLE_PRECISION",
            "naturals": "NUMERIC",
        },
        "sqlite": {"infinities": "FLOAT", "nulls": "FLOAT", "naturals": "FLOAT"},
        "mysql": {"nulls": "DOUBLE", "naturals": "DOUBLE"},
        "mssql": {"infinities": "FLOAT", "nulls": "FLOAT", "naturals": "FLOAT"},
        "spark": {
            "infinities": "FloatType",
            "nulls": "FloatType",
            "naturals": "FloatType",
        },
    }
    return data, schemas


@pytest.fixture
def dataset(test_backend):
    """Provide dataset fixtures that have special values and/or are otherwise useful outside
    the standard json testing framework"""
    data, schemas = dataset_sample_data(test_backend)
    return get_dataset(test_backend, data, schemas=schemas)


@pytest.fixture
def pandas_dataset():
    test_backend = "PandasDataset"
    data, schemas = dataset_sample_data(test_backend)
    return get_dataset(test_backend, data, schemas=schemas)


@pytest.fixture
def sqlitedb_engine(test_backend):
    if test_backend == "sqlite":
        try:
            import sqlalchemy as sa

            return sa.create_engine("sqlite://")
        except ImportError:
            raise ValueError("sqlite tests require sqlalchemy to be installed")
    else:
        pytest.skip("Skipping test designed for sqlite on non-sqlite backend.")


@pytest.fixture
def postgresql_engine(test_backend):
    if test_backend == "postgresql":
        try:
            import sqlalchemy as sa

            db_hostname = os.getenv("GE_TEST_LOCAL_DB_HOSTNAME", "localhost")
            engine = sa.create_engine(
                f"postgresql://postgres@{db_hostname}/test_ci"
            ).connect()
            yield engine
            engine.close()
        except ImportError:
            raise ValueError("SQL Database tests require sqlalchemy to be installed.")
    else:
        pytest.skip("Skipping test designed for postgresql on non-postgresql backend.")


@pytest.fixture
def mysql_engine(test_backend):
    if test_backend == "mysql":
        try:
            import sqlalchemy as sa

            db_hostname = os.getenv("GE_TEST_LOCAL_DB_HOSTNAME", "localhost")
            engine = sa.create_engine(
                f"mysql+pymysql://root@{db_hostname}/test_ci"
            ).connect()
            yield engine
            engine.close()
        except ImportError:
            raise ValueError("SQL Database tests require sqlalchemy to be installed.")
    else:
        pytest.skip("Skipping test designed for mysql on non-mysql backend.")


@pytest.fixture(scope="function")
def empty_data_context(
    tmp_path,
) -> DataContext:
    project_path = tmp_path / "empty_data_context"
    project_path.mkdir()
    project_path = str(project_path)
    context = gx.data_context.DataContext.create(project_path)
    context_path = os.path.join(project_path, "great_expectations")
    asset_config_path = os.path.join(context_path, "expectations")
    os.makedirs(asset_config_path, exist_ok=True)
    assert context.list_datasources() == []
    return context


@pytest.fixture
def titanic_pandas_data_context_with_v013_datasource_with_checkpoints_v1_with_empty_store_stats_enabled(
    tmp_path_factory,
    monkeypatch,
):
    # Re-enable GE_USAGE_STATS
    monkeypatch.delenv("GE_USAGE_STATS")

    project_path: str = str(tmp_path_factory.mktemp("titanic_data_context"))
    context_path: str = os.path.join(project_path, "great_expectations")
    os.makedirs(os.path.join(context_path, "expectations"), exist_ok=True)
    data_path: str = os.path.join(context_path, "..", "data", "titanic")
    os.makedirs(os.path.join(data_path), exist_ok=True)
    shutil.copy(
        file_relative_path(
            __file__,
            os.path.join(
                "test_fixtures",
                "great_expectations_v013_no_datasource_stats_enabled.yml",
            ),
        ),
        str(os.path.join(context_path, "great_expectations.yml")),
    )
    shutil.copy(
        file_relative_path(__file__, os.path.join("test_sets", "Titanic.csv")),
        str(
            os.path.join(
                context_path, "..", "data", "titanic", "Titanic_19120414_1313.csv"
            )
        ),
    )
    shutil.copy(
        file_relative_path(__file__, os.path.join("test_sets", "Titanic.csv")),
        str(
            os.path.join(context_path, "..", "data", "titanic", "Titanic_19120414_1313")
        ),
    )
    shutil.copy(
        file_relative_path(__file__, os.path.join("test_sets", "Titanic.csv")),
        str(os.path.join(context_path, "..", "data", "titanic", "Titanic_1911.csv")),
    )
    shutil.copy(
        file_relative_path(__file__, os.path.join("test_sets", "Titanic.csv")),
        str(os.path.join(context_path, "..", "data", "titanic", "Titanic_1912.csv")),
    )

    context = DataContext(context_root_dir=context_path)
    assert context.root_directory == context_path

    datasource_config: str = f"""
        class_name: Datasource

        execution_engine:
            class_name: PandasExecutionEngine

        data_connectors:
            my_basic_data_connector:
                class_name: InferredAssetFilesystemDataConnector
                base_directory: {data_path}
                default_regex:
                    pattern: (.*)\\.csv
                    group_names:
                        - data_asset_name

            my_special_data_connector:
                class_name: ConfiguredAssetFilesystemDataConnector
                base_directory: {data_path}
                glob_directive: "*.csv"

                default_regex:
                    pattern: (.+)\\.csv
                    group_names:
                        - name
                assets:
                    users:
                        base_directory: {data_path}
                        pattern: (.+)_(\\d+)_(\\d+)\\.csv
                        group_names:
                            - name
                            - timestamp
                            - size

            my_other_data_connector:
                class_name: ConfiguredAssetFilesystemDataConnector
                base_directory: {data_path}
                glob_directive: "*.csv"

                default_regex:
                    pattern: (.+)\\.csv
                    group_names:
                        - name
                assets:
                    users: {{}}

            my_runtime_data_connector:
                module_name: great_expectations.datasource.data_connector
                class_name: RuntimeDataConnector
                batch_identifiers:
                    - pipeline_stage_name
                    - airflow_run_id
    """

    # noinspection PyUnusedLocal
    datasource: Datasource = context.test_yaml_config(
        name="my_datasource", yaml_config=datasource_config, pretty_print=False
    )
    # noinspection PyProtectedMember
    context._save_project_config()

    return context


@pytest.fixture
def titanic_v013_multi_datasource_pandas_data_context_with_checkpoints_v1_with_empty_store_stats_enabled(
    titanic_pandas_data_context_with_v013_datasource_with_checkpoints_v1_with_empty_store_stats_enabled,
    tmp_path_factory,
    monkeypatch,
):
    context: DataContext = titanic_pandas_data_context_with_v013_datasource_with_checkpoints_v1_with_empty_store_stats_enabled

    project_dir: str = context.root_directory
    data_path: str = os.path.join(project_dir, "..", "data", "titanic")

    datasource_config: str = f"""
        class_name: Datasource

        execution_engine:
            class_name: PandasExecutionEngine

        data_connectors:
            my_additional_data_connector:
                class_name: InferredAssetFilesystemDataConnector
                base_directory: {data_path}
                default_regex:
                    pattern: (.*)\\.csv
                    group_names:
                        - data_asset_name
    """

    # noinspection PyUnusedLocal
    datasource: BaseDatasource = context.add_datasource(
        "my_additional_datasource", **yaml.load(datasource_config)
    )

    return context


@pytest.fixture
def titanic_v013_multi_datasource_pandas_and_sqlalchemy_execution_engine_data_context_with_checkpoints_v1_with_empty_store_stats_enabled(
    sa,
    titanic_v013_multi_datasource_pandas_data_context_with_checkpoints_v1_with_empty_store_stats_enabled,
    tmp_path_factory,
    test_backends,
    monkeypatch,
):
    context: DataContext = titanic_v013_multi_datasource_pandas_data_context_with_checkpoints_v1_with_empty_store_stats_enabled

    project_dir: str = context.root_directory
    data_path: str = os.path.join(project_dir, "..", "data", "titanic")

    if (
        any(
            [
                dbms in test_backends
                for dbms in ["postgresql", "sqlite", "mysql", "mssql"]
            ]
        )
        and (sa is not None)
        and is_library_loadable(library_name="sqlalchemy")
    ):
        db_fixture_file_path: str = file_relative_path(
            __file__,
            os.path.join("test_sets", "titanic_sql_test_cases.db"),
        )
        db_file_path: str = os.path.join(
            data_path,
            "titanic_sql_test_cases.db",
        )
        shutil.copy(
            db_fixture_file_path,
            db_file_path,
        )

        datasource_config: str = f"""
        class_name: Datasource
        execution_engine:
          class_name: SqlAlchemyExecutionEngine
          connection_string: sqlite:///{db_file_path}
        data_connectors:
          default_runtime_data_connector_name:
            class_name: RuntimeDataConnector
            batch_identifiers:
              - default_identifier_name
          default_inferred_data_connector_name:
            class_name: InferredAssetSqlDataConnector
            name: whole_table
        """

        # noinspection PyUnusedLocal
        datasource: BaseDatasource = context.add_datasource(
            "my_sqlite_db_datasource", **yaml.load(datasource_config)
        )

    return context


@pytest.fixture
def titanic_v013_multi_datasource_multi_execution_engine_data_context_with_checkpoints_v1_with_empty_store_stats_enabled(
    sa,
    spark_session,
    titanic_v013_multi_datasource_pandas_and_sqlalchemy_execution_engine_data_context_with_checkpoints_v1_with_empty_store_stats_enabled,
    tmp_path_factory,
    test_backends,
    monkeypatch,
):
    context: DataContext = titanic_v013_multi_datasource_pandas_and_sqlalchemy_execution_engine_data_context_with_checkpoints_v1_with_empty_store_stats_enabled
    return context


@pytest.fixture
def deterministic_asset_dataconnector_context(
    tmp_path_factory,
    monkeypatch,
):
    # Re-enable GE_USAGE_STATS
    monkeypatch.delenv("GE_USAGE_STATS")

    project_path = str(tmp_path_factory.mktemp("titanic_data_context"))
    context_path = os.path.join(project_path, "great_expectations")
    os.makedirs(os.path.join(context_path, "expectations"), exist_ok=True)
    data_path = os.path.join(context_path, "..", "data", "titanic")
    os.makedirs(os.path.join(data_path), exist_ok=True)
    shutil.copy(
        file_relative_path(
            __file__,
            "./test_fixtures/great_expectations_v013_no_datasource_stats_enabled.yml",
        ),
        str(os.path.join(context_path, "great_expectations.yml")),
    )
    shutil.copy(
        file_relative_path(__file__, "./test_sets/Titanic.csv"),
        str(
            os.path.join(
                context_path, "..", "data", "titanic", "Titanic_19120414_1313.csv"
            )
        ),
    )
    shutil.copy(
        file_relative_path(__file__, "./test_sets/Titanic.csv"),
        str(os.path.join(context_path, "..", "data", "titanic", "Titanic_1911.csv")),
    )
    shutil.copy(
        file_relative_path(__file__, "./test_sets/Titanic.csv"),
        str(os.path.join(context_path, "..", "data", "titanic", "Titanic_1912.csv")),
    )
    context = gx.data_context.DataContext(context_path)
    assert context.root_directory == context_path

    datasource_config = f"""
        class_name: Datasource

        execution_engine:
            class_name: PandasExecutionEngine

        data_connectors:
            my_other_data_connector:
                class_name: ConfiguredAssetFilesystemDataConnector
                base_directory: {data_path}
                glob_directive: "*.csv"

                default_regex:
                    pattern: (.+)\\.csv
                    group_names:
                        - name
                assets:
                    users: {{}}
        """

    context.test_yaml_config(
        name="my_datasource", yaml_config=datasource_config, pretty_print=False
    )
    # noinspection PyProtectedMember
    context._save_project_config()
    return context


@pytest.fixture
def titanic_pandas_data_context_with_v013_datasource_stats_enabled_with_checkpoints_v1_with_templates(
    titanic_pandas_data_context_with_v013_datasource_with_checkpoints_v1_with_empty_store_stats_enabled,
):
    context: DataContext = titanic_pandas_data_context_with_v013_datasource_with_checkpoints_v1_with_empty_store_stats_enabled

    # add simple template config
    simple_checkpoint_template_config = CheckpointConfig(
        name="my_simple_template_checkpoint",
        config_version=1,
        run_name_template="%Y-%M-foo-bar-template-$VAR",
        action_list=[
            {
                "name": "store_validation_result",
                "action": {
                    "class_name": "StoreValidationResultAction",
                },
            },
            {
                "name": "store_evaluation_params",
                "action": {
                    "class_name": "StoreEvaluationParametersAction",
                },
            },
            {
                "name": "update_data_docs",
                "action": {
                    "class_name": "UpdateDataDocsAction",
                },
            },
        ],
        evaluation_parameters={
            "environment": "$GE_ENVIRONMENT",
            "tolerance": 1.0e-2,
            "aux_param_0": "$MY_PARAM",
            "aux_param_1": "1 + $MY_PARAM",
        },
        runtime_configuration={
            "result_format": {
                "result_format": "BASIC",
                "partial_unexpected_count": 20,
            }
        },
    )
    simple_checkpoint_template_config_key: ConfigurationIdentifier = (
        ConfigurationIdentifier(
            configuration_key=simple_checkpoint_template_config.name
        )
    )
    context.checkpoint_store.set(
        key=simple_checkpoint_template_config_key,
        value=simple_checkpoint_template_config,
    )

    # add nested template configs
    nested_checkpoint_template_config_1 = CheckpointConfig(
        name="my_nested_checkpoint_template_1",
        config_version=1,
        run_name_template="%Y-%M-foo-bar-template-$VAR",
        expectation_suite_name="suite_from_template_1",
        action_list=[
            {
                "name": "store_validation_result",
                "action": {
                    "class_name": "StoreValidationResultAction",
                },
            },
            {
                "name": "store_evaluation_params",
                "action": {
                    "class_name": "StoreEvaluationParametersAction",
                },
            },
            {
                "name": "update_data_docs",
                "action": {
                    "class_name": "UpdateDataDocsAction",
                },
            },
        ],
        evaluation_parameters={
            "environment": "FOO",
            "tolerance": "FOOBOO",
            "aux_param_0": "FOOBARBOO",
            "aux_param_1": "FOOBARBOO",
            "template_1_key": 456,
        },
        runtime_configuration={
            "result_format": "FOOBARBOO",
            "partial_unexpected_count": "FOOBARBOO",
            "template_1_key": 123,
        },
        validations=[
            {
                "batch_request": {
                    "datasource_name": "my_datasource_template_1",
                    "data_connector_name": "my_special_data_connector_template_1",
                    "data_asset_name": "users_from_template_1",
                    "data_connector_query": {"partition_index": -999},
                }
            }
        ],
    )
    nested_checkpoint_template_config_1_key: ConfigurationIdentifier = (
        ConfigurationIdentifier(
            configuration_key=nested_checkpoint_template_config_1.name
        )
    )
    context.checkpoint_store.set(
        key=nested_checkpoint_template_config_1_key,
        value=nested_checkpoint_template_config_1,
    )

    nested_checkpoint_template_config_2 = CheckpointConfig(
        name="my_nested_checkpoint_template_2",
        config_version=1,
        template_name="my_nested_checkpoint_template_1",
        run_name_template="%Y-%M-foo-bar-template-$VAR-template-2",
        action_list=[
            {
                "name": "store_validation_result",
                "action": {
                    "class_name": "StoreValidationResultAction",
                },
            },
            {
                "name": "store_evaluation_params",
                "action": {
                    "class_name": "MyCustomStoreEvaluationParametersActionTemplate2",
                },
            },
            {
                "name": "update_data_docs",
                "action": {
                    "class_name": "UpdateDataDocsAction",
                },
            },
            {
                "name": "new_action_from_template_2",
                "action": {"class_name": "Template2SpecialAction"},
            },
        ],
        evaluation_parameters={
            "environment": "$GE_ENVIRONMENT",
            "tolerance": 1.0e-2,
            "aux_param_0": "$MY_PARAM",
            "aux_param_1": "1 + $MY_PARAM",
        },
        runtime_configuration={
            "result_format": "BASIC",
            "partial_unexpected_count": 20,
        },
    )
    nested_checkpoint_template_config_2_key: ConfigurationIdentifier = (
        ConfigurationIdentifier(
            configuration_key=nested_checkpoint_template_config_2.name
        )
    )
    context.checkpoint_store.set(
        key=nested_checkpoint_template_config_2_key,
        value=nested_checkpoint_template_config_2,
    )

    nested_checkpoint_template_config_3 = CheckpointConfig(
        name="my_nested_checkpoint_template_3",
        config_version=1,
        template_name="my_nested_checkpoint_template_2",
        run_name_template="%Y-%M-foo-bar-template-$VAR-template-3",
        action_list=[
            {
                "name": "store_validation_result",
                "action": {
                    "class_name": "StoreValidationResultAction",
                },
            },
            {
                "name": "store_evaluation_params",
                "action": {
                    "class_name": "MyCustomStoreEvaluationParametersActionTemplate3",
                },
            },
            {
                "name": "update_data_docs",
                "action": {
                    "class_name": "UpdateDataDocsAction",
                },
            },
            {
                "name": "new_action_from_template_3",
                "action": {"class_name": "Template3SpecialAction"},
            },
        ],
        evaluation_parameters={
            "environment": "$GE_ENVIRONMENT",
            "tolerance": 1.0e-2,
            "aux_param_0": "$MY_PARAM",
            "aux_param_1": "1 + $MY_PARAM",
            "template_3_key": 123,
        },
        runtime_configuration={
            "result_format": "BASIC",
            "partial_unexpected_count": 20,
            "template_3_key": "bloopy!",
        },
    )
    nested_checkpoint_template_config_3_key: ConfigurationIdentifier = (
        ConfigurationIdentifier(
            configuration_key=nested_checkpoint_template_config_3.name
        )
    )
    context.checkpoint_store.set(
        key=nested_checkpoint_template_config_3_key,
        value=nested_checkpoint_template_config_3,
    )

    # add minimal SimpleCheckpoint
    simple_checkpoint_config = CheckpointConfig(
        name="my_minimal_simple_checkpoint",
        class_name="SimpleCheckpoint",
        config_version=1,
    )
    simple_checkpoint_config_key = ConfigurationIdentifier(
        configuration_key=simple_checkpoint_config.name
    )
    context.checkpoint_store.set(
        key=simple_checkpoint_config_key,
        value=simple_checkpoint_config,
    )

    # add SimpleCheckpoint with slack webhook
    simple_checkpoint_with_slack_webhook_config = CheckpointConfig(
        name="my_simple_checkpoint_with_slack",
        class_name="SimpleCheckpoint",
        config_version=1,
        slack_webhook="https://hooks.slack.com/foo/bar",
    )
    simple_checkpoint_with_slack_webhook_config_key: ConfigurationIdentifier = (
        ConfigurationIdentifier(
            configuration_key=simple_checkpoint_with_slack_webhook_config.name
        )
    )
    context.checkpoint_store.set(
        key=simple_checkpoint_with_slack_webhook_config_key,
        value=simple_checkpoint_with_slack_webhook_config,
    )

    # add SimpleCheckpoint with slack webhook and notify_with
    simple_checkpoint_with_slack_webhook_and_notify_with_all_config = CheckpointConfig(
        name="my_simple_checkpoint_with_slack_and_notify_with_all",
        class_name="SimpleCheckpoint",
        config_version=1,
        slack_webhook="https://hooks.slack.com/foo/bar",
        notify_with="all",
    )
    simple_checkpoint_with_slack_webhook_and_notify_with_all_config_key = ConfigurationIdentifier(
        configuration_key=simple_checkpoint_with_slack_webhook_and_notify_with_all_config.name
    )
    context.checkpoint_store.set(
        key=simple_checkpoint_with_slack_webhook_and_notify_with_all_config_key,
        value=simple_checkpoint_with_slack_webhook_and_notify_with_all_config,
    )

    # add SimpleCheckpoint with site_names
    simple_checkpoint_with_site_names_config = CheckpointConfig(
        name="my_simple_checkpoint_with_site_names",
        class_name="SimpleCheckpoint",
        config_version=1,
        site_names=["local_site"],
    )
    simple_checkpoint_with_site_names_config_key: ConfigurationIdentifier = (
        ConfigurationIdentifier(
            configuration_key=simple_checkpoint_with_site_names_config.name
        )
    )
    context.checkpoint_store.set(
        key=simple_checkpoint_with_site_names_config_key,
        value=simple_checkpoint_with_site_names_config,
    )

    # noinspection PyProtectedMember
    context._save_project_config()
    return context


@pytest.fixture
def empty_context_with_checkpoint(empty_data_context):
    context = empty_data_context
    root_dir = empty_data_context.root_directory
    fixture_name = "my_checkpoint.yml"
    fixture_path = file_relative_path(
        __file__, f"./data_context/fixtures/contexts/{fixture_name}"
    )
    checkpoints_file = os.path.join(root_dir, "checkpoints", fixture_name)
    shutil.copy(fixture_path, checkpoints_file)
    assert os.path.isfile(checkpoints_file)
    return context


@pytest.fixture
def empty_data_context_stats_enabled(tmp_path_factory, monkeypatch):
    # Re-enable GE_USAGE_STATS
    monkeypatch.delenv("GE_USAGE_STATS", raising=False)
    project_path = str(tmp_path_factory.mktemp("empty_data_context"))
    context = gx.data_context.DataContext.create(project_path)
    context_path = os.path.join(project_path, "great_expectations")
    asset_config_path = os.path.join(context_path, "expectations")
    os.makedirs(asset_config_path, exist_ok=True)
    return context


@pytest.fixture
def titanic_data_context(tmp_path_factory) -> DataContext:
    project_path = str(tmp_path_factory.mktemp("titanic_data_context"))
    context_path = os.path.join(project_path, "great_expectations")
    os.makedirs(os.path.join(context_path, "expectations"), exist_ok=True)
    os.makedirs(os.path.join(context_path, "checkpoints"), exist_ok=True)
    data_path = os.path.join(context_path, "..", "data")
    os.makedirs(os.path.join(data_path), exist_ok=True)
    titanic_yml_path = file_relative_path(
        __file__, "./test_fixtures/great_expectations_v013_titanic.yml"
    )
    shutil.copy(
        titanic_yml_path, str(os.path.join(context_path, "great_expectations.yml"))
    )
    titanic_csv_path = file_relative_path(__file__, "./test_sets/Titanic.csv")
    shutil.copy(
        titanic_csv_path, str(os.path.join(context_path, "..", "data", "Titanic.csv"))
    )
    return gx.data_context.DataContext(context_path)


@pytest.fixture
def titanic_data_context_no_data_docs_no_checkpoint_store(tmp_path_factory):
    project_path = str(tmp_path_factory.mktemp("titanic_data_context"))
    context_path = os.path.join(project_path, "great_expectations")
    os.makedirs(os.path.join(context_path, "expectations"), exist_ok=True)
    os.makedirs(os.path.join(context_path, "checkpoints"), exist_ok=True)
    data_path = os.path.join(context_path, "..", "data")
    os.makedirs(os.path.join(data_path), exist_ok=True)
    titanic_yml_path = file_relative_path(
        __file__, "./test_fixtures/great_expectations_titanic_pre_v013_no_data_docs.yml"
    )
    shutil.copy(
        titanic_yml_path, str(os.path.join(context_path, "great_expectations.yml"))
    )
    titanic_csv_path = file_relative_path(__file__, "./test_sets/Titanic.csv")
    shutil.copy(
        titanic_csv_path, str(os.path.join(context_path, "..", "data", "Titanic.csv"))
    )
    return gx.data_context.DataContext(context_path)


@pytest.fixture
def titanic_data_context_no_data_docs(tmp_path_factory):
    project_path = str(tmp_path_factory.mktemp("titanic_data_context"))
    context_path = os.path.join(project_path, "great_expectations")
    os.makedirs(os.path.join(context_path, "expectations"), exist_ok=True)
    os.makedirs(os.path.join(context_path, "checkpoints"), exist_ok=True)
    data_path = os.path.join(context_path, "..", "data")
    os.makedirs(os.path.join(data_path), exist_ok=True)
    titanic_yml_path = file_relative_path(
        __file__, "./test_fixtures/great_expectations_titanic_no_data_docs.yml"
    )
    shutil.copy(
        titanic_yml_path, str(os.path.join(context_path, "great_expectations.yml"))
    )
    titanic_csv_path = file_relative_path(__file__, "./test_sets/Titanic.csv")
    shutil.copy(
        titanic_csv_path, str(os.path.join(context_path, "..", "data", "Titanic.csv"))
    )
    return gx.data_context.DataContext(context_path)


@pytest.fixture
def titanic_data_context_stats_enabled(tmp_path_factory, monkeypatch):
    # Re-enable GE_USAGE_STATS
    monkeypatch.delenv("GE_USAGE_STATS")
    project_path = str(tmp_path_factory.mktemp("titanic_data_context"))
    context_path = os.path.join(project_path, "great_expectations")
    os.makedirs(os.path.join(context_path, "expectations"), exist_ok=True)
    os.makedirs(os.path.join(context_path, "checkpoints"), exist_ok=True)
    data_path = os.path.join(context_path, "..", "data")
    os.makedirs(os.path.join(data_path), exist_ok=True)
    titanic_yml_path = file_relative_path(
        __file__, "./test_fixtures/great_expectations_v013_titanic.yml"
    )
    shutil.copy(
        titanic_yml_path, str(os.path.join(context_path, "great_expectations.yml"))
    )
    titanic_csv_path = file_relative_path(__file__, "./test_sets/Titanic.csv")
    shutil.copy(
        titanic_csv_path, str(os.path.join(context_path, "..", "data", "Titanic.csv"))
    )
    return gx.data_context.DataContext(context_path)


@pytest.fixture
def titanic_data_context_stats_enabled_config_version_2(tmp_path_factory, monkeypatch):
    # Re-enable GE_USAGE_STATS
    monkeypatch.delenv("GE_USAGE_STATS")
    project_path = str(tmp_path_factory.mktemp("titanic_data_context"))
    context_path = os.path.join(project_path, "great_expectations")
    os.makedirs(os.path.join(context_path, "expectations"), exist_ok=True)
    os.makedirs(os.path.join(context_path, "checkpoints"), exist_ok=True)
    data_path = os.path.join(context_path, "..", "data")
    os.makedirs(os.path.join(data_path), exist_ok=True)
    titanic_yml_path = file_relative_path(
        __file__, "./test_fixtures/great_expectations_titanic.yml"
    )
    shutil.copy(
        titanic_yml_path, str(os.path.join(context_path, "great_expectations.yml"))
    )
    titanic_csv_path = file_relative_path(__file__, "./test_sets/Titanic.csv")
    shutil.copy(
        titanic_csv_path, str(os.path.join(context_path, "..", "data", "Titanic.csv"))
    )
    return gx.data_context.DataContext(context_path)


@pytest.fixture
def titanic_data_context_stats_enabled_config_version_3(tmp_path_factory, monkeypatch):
    # Re-enable GE_USAGE_STATS
    monkeypatch.delenv("GE_USAGE_STATS")
    project_path = str(tmp_path_factory.mktemp("titanic_data_context"))
    context_path = os.path.join(project_path, "great_expectations")
    os.makedirs(os.path.join(context_path, "expectations"), exist_ok=True)
    os.makedirs(os.path.join(context_path, "checkpoints"), exist_ok=True)
    data_path = os.path.join(context_path, "..", "data")
    os.makedirs(os.path.join(data_path), exist_ok=True)
    titanic_yml_path = file_relative_path(
        __file__, "./test_fixtures/great_expectations_v013_upgraded_titanic.yml"
    )
    shutil.copy(
        titanic_yml_path, str(os.path.join(context_path, "great_expectations.yml"))
    )
    titanic_csv_path = file_relative_path(__file__, "./test_sets/Titanic.csv")
    shutil.copy(
        titanic_csv_path, str(os.path.join(context_path, "..", "data", "Titanic.csv"))
    )
    return gx.data_context.DataContext(context_path)


@pytest.fixture(scope="module")
def titanic_spark_db(tmp_path_factory, spark_warehouse_session):
    try:
        from pyspark.sql import DataFrame
    except ImportError:
        raise ValueError("spark tests are requested, but pyspark is not installed")

    titanic_database_name: str = "db_test"
    titanic_csv_path: str = file_relative_path(__file__, "./test_sets/Titanic.csv")
    project_path: str = str(tmp_path_factory.mktemp("data"))
    project_dataset_path: str = str(os.path.join(project_path, "Titanic.csv"))

    shutil.copy(titanic_csv_path, project_dataset_path)
    titanic_df: DataFrame = spark_warehouse_session.read.csv(
        project_dataset_path, header=True
    )

    spark_warehouse_session.sql(
        f"CREATE DATABASE IF NOT EXISTS {titanic_database_name}"
    )
    spark_warehouse_session.catalog.setCurrentDatabase(titanic_database_name)
    titanic_df.write.saveAsTable(
        "tb_titanic_with_partitions",
        partitionBy=["PClass", "SexCode"],
        mode="overwrite",
    )
    titanic_df.write.saveAsTable("tb_titanic_without_partitions", mode="overwrite")

    row_count = spark_warehouse_session.sql(
        f"SELECT COUNT(*) from {titanic_database_name}.tb_titanic_without_partitions"
    ).collect()
    assert row_count and row_count[0][0] == 1313
    yield spark_warehouse_session
    spark_warehouse_session.sql(
        f"DROP DATABASE IF EXISTS {titanic_database_name} CASCADE"
    )
    spark_warehouse_session.catalog.setCurrentDatabase("default")


@pytest.fixture
def titanic_sqlite_db(sa):
    try:
        import sqlalchemy as sa
        from sqlalchemy import create_engine

        titanic_db_path = file_relative_path(__file__, "./test_sets/titanic.db")
        engine = create_engine(f"sqlite:///{titanic_db_path}")
        assert engine.execute("select count(*) from titanic").fetchall()[0] == (1313,)
        return engine
    except ImportError:
        raise ValueError("sqlite tests require sqlalchemy to be installed")


@pytest.fixture
def titanic_sqlite_db_connection_string(sa):
    try:
        import sqlalchemy as sa
        from sqlalchemy import create_engine

        titanic_db_path = file_relative_path(__file__, "./test_sets/titanic.db")
        engine = create_engine(f"sqlite:////{titanic_db_path}")
        assert engine.execute("select count(*) from titanic").fetchall()[0] == (1313,)
        return f"sqlite:///{titanic_db_path}"
    except ImportError:
        raise ValueError("sqlite tests require sqlalchemy to be installed")


@pytest.fixture
def titanic_expectation_suite(empty_data_context_stats_enabled):
    data_context: DataContext = empty_data_context_stats_enabled
    return ExpectationSuite(
        expectation_suite_name="Titanic.warning",
        meta={},
        data_asset_type="Dataset",
        expectations=[
            ExpectationConfiguration(
                expectation_type="expect_column_to_exist", kwargs={"column": "PClass"}
            ),
            ExpectationConfiguration(
                expectation_type="expect_column_values_to_not_be_null",
                kwargs={"column": "Name"},
            ),
            ExpectationConfiguration(
                expectation_type="expect_table_row_count_to_equal",
                kwargs={"value": 1313},
            ),
        ],
        data_context=data_context,
    )


@pytest.fixture
def empty_sqlite_db(sa):
    """An empty in-memory sqlite db that always gets run."""
    try:
        import sqlalchemy as sa
        from sqlalchemy import create_engine

        engine = create_engine("sqlite://")
        assert engine.execute("select 1").fetchall()[0] == (1,)
        return engine
    except ImportError:
        raise ValueError("sqlite tests require sqlalchemy to be installed")


@pytest.fixture
@freeze_time("09/26/2019 13:42:41")
def site_builder_data_context_with_html_store_titanic_random(
    tmp_path_factory, filesystem_csv_3
):
    base_dir = str(tmp_path_factory.mktemp("project_dir"))
    project_dir = os.path.join(base_dir, "project_path")
    os.mkdir(project_dir)

    os.makedirs(os.path.join(project_dir, "data"))
    os.makedirs(os.path.join(project_dir, "data/titanic"))
    shutil.copy(
        file_relative_path(__file__, "./test_sets/Titanic.csv"),
        str(os.path.join(project_dir, "data", "titanic", "Titanic.csv")),
    )

    os.makedirs(os.path.join(project_dir, "data", "random"))
    shutil.copy(
        os.path.join(filesystem_csv_3, "f1.csv"),
        str(os.path.join(project_dir, "data", "random", "f1.csv")),
    )
    shutil.copy(
        os.path.join(filesystem_csv_3, "f2.csv"),
        str(os.path.join(project_dir, "data", "random", "f2.csv")),
    )
    gx.data_context.DataContext.create(project_dir)
    shutil.copy(
        file_relative_path(
            __file__, "./test_fixtures/great_expectations_site_builder.yml"
        ),
        str(os.path.join(project_dir, "great_expectations", "great_expectations.yml")),
    )
    context = gx.data_context.DataContext(
        context_root_dir=os.path.join(project_dir, "great_expectations")
    )

    context.add_datasource(
        "titanic",
        class_name="PandasDatasource",
        batch_kwargs_generators={
            "subdir_reader": {
                "class_name": "SubdirReaderBatchKwargsGenerator",
                "base_directory": os.path.join(project_dir, "data", "titanic"),
            }
        },
    )
    context.add_datasource(
        "random",
        class_name="PandasDatasource",
        batch_kwargs_generators={
            "subdir_reader": {
                "class_name": "SubdirReaderBatchKwargsGenerator",
                "base_directory": os.path.join(project_dir, "data", "random"),
            }
        },
    )

    context.profile_datasource("titanic")
    context.profile_datasource("random")
    context.profile_datasource(context.list_datasources()[0]["name"])

    context.variables.anonymous_usage_statistics = AnonymizedUsageStatisticsConfig(
        enabled=True,
        data_context_id="f43d4897-385f-4366-82b0-1a8eda2bf79c",
    )

    return context


@pytest.fixture(scope="function")
@freeze_time("09/26/2019 13:42:41")
def site_builder_data_context_v013_with_html_store_titanic_random(
    tmp_path, filesystem_csv_3
):
    base_dir = tmp_path / "project_dir"
    base_dir.mkdir()
    base_dir = str(base_dir)
    project_dir = os.path.join(base_dir, "project_path")
    os.mkdir(project_dir)

    os.makedirs(os.path.join(project_dir, "data"))
    os.makedirs(os.path.join(project_dir, "data", "titanic"))
    shutil.copy(
        file_relative_path(__file__, "./test_sets/Titanic.csv"),
        str(os.path.join(project_dir, "data", "titanic", "Titanic.csv")),
    )

    os.makedirs(os.path.join(project_dir, "data", "random"))
    shutil.copy(
        os.path.join(filesystem_csv_3, "f1.csv"),
        str(os.path.join(project_dir, "data", "random", "f1.csv")),
    )
    shutil.copy(
        os.path.join(filesystem_csv_3, "f2.csv"),
        str(os.path.join(project_dir, "data", "random", "f2.csv")),
    )
    gx.data_context.DataContext.create(project_dir)
    shutil.copy(
        file_relative_path(
            __file__, "./test_fixtures/great_expectations_v013_site_builder.yml"
        ),
        str(os.path.join(project_dir, "great_expectations", "great_expectations.yml")),
    )
    context = gx.data_context.DataContext(
        context_root_dir=os.path.join(project_dir, "great_expectations")
    )

    context.add_datasource(
        "titanic",
        class_name="PandasDatasource",
        batch_kwargs_generators={
            "subdir_reader": {
                "class_name": "SubdirReaderBatchKwargsGenerator",
                "base_directory": os.path.join(project_dir, "data", "titanic"),
            }
        },
    )
    context.add_datasource(
        "random",
        class_name="PandasDatasource",
        batch_kwargs_generators={
            "subdir_reader": {
                "class_name": "SubdirReaderBatchKwargsGenerator",
                "base_directory": os.path.join(project_dir, "data", "random"),
            }
        },
    )

    context.profile_datasource("titanic")
    context.profile_datasource("random")
    context.profile_datasource(context.list_datasources()[0]["name"])

    context.variables.anonymous_usage_statistics = AnonymizedUsageStatisticsConfig(
        enabled=True,
        data_context_id="f43d4897-385f-4366-82b0-1a8eda2bf79c",
    )

    return context


@pytest.fixture
def v20_project_directory(tmp_path_factory):
    """
    GX config_version: 2 project for testing upgrade helper
    """
    project_path = str(tmp_path_factory.mktemp("v20_project"))
    context_root_dir = os.path.join(project_path, "great_expectations")
    shutil.copytree(
        file_relative_path(
            __file__, "./test_fixtures/upgrade_helper/great_expectations_v20_project/"
        ),
        context_root_dir,
    )
    shutil.copy(
        file_relative_path(
            __file__, "./test_fixtures/upgrade_helper/great_expectations_v2.yml"
        ),
        os.path.join(context_root_dir, "great_expectations.yml"),
    )
    return context_root_dir


@pytest.fixture
def data_context_parameterized_expectation_suite_no_checkpoint_store(tmp_path_factory):
    """
    This data_context is *manually* created to have the config we want, vs
    created with DataContext.create()
    """
    project_path = str(tmp_path_factory.mktemp("data_context"))
    context_path = os.path.join(project_path, "great_expectations")
    asset_config_path = os.path.join(context_path, "expectations")
    fixture_dir = file_relative_path(__file__, "./test_fixtures")
    os.makedirs(
        os.path.join(asset_config_path, "my_dag_node"),
        exist_ok=True,
    )
    shutil.copy(
        os.path.join(fixture_dir, "great_expectations_basic.yml"),
        str(os.path.join(context_path, "great_expectations.yml")),
    )
    shutil.copy(
        os.path.join(
            fixture_dir,
            "expectation_suites/parameterized_expectation_suite_fixture.json",
        ),
        os.path.join(asset_config_path, "my_dag_node", "default.json"),
    )
    os.makedirs(os.path.join(context_path, "plugins"), exist_ok=True)
    shutil.copy(
        os.path.join(fixture_dir, "custom_pandas_dataset.py"),
        str(os.path.join(context_path, "plugins", "custom_pandas_dataset.py")),
    )
    shutil.copy(
        os.path.join(fixture_dir, "custom_sqlalchemy_dataset.py"),
        str(os.path.join(context_path, "plugins", "custom_sqlalchemy_dataset.py")),
    )
    shutil.copy(
        os.path.join(fixture_dir, "custom_sparkdf_dataset.py"),
        str(os.path.join(context_path, "plugins", "custom_sparkdf_dataset.py")),
    )
    return gx.data_context.DataContext(context_path)


@pytest.fixture
def data_context_parameterized_expectation_suite(tmp_path_factory):
    """
    This data_context is *manually* created to have the config we want, vs
    created with DataContext.create()
    """
    project_path = str(tmp_path_factory.mktemp("data_context"))
    context_path = os.path.join(project_path, "great_expectations")
    asset_config_path = os.path.join(context_path, "expectations")
    fixture_dir = file_relative_path(__file__, "./test_fixtures")
    os.makedirs(
        os.path.join(asset_config_path, "my_dag_node"),
        exist_ok=True,
    )
    shutil.copy(
        os.path.join(fixture_dir, "great_expectations_v013_basic.yml"),
        str(os.path.join(context_path, "great_expectations.yml")),
    )
    shutil.copy(
        os.path.join(
            fixture_dir,
            "expectation_suites/parameterized_expectation_suite_fixture.json",
        ),
        os.path.join(asset_config_path, "my_dag_node", "default.json"),
    )
    os.makedirs(os.path.join(context_path, "plugins"), exist_ok=True)
    shutil.copy(
        os.path.join(fixture_dir, "custom_pandas_dataset.py"),
        str(os.path.join(context_path, "plugins", "custom_pandas_dataset.py")),
    )
    shutil.copy(
        os.path.join(fixture_dir, "custom_sqlalchemy_dataset.py"),
        str(os.path.join(context_path, "plugins", "custom_sqlalchemy_dataset.py")),
    )
    shutil.copy(
        os.path.join(fixture_dir, "custom_sparkdf_dataset.py"),
        str(os.path.join(context_path, "plugins", "custom_sparkdf_dataset.py")),
    )
    return gx.data_context.DataContext(context_path)


@pytest.fixture
def data_context_simple_expectation_suite(tmp_path_factory):
    """
    This data_context is *manually* created to have the config we want, vs
    created with DataContext.create()
    """
    project_path = str(tmp_path_factory.mktemp("data_context"))
    context_path = os.path.join(project_path, "great_expectations")
    asset_config_path = os.path.join(context_path, "expectations")
    fixture_dir = file_relative_path(__file__, "./test_fixtures")
    os.makedirs(
        os.path.join(asset_config_path, "my_dag_node"),
        exist_ok=True,
    )
    shutil.copy(
        os.path.join(fixture_dir, "great_expectations_basic.yml"),
        str(os.path.join(context_path, "great_expectations.yml")),
    )
    shutil.copy(
        os.path.join(
            fixture_dir,
            "rendering_fixtures/expectations_suite_1.json",
        ),
        os.path.join(asset_config_path, "default.json"),
    )
    os.makedirs(os.path.join(context_path, "plugins"), exist_ok=True)
    shutil.copy(
        os.path.join(fixture_dir, "custom_pandas_dataset.py"),
        str(os.path.join(context_path, "plugins", "custom_pandas_dataset.py")),
    )
    shutil.copy(
        os.path.join(fixture_dir, "custom_sqlalchemy_dataset.py"),
        str(os.path.join(context_path, "plugins", "custom_sqlalchemy_dataset.py")),
    )
    shutil.copy(
        os.path.join(fixture_dir, "custom_sparkdf_dataset.py"),
        str(os.path.join(context_path, "plugins", "custom_sparkdf_dataset.py")),
    )
    return gx.data_context.DataContext(context_path)


@pytest.fixture()
def filesystem_csv_data_context_with_validation_operators(
    titanic_data_context_stats_enabled, filesystem_csv_2
):
    titanic_data_context_stats_enabled.add_datasource(
        "rad_datasource",
        module_name="great_expectations.datasource",
        class_name="PandasDatasource",
        batch_kwargs_generators={
            "subdir_reader": {
                "class_name": "SubdirReaderBatchKwargsGenerator",
                "base_directory": str(filesystem_csv_2),
            }
        },
    )
    return titanic_data_context_stats_enabled


@pytest.fixture()
def filesystem_csv_data_context(
    empty_data_context,
    filesystem_csv_2,
) -> DataContext:
    empty_data_context.add_datasource(
        "rad_datasource",
        module_name="great_expectations.datasource",
        class_name="PandasDatasource",
        batch_kwargs_generators={
            "subdir_reader": {
                "class_name": "SubdirReaderBatchKwargsGenerator",
                "base_directory": str(filesystem_csv_2),
            }
        },
    )
    return empty_data_context


@pytest.fixture
def filesystem_csv(tmp_path_factory):
    base_dir = tmp_path_factory.mktemp("filesystem_csv")
    base_dir = str(base_dir)
    # Put a few files in the directory
    with open(os.path.join(base_dir, "f1.csv"), "w") as outfile:
        outfile.writelines(["a,b,c\n"])
    with open(os.path.join(base_dir, "f2.csv"), "w") as outfile:
        outfile.writelines(["a,b,c\n"])

    os.makedirs(os.path.join(base_dir, "f3"), exist_ok=True)
    with open(os.path.join(base_dir, "f3", "f3_20190101.csv"), "w") as outfile:
        outfile.writelines(["a,b,c\n"])
    with open(os.path.join(base_dir, "f3", "f3_20190102.csv"), "w") as outfile:
        outfile.writelines(["a,b,c\n"])

    return base_dir


@pytest.fixture(scope="function")
def filesystem_csv_2(tmp_path):
    base_dir = tmp_path / "filesystem_csv_2"
    base_dir.mkdir()
    base_dir = str(base_dir)

    # Put a file in the directory
    toy_dataset = PandasDataset({"x": [1, 2, 3]})
    toy_dataset.to_csv(os.path.join(base_dir, "f1.csv"), index=False)
    assert os.path.isabs(base_dir)
    assert os.path.isfile(os.path.join(base_dir, "f1.csv"))

    return base_dir


@pytest.fixture(scope="function")
def filesystem_csv_3(tmp_path):
    base_dir = tmp_path / "filesystem_csv_3"
    base_dir.mkdir()
    base_dir = str(base_dir)

    # Put a file in the directory
    toy_dataset = PandasDataset({"x": [1, 2, 3]})
    toy_dataset.to_csv(os.path.join(base_dir, "f1.csv"), index=False)

    toy_dataset_2 = PandasDataset({"y": [1, 2, 3]})
    toy_dataset_2.to_csv(os.path.join(base_dir, "f2.csv"), index=False)

    return base_dir


@pytest.fixture(scope="function")
def filesystem_csv_4(tmp_path):
    base_dir = tmp_path / "filesystem_csv_4"
    base_dir.mkdir()
    base_dir = str(base_dir)

    # Put a file in the directory
    toy_dataset = PandasDataset(
        {
            "x": [1, 2, 3],
            "y": [1, 2, 3],
        }
    )
    toy_dataset.to_csv(os.path.join(base_dir, "f1.csv"), index=None)

    return base_dir


@pytest.fixture
def titanic_profiled_evrs_1():
    with open(
        file_relative_path(
            __file__, "./render/fixtures/BasicDatasetProfiler_evrs.json"
        ),
    ) as infile:
        return expectationSuiteValidationResultSchema.loads(infile.read())


# various types of evr
@pytest.fixture
def evr_failed():
    return ExpectationValidationResult(
        success=False,
        result={
            "element_count": 1313,
            "missing_count": 0,
            "missing_percent": 0.0,
            "unexpected_count": 3,
            "unexpected_percent": 0.2284843869002285,
            "unexpected_percent_nonmissing": 0.2284843869002285,
            "partial_unexpected_list": [
                "Daly, Mr Peter Denis ",
                "Barber, Ms ",
                "Geiger, Miss Emily ",
            ],
            "partial_unexpected_index_list": [77, 289, 303],
            "partial_unexpected_counts": [
                {"value": "Barber, Ms ", "count": 1},
                {"value": "Daly, Mr Peter Denis ", "count": 1},
                {"value": "Geiger, Miss Emily ", "count": 1},
            ],
        },
        exception_info={
            "raised_exception": False,
            "exception_message": None,
            "exception_traceback": None,
        },
        expectation_config=ExpectationConfiguration(
            expectation_type="expect_column_values_to_not_match_regex",
            kwargs={
                "column": "Name",
                "regex": "^\\s+|\\s+$",
                "result_format": "SUMMARY",
            },
        ),
    )


@pytest.fixture
def evr_success():
    return ExpectationValidationResult(
        success=True,
        result={"observed_value": 1313},
        exception_info={
            "raised_exception": False,
            "exception_message": None,
            "exception_traceback": None,
        },
        expectation_config=ExpectationConfiguration(
            expectation_type="expect_table_row_count_to_be_between",
            kwargs={"min_value": 0, "max_value": None, "result_format": "SUMMARY"},
        ),
    )


@pytest.fixture
def sqlite_view_engine(test_backends):
    # Create a small in-memory engine with two views, one of which is temporary
    if "sqlite" in test_backends:
        try:
            import sqlalchemy as sa

            sqlite_engine = sa.create_engine("sqlite://")
            df = pd.DataFrame({"a": [1, 2, 3, 4, 5]})
            df.to_sql(name="test_table", con=sqlite_engine, index=True)
            sqlite_engine.execute(
                "CREATE TEMP VIEW test_temp_view AS SELECT * FROM test_table where a < 4;"
            )
            sqlite_engine.execute(
                "CREATE VIEW test_view AS SELECT * FROM test_table where a > 4;"
            )
            return sqlite_engine
        except ImportError:
            sa = None
    else:
        pytest.skip("SqlAlchemy tests disabled; not testing views")


@pytest.fixture
def expectation_suite_identifier():
    return ExpectationSuiteIdentifier("my.expectation.suite.name")


@pytest.fixture
def basic_sqlalchemy_datasource(sqlitedb_engine):
    return SqlAlchemyDatasource("basic_sqlalchemy_datasource", engine=sqlitedb_engine)


@pytest.fixture
def test_folder_connection_path_csv(tmp_path_factory):
    df1 = pd.DataFrame({"col_1": [1, 2, 3, 4, 5], "col_2": ["a", "b", "c", "d", "e"]})
    path = str(tmp_path_factory.mktemp("test_folder_connection_path_csv"))
    df1.to_csv(path_or_buf=os.path.join(path, "test.csv"), index=False)
    return str(path)


@pytest.fixture
def test_db_connection_string(tmp_path_factory, test_backends):
    if "sqlite" not in test_backends:
        pytest.skip("skipping fixture because sqlite not selected")
    df1 = pd.DataFrame({"col_1": [1, 2, 3, 4, 5], "col_2": ["a", "b", "c", "d", "e"]})
    df2 = pd.DataFrame({"col_1": [0, 1, 2, 3, 4], "col_2": ["b", "c", "d", "e", "f"]})

    try:
        import sqlalchemy as sa

        basepath = str(tmp_path_factory.mktemp("db_context"))
        path = os.path.join(basepath, "test.db")
        engine = sa.create_engine("sqlite:///" + str(path))
        df1.to_sql(name="table_1", con=engine, index=True)
        df2.to_sql(name="table_2", con=engine, index=True, schema="main")

        # Return a connection string to this newly-created db
        return "sqlite:///" + str(path)
    except ImportError:
        raise ValueError("SQL Database tests require sqlalchemy to be installed.")


@pytest.fixture
def test_df(tmp_path_factory):
    def generate_ascending_list_of_datetimes(
        k, start_date=datetime.date(2020, 1, 1), end_date=datetime.date(2020, 12, 31)
    ):
        start_time = datetime.datetime(
            start_date.year, start_date.month, start_date.day
        )
        days_between_dates = (end_date - start_date).total_seconds()

        datetime_list = [
            start_time
            + datetime.timedelta(seconds=random.randrange(round(days_between_dates)))
            for i in range(k)
        ]
        datetime_list.sort()
        return datetime_list

    k = 120
    random.seed(1)

    timestamp_list = generate_ascending_list_of_datetimes(
        k, end_date=datetime.date(2020, 1, 31)
    )
    date_list = [datetime.date(ts.year, ts.month, ts.day) for ts in timestamp_list]

    batch_ids = [random.randint(0, 10) for i in range(k)]
    batch_ids.sort()

    session_ids = [random.randint(2, 60) for i in range(k)]
    session_ids.sort()
    session_ids = [i - random.randint(0, 2) for i in session_ids]

    events_df = pd.DataFrame(
        {
            "id": range(k),
            "batch_id": batch_ids,
            "date": date_list,
            "y": [d.year for d in date_list],
            "m": [d.month for d in date_list],
            "d": [d.day for d in date_list],
            "timestamp": timestamp_list,
            "session_ids": session_ids,
            "event_type": [
                random.choice(["start", "stop", "continue"]) for i in range(k)
            ],
            "favorite_color": [
                "#"
                + "".join([random.choice(list("0123456789ABCDEF")) for j in range(6)])
                for i in range(k)
            ],
        }
    )
    return events_df


@pytest.fixture
def data_context_with_simple_sql_datasource_for_testing_get_batch(
    sa, empty_data_context
):
    context: DataContext = empty_data_context

    db_file_path: str = file_relative_path(
        __file__,
        os.path.join("test_sets", "test_cases_for_sql_data_connector.db"),
    )

    datasource_config: str = f"""
class_name: SimpleSqlalchemyDatasource
connection_string: sqlite:///{db_file_path}
introspection:
    whole_table: {{}}

    daily:
        splitter_method: _split_on_converted_datetime
        splitter_kwargs:
            column_name: date
            date_format_string: "%Y-%m-%d"

    weekly:
        splitter_method: _split_on_converted_datetime
        splitter_kwargs:
            column_name: date
            date_format_string: "%Y-%W"

    by_id_dozens:
        splitter_method: _split_on_divided_integer
        splitter_kwargs:
            column_name: id
            divisor: 12
"""

    try:
        context.add_datasource("my_sqlite_db", **yaml.load(datasource_config))
    except AttributeError:
        pytest.skip("SQL Database tests require sqlalchemy to be installed.")

    return context


@pytest.fixture
def basic_datasource(tmp_path_factory):
    basic_datasource: Datasource = instantiate_class_from_config(
        config=yaml.load(
            """
class_name: Datasource

data_connectors:
    test_runtime_data_connector:
        module_name: great_expectations.datasource.data_connector
        class_name: RuntimeDataConnector
        batch_identifiers:
            - pipeline_stage_name
            - airflow_run_id
            - custom_key_0

execution_engine:
    class_name: PandasExecutionEngine

    """,
        ),
        runtime_environment={
            "name": "my_datasource",
        },
        config_defaults={
            "module_name": "great_expectations.datasource",
        },
    )

    return basic_datasource


@pytest.fixture
def db_file():
    return file_relative_path(
        __file__,
        os.path.join("test_sets", "test_cases_for_sql_data_connector.db"),
    )


@pytest.fixture
def data_context_with_datasource_pandas_engine(empty_data_context):
    context = empty_data_context
    config = yaml.load(
        """
    class_name: Datasource
    execution_engine:
        class_name: PandasExecutionEngine
    data_connectors:
        default_runtime_data_connector_name:
            class_name: RuntimeDataConnector
            batch_identifiers:
                - default_identifier_name
            assets:
                asset_a:
                    batch_identifiers:
                        - day
                        - month
                asset_b:
                    batch_identifiers:
                        - day
                        - month
                        - year
        """,
    )
    context.add_datasource(
        "my_datasource",
        **config,
    )
    return context


@pytest.fixture
def data_context_with_datasource_spark_engine(empty_data_context, spark_session):
    context = empty_data_context
    config = yaml.load(
        """
    class_name: Datasource
    execution_engine:
        class_name: SparkDFExecutionEngine
    data_connectors:
        default_runtime_data_connector_name:
            class_name: RuntimeDataConnector
            batch_identifiers:
                - default_identifier_name
            assets:
                asset_a:
                    batch_identifiers:
                        - day
                        - month
                asset_b:
                    batch_identifiers:
                        - day
                        - month
                        - year
        """,
    )
    context.add_datasource(
        "my_datasource",
        **config,
    )
    return context


@pytest.fixture
def data_context_with_datasource_sqlalchemy_engine(empty_data_context, db_file):
    context = empty_data_context
    config = yaml.load(
        f"""
    class_name: Datasource
    execution_engine:
        class_name: SqlAlchemyExecutionEngine
        connection_string: sqlite:///{db_file}
    data_connectors:
        default_runtime_data_connector_name:
            class_name: RuntimeDataConnector
            batch_identifiers:
                - default_identifier_name
            assets:
                asset_a:
                    batch_identifiers:
                        - day
                        - month
                asset_b:
                    batch_identifiers:
                        - day
                        - month
                        - year
        """,
    )
    context.add_datasource(
        "my_datasource",
        **config,
    )
    return context


@pytest.fixture
def data_context_with_query_store(
    empty_data_context, titanic_sqlite_db_connection_string
):
    context = empty_data_context
    config = yaml.load(
        f"""
    class_name: Datasource
    execution_engine:
        class_name: SqlAlchemyExecutionEngine
        connection_string: {titanic_sqlite_db_connection_string}
    data_connectors:
        default_runtime_data_connector_name:
            class_name: RuntimeDataConnector
            batch_identifiers:
                - default_identifier_name
    """
    )
    context.add_datasource(
        "my_datasource",
        **config,
    )
    store_config = yaml.load(
        f"""
    class_name: SqlAlchemyQueryStore
    credentials:
        connection_string: {titanic_sqlite_db_connection_string}
    queries:
        col_count:
            query: "SELECT COUNT(*) FROM titanic;"
            return_type: "scalar"
        dist_col_count:
            query: "SELECT COUNT(DISTINCT PClass) FROM titanic;"
            return_type: "scalar"
    """
    )
    context.add_store("my_query_store", store_config)
    return context


@pytest.fixture
def ge_cloud_id():
    # Fake id but adheres to the format required of a UUID
    return "731ee1bd-604a-4851-9ee8-bca8ffb32bce"


@pytest.fixture
def ge_cloud_base_url() -> str:
    return "https://app.test.greatexpectations.io"


@pytest.fixture
def ge_cloud_organization_id() -> str:
    return "bd20fead-2c31-4392-bcd1-f1e87ad5a79c"


@pytest.fixture
def ge_cloud_access_token() -> str:
    return "6bb5b6f5c7794892a4ca168c65c2603e"


@pytest.fixture
def request_headers(ge_cloud_access_token: str) -> Dict[str, str]:
    return {
        "Content-Type": "application/vnd.api+json",
        "Authorization": f"Bearer {ge_cloud_access_token}",
        "Gx-Version": gx.__version__,
    }


@pytest.fixture
def ge_cloud_config(ge_cloud_base_url, ge_cloud_organization_id, ge_cloud_access_token):
    return GXCloudConfig(
        base_url=ge_cloud_base_url,
        organization_id=ge_cloud_organization_id,
        access_token=ge_cloud_access_token,
    )


@pytest.fixture(scope="function")
def empty_ge_cloud_data_context_config(
    ge_cloud_base_url, ge_cloud_organization_id, ge_cloud_access_token
):
    config_yaml_str = f"""
stores:
  default_evaluation_parameter_store:
    class_name: EvaluationParameterStore

  default_expectations_store:
    class_name: ExpectationsStore
    store_backend:
      class_name: {GXCloudStoreBackend.__name__}
      ge_cloud_base_url: {ge_cloud_base_url}
      ge_cloud_resource_type: expectation_suite
      ge_cloud_credentials:
        access_token: {ge_cloud_access_token}
        organization_id: {ge_cloud_organization_id}
      suppress_store_backend_id: True

  default_validations_store:
    class_name: ValidationsStore
    store_backend:
      class_name: {GXCloudStoreBackend.__name__}
      ge_cloud_base_url: {ge_cloud_base_url}
      ge_cloud_resource_type: validation_result
      ge_cloud_credentials:
        access_token: {ge_cloud_access_token}
        organization_id: {ge_cloud_organization_id}
      suppress_store_backend_id: True

  default_checkpoint_store:
    class_name: CheckpointStore
    store_backend:
      class_name: {GXCloudStoreBackend.__name__}
      ge_cloud_base_url: {ge_cloud_base_url}
      ge_cloud_resource_type: checkpoint
      ge_cloud_credentials:
        access_token: {ge_cloud_access_token}
        organization_id: {ge_cloud_organization_id}
      suppress_store_backend_id: True

  default_profiler_store:
    class_name: ProfilerStore
    store_backend:
      class_name: {GXCloudStoreBackend.__name__}
      ge_cloud_base_url: {ge_cloud_base_url}
      ge_cloud_resource_type: profiler
      ge_cloud_credentials:
        access_token: {ge_cloud_access_token}
        organization_id: {ge_cloud_organization_id}
      suppress_store_backend_id: True

evaluation_parameter_store_name: default_evaluation_parameter_store
expectations_store_name: default_expectations_store
validations_store_name: default_validations_store
checkpoint_store_name: default_checkpoint_store
profiler_store_name: default_profiler_store

include_rendered_content:
    globally: True
"""
    data_context_config_dict = yaml.load(config_yaml_str)
    return DataContextConfig(**data_context_config_dict)


@pytest.fixture
def ge_cloud_config_e2e() -> GXCloudConfig:
    """
    Uses live credentials stored in the Great Expectations Cloud backend.
    """
    base_url = os.environ["GE_CLOUD_BASE_URL"]
    organization_id = os.environ["GE_CLOUD_ORGANIZATION_ID"]
    access_token = os.environ["GE_CLOUD_ACCESS_TOKEN"]
    ge_cloud_config = GXCloudConfig(
        base_url=base_url,
        organization_id=organization_id,
        access_token=access_token,
    )
    return ge_cloud_config


@pytest.fixture
@mock.patch(
    "great_expectations.data_context.store.DatasourceStore.list_keys",
    return_value=[],
)
def empty_base_data_context_in_cloud_mode(
    mock_list_keys: mock.MagicMock,  # Avoid making a call to Cloud backend during datasource instantiation
    tmp_path: pathlib.Path,
    empty_ge_cloud_data_context_config: DataContextConfig,
    ge_cloud_config: GXCloudConfig,
) -> BaseDataContext:
    project_path = tmp_path / "empty_data_context"
    project_path.mkdir()
    project_path = str(project_path)

    context = gx.data_context.BaseDataContext(
        project_config=empty_ge_cloud_data_context_config,
        context_root_dir=project_path,
        ge_cloud_mode=True,
        ge_cloud_config=ge_cloud_config,
    )
    assert context.list_datasources() == []
    return context


@pytest.fixture
def empty_data_context_in_cloud_mode(
    tmp_path: pathlib.Path,
    ge_cloud_config: GXCloudConfig,
    empty_ge_cloud_data_context_config: DataContextConfig,
):
    """This fixture is a DataContext in cloud mode that mocks calls to the cloud backend during setup so that it can be instantiated in tests."""
    project_path = tmp_path / "empty_data_context"
    project_path.mkdir()
    project_path_name: str = str(project_path)

    def mocked_config(*args, **kwargs) -> DataContextConfig:
        return empty_ge_cloud_data_context_config

    def mocked_get_ge_cloud_config(*args, **kwargs) -> GXCloudConfig:
        return ge_cloud_config

    with mock.patch(
        "great_expectations.data_context.DataContext._save_project_config"
    ), mock.patch(
        "great_expectations.data_context.data_context.CloudDataContext.retrieve_data_context_config_from_ge_cloud",
        autospec=True,
        side_effect=mocked_config,
    ), mock.patch(
        "great_expectations.data_context.data_context.CloudDataContext.get_ge_cloud_config",
        autospec=True,
        side_effect=mocked_get_ge_cloud_config,
    ):
        context = DataContext(
            ge_cloud_mode=True,
            context_root_dir=project_path_name,
        )
        return context


@pytest.fixture
def empty_cloud_data_context(
    tmp_path: pathlib.Path,
    empty_ge_cloud_data_context_config: DataContextConfig,
    ge_cloud_config: GXCloudConfig,
) -> CloudDataContext:
    project_path = tmp_path / "empty_data_context"
    project_path.mkdir()
    project_path_name: str = str(project_path)

    cloud_data_context: CloudDataContext = CloudDataContext(
        project_config=empty_ge_cloud_data_context_config,
        context_root_dir=project_path_name,
        ge_cloud_base_url=ge_cloud_config.base_url,
        ge_cloud_access_token=ge_cloud_config.access_token,
        ge_cloud_organization_id=ge_cloud_config.organization_id,
    )
    return cloud_data_context


@pytest.fixture
@mock.patch(
    "great_expectations.data_context.store.DatasourceStore.list_keys",
    return_value=[],
)
def empty_base_data_context_in_cloud_mode_custom_base_url(
    mock_list_keys: mock.MagicMock,  # Avoid making a call to Cloud backend during datasource instantiation
    tmp_path: pathlib.Path,
    empty_ge_cloud_data_context_config: DataContextConfig,
    ge_cloud_config: GXCloudConfig,
) -> BaseDataContext:
    project_path = tmp_path / "empty_data_context"
    project_path.mkdir()
    project_path = str(project_path)

    custom_base_url: str = "https://some_url.org"
    custom_ge_cloud_config = copy.deepcopy(ge_cloud_config)
    custom_ge_cloud_config.base_url = custom_base_url

    context = gx.data_context.BaseDataContext(
        project_config=empty_ge_cloud_data_context_config,
        context_root_dir=project_path,
        ge_cloud_mode=True,
        ge_cloud_config=custom_ge_cloud_config,
    )
    assert context.list_datasources() == []
    assert context.ge_cloud_config.base_url != ge_cloud_config.base_url
    assert context.ge_cloud_config.base_url == custom_base_url
    return context


@pytest.fixture
def cloud_data_context_with_datasource_pandas_engine(
    empty_cloud_data_context: CloudDataContext, db_file
):
    context: CloudDataContext = empty_cloud_data_context
    config = yaml.load(
        f"""
    class_name: Datasource
    execution_engine:
        class_name: PandasExecutionEngine
    data_connectors:
        default_runtime_data_connector_name:
            class_name: RuntimeDataConnector
            batch_identifiers:
                - default_identifier_name
        """,
    )

    # DatasourceStore.set() in a Cloud-back env usually makes an external HTTP request
    # and returns the config it persisted. This side effect enables us to mimick that
    # behavior while avoiding requests.
    def set_side_effect(key, value):
        return value

    with mock.patch(
        "great_expectations.data_context.store.gx_cloud_store_backend.GXCloudStoreBackend.list_keys"
    ), mock.patch(
        "great_expectations.data_context.store.datasource_store.DatasourceStore.set",
        side_effect=set_side_effect,
    ):
        context.add_datasource(
            "my_datasource",
            **config,
        )
    return context


@pytest.fixture
def profiler_name() -> str:
    return "my_first_profiler"


@pytest.fixture
def profiler_store_name() -> str:
    return "profiler_store"


@pytest.fixture
def profiler_rules() -> dict:
    rules = {
        "rule_1": {
            "variables": {},
            "domain_builder": {
                "class_name": "TableDomainBuilder",
            },
            "parameter_builders": [
                {
                    "class_name": "MetricMultiBatchParameterBuilder",
                    "name": "my_parameter",
                    "metric_name": "my_metric",
                },
            ],
            "expectation_configuration_builders": [
                {
                    "class_name": "DefaultExpectationConfigurationBuilder",
                    "expectation_type": "expect_column_pair_values_A_to_be_greater_than_B",
                    "column_A": "$domain.domain_kwargs.column_A",
                    "column_B": "$domain.domain_kwargs.column_B",
                    "my_arg": "$parameter.my_parameter.value[0]",
                    "my_other_arg": "$parameter.my_parameter.value[1]",
                    "meta": {
                        "profiler_details": {
                            "my_parameter_estimator": "$parameter.my_parameter.details",
                            "note": "Important remarks about estimation algorithm.",
                        },
                    },
                },
            ],
        },
    }
    return rules


@pytest.fixture
def profiler_config_with_placeholder_args(
    profiler_name: str,
    profiler_rules: dict,
) -> RuleBasedProfilerConfig:
    """
    This fixture does not correspond to a practical profiler with rules, whose constituent components perform meaningful
    computations; rather, it uses "placeholder" style attribute values, which is adequate for configuration level tests.
    """
    return RuleBasedProfilerConfig(
        name=profiler_name,
        config_version=1.0,
        variables={
            "false_positive_threshold": 1.0e-2,
        },
        rules=profiler_rules,
    )


@pytest.fixture
def empty_profiler_store(profiler_store_name: str) -> ProfilerStore:
    return ProfilerStore(profiler_store_name)


@pytest.fixture
def profiler_key(profiler_name: str) -> ConfigurationIdentifier:
    return ConfigurationIdentifier(configuration_key=profiler_name)


@pytest.fixture
def ge_cloud_profiler_id() -> str:
    return "my_ge_cloud_profiler_id"


@pytest.fixture
def ge_cloud_profiler_key() -> GXCloudIdentifier:
    return GXCloudIdentifier(resource_type=GXCloudRESTResource.PROFILER)


@pytest.fixture
def populated_profiler_store(
    empty_profiler_store: ProfilerStore,
    profiler_config_with_placeholder_args: RuleBasedProfilerConfig,
    profiler_key: ConfigurationIdentifier,
) -> ProfilerStore:
    # Roundtrip through schema validation to remove any illegal fields add/or restore any missing fields.
    serialized_config: dict = ruleBasedProfilerConfigSchema.dump(
        profiler_config_with_placeholder_args
    )
    deserialized_config: dict = ruleBasedProfilerConfigSchema.load(serialized_config)

    deserialized_config.pop("module_name")
    deserialized_config.pop("class_name")

    profiler_config = RuleBasedProfilerConfig(**deserialized_config)

    profiler_store = empty_profiler_store
    profiler_store.set(key=profiler_key, value=profiler_config)
    return profiler_store


@pytest.fixture
@freeze_time("09/26/2019 13:42:41")
def alice_columnar_table_single_batch(empty_data_context):
    """
    About the "Alice" User Workflow Fixture

    Alice has a single table of columnar data called user_events (DataAsset) that she wants to check periodically as new
    data is added.

      - She knows what some of the columns mean, but not all - and there are MANY of them (only a subset currently shown
        in examples and fixtures).

      - She has organized other tables similarly so that for example column name suffixes indicate which are for user
        ids (_id) and which timestamps are for versioning (_ts).

    She wants to use a configurable profiler to generate a description (ExpectationSuite) about table so that she can:

        1. use it to validate the user_events table periodically and set up alerts for when things change

        2. have a place to add her domain knowledge of the data (that can also be validated against new data)

        3. if all goes well, generalize some of the Profiler to use on her other tables

    Alice configures her Profiler using the YAML configurations and data file locations captured in this fixture.
    """
    verbose_profiler_config_file_path: str = file_relative_path(
        __file__,
        os.path.join(
            "test_fixtures",
            "rule_based_profiler",
            "alice_user_workflow_verbose_profiler_config.yml",
        ),
    )

    verbose_profiler_config: str
    with open(verbose_profiler_config_file_path) as f:
        verbose_profiler_config = f.read()

    my_rule_for_user_ids_expectation_configurations: List[ExpectationConfiguration] = [
        ExpectationConfiguration(
            expectation_type="expect_column_values_to_be_of_type",
            kwargs={
                "column": "user_id",
                "type_": "INTEGER",
            },
            meta={},
        ),
        ExpectationConfiguration(
            expectation_type="expect_column_values_to_be_between",
            kwargs={
                "min_value": 1000,
                "max_value": 999999999999,
                "column": "user_id",
            },
            meta={},
        ),
        ExpectationConfiguration(
            expectation_type="expect_column_values_to_not_be_null",
            kwargs={
                "column": "user_id",
            },
            meta={},
        ),
        ExpectationConfiguration(
            expectation_type="expect_column_values_to_be_less_than",
            meta={},
            kwargs={"value": 9488404, "column": "user_id"},
        ),
        ExpectationConfiguration(
            expectation_type="expect_column_values_to_be_greater_than",
            meta={},
            kwargs={"value": 397433, "column": "user_id"},
        ),
    ]

    event_ts_column_data: Dict[str, str] = {
        "column_name": "event_ts",
        "observed_max_time_str": "2004-10-19 11:05:20",
        "observed_strftime_format": "%Y-%m-%d %H:%M:%S",
    }

    my_rule_for_timestamps_column_data: List[Dict[str, str]] = [
        event_ts_column_data,
        {
            "column_name": "server_ts",
            "observed_max_time_str": "2004-10-19 11:05:20",
        },
        {
            "column_name": "device_ts",
            "observed_max_time_str": "2004-10-19 11:05:22",
        },
    ]
    my_rule_for_timestamps_expectation_configurations: List[
        ExpectationConfiguration
    ] = []
    column_data: Dict[str, str]

    expected_candidate_strings_dict: dict = {
        "%Y-%m-%d %H:%M:%S": 1.0,
        "%y/%m/%d %H:%M:%S": 0.0,
        "%y/%m/%d": 0.0,
        "%y-%m-%d %H:%M:%S,%f %z": 0.0,
        "%y-%m-%d %H:%M:%S,%f": 0.0,
        "%y-%m-%d %H:%M:%S": 0.0,
        "%y-%m-%d": 0.0,
        "%y%m%d %H:%M:%S": 0.0,
        "%m/%d/%y*%H:%M:%S": 0.0,
        "%m/%d/%y %H:%M:%S %z": 0.0,
        "%m/%d/%Y*%H:%M:%S*%f": 0.0,
        "%m/%d/%Y*%H:%M:%S": 0.0,
        "%m/%d/%Y %H:%M:%S %z": 0.0,
        "%m/%d/%Y %H:%M:%S %p:%f": 0.0,
        "%m/%d/%Y %H:%M:%S %p": 0.0,
        "%m/%d/%Y": 0.0,
        "%m-%d-%Y": 0.0,
        "%m%d_%H:%M:%S.%f": 0.0,
        "%m%d_%H:%M:%S": 0.0,
        "%d/%m/%Y": 0.0,
        "%d/%b/%Y:%H:%M:%S %z": 0.0,
        "%d/%b/%Y:%H:%M:%S": 0.0,
        "%d/%b/%Y %H:%M:%S": 0.0,
        "%d/%b %H:%M:%S,%f": 0.0,
        "%d-%m-%Y": 0.0,
        "%d-%b-%Y %H:%M:%S.%f": 0.0,
        "%d-%b-%Y %H:%M:%S": 0.0,
        "%d %b %Y %H:%M:%S*%f": 0.0,
        "%d %b %Y %H:%M:%S": 0.0,
        "%b %d, %Y %H:%M:%S %p": 0.0,
        "%b %d %Y %H:%M:%S": 0.0,
        "%b %d %H:%M:%S %z %Y": 0.0,
        "%b %d %H:%M:%S %z": 0.0,
        "%b %d %H:%M:%S %Y": 0.0,
        "%b %d %H:%M:%S": 0.0,
        "%Y/%m/%d*%H:%M:%S": 0.0,
        "%Y/%m/%d": 0.0,
        "%Y-%m-%dT%z": 0.0,
        "%Y-%m-%d*%H:%M:%S:%f": 0.0,
        "%Y-%m-%d*%H:%M:%S": 0.0,
        "%Y-%m-%d'T'%H:%M:%S.%f'%z'": 0.0,
        "%Y-%m-%d'T'%H:%M:%S.%f": 0.0,
        "%Y-%m-%d'T'%H:%M:%S'%z'": 0.0,
        "%Y-%m-%d'T'%H:%M:%S%z": 0.0,
        "%Y-%m-%d'T'%H:%M:%S": 0.0,
        "%Y-%m-%d %H:%M:%S.%f%z": 0.0,
        "%Y-%m-%d %H:%M:%S.%f": 0.0,
        "%Y-%m-%d %H:%M:%S,%f%z": 0.0,
        "%Y-%m-%d %H:%M:%S,%f": 0.0,
        "%Y-%m-%d %H:%M:%S%z": 0.0,
        "%Y-%m-%d %H:%M:%S %z": 0.0,
        "%Y-%m-%d": 0.0,
        "%Y%m%d %H:%M:%S.%f": 0.0,
        "%Y %b %d %H:%M:%S.%f*%Z": 0.0,
        "%Y %b %d %H:%M:%S.%f %Z": 0.0,
        "%Y %b %d %H:%M:%S.%f": 0.0,
        "%H:%M:%S.%f": 0.0,
        "%H:%M:%S,%f": 0.0,
        "%H:%M:%S": 0.0,
    }

    for column_data in my_rule_for_timestamps_column_data:
        my_rule_for_timestamps_expectation_configurations.extend(
            [
                ExpectationConfiguration(
                    expectation_type="expect_column_values_to_be_of_type",
                    kwargs={
                        "column": column_data["column_name"],
                        "type_": "TIMESTAMP",
                    },
                    meta={},
                ),
                ExpectationConfiguration(
                    expectation_type="expect_column_values_to_be_increasing",
                    kwargs={
                        "column": column_data["column_name"],
                    },
                    meta={},
                ),
                ExpectationConfiguration(
                    expectation_type="expect_column_values_to_be_dateutil_parseable",
                    kwargs={
                        "column": column_data["column_name"],
                    },
                    meta={},
                ),
                ExpectationConfiguration(
                    expectation_type="expect_column_min_to_be_between",
                    kwargs={
                        "column": column_data["column_name"],
                        "min_value": "2004-10-19T10:23:54",  # From variables
                        "max_value": "2004-10-19T10:23:54",  # From variables
                    },
                    meta={
                        "notes": {
                            "format": "markdown",
                            "content": [
                                "### This expectation confirms no events occur before tracking started **2004-10-19 10:23:54**"
                            ],
                        }
                    },
                ),
                ExpectationConfiguration(
                    expectation_type="expect_column_max_to_be_between",
                    kwargs={
                        "column": column_data["column_name"],
                        "min_value": "2004-10-19T10:23:54",  # From variables
                        "max_value": event_ts_column_data[
                            "observed_max_time_str"
                        ],  # Pin to event_ts column
                    },
                    meta={
                        "notes": {
                            "format": "markdown",
                            "content": [
                                "### This expectation confirms that the event_ts contains the latest timestamp of all domains"
                            ],
                        }
                    },
                ),
                ExpectationConfiguration(
                    expectation_type="expect_column_values_to_match_strftime_format",
                    kwargs={
                        "column": column_data["column_name"],
                        "strftime_format": event_ts_column_data[
                            "observed_strftime_format"
                        ],  # Pin to event_ts column
                    },
                    meta={
                        "profiler_details": {
                            "success_ratio": 1.0,
                            "candidate_strings": expected_candidate_strings_dict,
                        },
                        "notes": {
                            "format": "markdown",
                            "content": [
                                "### This expectation confirms that fields ending in _ts are of the format detected by parameter builder SimpleDateFormatStringParameterBuilder"
                            ],
                        },
                    },
                ),
            ]
        )

    my_rule_for_one_cardinality_expectation_configurations: List[
        ExpectationConfiguration
    ] = [
        ExpectationConfiguration(
            expectation_type="expect_column_values_to_be_in_set",
            kwargs={
                "column": "user_agent",
                "value_set": [
                    "Mozilla/5.0 (Windows NT 10.0; Win64; x64) AppleWebKit/537.36 (KHTML, like Gecko) Chrome/74.0.3729.169 Safari/537.36"
                ],
            },
            meta={},
        ),
    ]

    expectation_configurations: List[ExpectationConfiguration] = []

    expectation_configurations.extend(my_rule_for_user_ids_expectation_configurations)
    expectation_configurations.extend(my_rule_for_timestamps_expectation_configurations)
    expectation_configurations.extend(
        my_rule_for_one_cardinality_expectation_configurations
    )

    expectation_suite_name: str = "alice_columnar_table_single_batch"
    expected_expectation_suite = ExpectationSuite(
        expectation_suite_name=expectation_suite_name, data_context=empty_data_context
    )
    expectation_configuration: ExpectationConfiguration
    for expectation_configuration in expectation_configurations:
        # NOTE Will 20211208 add_expectation() method, although being called by an ExpectationSuite instance, is being
        # called within a fixture, and we will prevent it from sending a usage_event by calling the private method
        # _add_expectation().
        expected_expectation_suite._add_expectation(
            expectation_configuration=expectation_configuration, send_usage_event=False
        )

    expected_effective_profiler_config: dict = {
        "name": "alice user workflow",
        "config_version": 1.0,
        "variables": {
            "integer_type": "INTEGER",
            "timestamp_type": "TIMESTAMP",
            "very_small_user_id": 1000,
            "very_large_user_id": 999999999999,
            "min_timestamp": datetime.datetime(2004, 10, 19, 10, 23, 54),
        },
        "rules": {
            "my_rule_for_user_ids": {
                "variables": {},
                "domain_builder": {
                    "column_name_suffixes": ["_id", "_ID"],
                    "class_name": "MyCustomSemanticTypeColumnDomainBuilder",
                    "module_name": "tests.test_fixtures.rule_based_profiler.plugins.my_custom_semantic_type_column_domain_builder",
                    "semantic_types": ["user_id"],
                },
                "parameter_builders": [
                    {
                        "module_name": "great_expectations.rule_based_profiler.parameter_builder.metric_single_batch_parameter_builder",
                        "class_name": "MetricSingleBatchParameterBuilder",
                        "name": "my_min_user_id",
                        "metric_name": "column.min",
                        "metric_domain_kwargs": "$domain.domain_kwargs",
                        "metric_value_kwargs": None,
                        "enforce_numeric_metric": False,
                        "replace_nan_with_zero": False,
                        "reduce_scalar_metric": True,
                        "evaluation_parameter_builder_configs": None,
                    },
                    {
                        "module_name": "great_expectations.rule_based_profiler.parameter_builder.metric_single_batch_parameter_builder",
                        "class_name": "MetricSingleBatchParameterBuilder",
                        "name": "my_max_user_id",
                        "metric_name": "column.max",
                        "metric_domain_kwargs": "$domain.domain_kwargs",
                        "metric_value_kwargs": None,
                        "enforce_numeric_metric": False,
                        "replace_nan_with_zero": False,
                        "reduce_scalar_metric": True,
                        "evaluation_parameter_builder_configs": None,
                    },
                ],
                "expectation_configuration_builders": [
                    {
                        "column": "$domain.domain_kwargs.column",
                        "meta": {},
                        "expectation_type": "expect_column_values_to_be_of_type",
                        "condition": None,
                        "class_name": "DefaultExpectationConfigurationBuilder",
                        "module_name": "great_expectations.rule_based_profiler.expectation_configuration_builder.default_expectation_configuration_builder",
                        "validation_parameter_builder_configs": None,
                        "type_": "$variables.integer_type",
                    },
                    {
                        "column": "$domain.domain_kwargs.column",
                        "meta": {},
                        "expectation_type": "expect_column_values_to_be_between",
                        "max_value": "$variables.very_large_user_id",
                        "condition": None,
                        "class_name": "DefaultExpectationConfigurationBuilder",
                        "min_value": "$variables.very_small_user_id",
                        "module_name": "great_expectations.rule_based_profiler.expectation_configuration_builder.default_expectation_configuration_builder",
                        "validation_parameter_builder_configs": None,
                    },
                    {
                        "column": "$domain.domain_kwargs.column",
                        "meta": {},
                        "expectation_type": "expect_column_values_to_not_be_null",
                        "condition": None,
                        "class_name": "DefaultExpectationConfigurationBuilder",
                        "module_name": "great_expectations.rule_based_profiler.expectation_configuration_builder.default_expectation_configuration_builder",
                        "validation_parameter_builder_configs": None,
                    },
                    {
                        "column": "$domain.domain_kwargs.column",
                        "meta": {},
                        "expectation_type": "expect_column_values_to_be_less_than",
                        "condition": "$parameter.my_max_user_id.value < $variables.very_large_user_id",
                        "class_name": "DefaultExpectationConfigurationBuilder",
                        "value": "$parameter.my_max_user_id.value",
                        "module_name": "great_expectations.rule_based_profiler.expectation_configuration_builder.default_expectation_configuration_builder",
                        "validation_parameter_builder_configs": None,
                    },
                    {
                        "column": "$domain.domain_kwargs.column",
                        "meta": {},
                        "expectation_type": "expect_column_values_to_be_greater_than",
                        "condition": "$parameter.my_min_user_id.value > 0 & $parameter.my_min_user_id.value > $variables.very_small_user_id",
                        "class_name": "DefaultExpectationConfigurationBuilder",
                        "value": "$parameter.my_min_user_id.value",
                        "module_name": "great_expectations.rule_based_profiler.expectation_configuration_builder.default_expectation_configuration_builder",
                        "validation_parameter_builder_configs": None,
                    },
                ],
            },
            "my_rule_for_timestamps": {
                "variables": {},
                "domain_builder": {
                    "exclude_column_names": None,
                    "semantic_type_filter_class_name": None,
                    "exclude_semantic_types": None,
                    "class_name": "ColumnDomainBuilder",
                    "include_column_name_suffixes": ["_ts"],
                    "include_semantic_types": None,
                    "exclude_column_name_suffixes": None,
                    "include_column_names": None,
                    "module_name": "great_expectations.rule_based_profiler.domain_builder.column_domain_builder",
                    "semantic_type_filter_module_name": None,
                },
                "parameter_builders": [
                    {
                        "module_name": "great_expectations.rule_based_profiler.parameter_builder.metric_single_batch_parameter_builder",
                        "class_name": "MetricSingleBatchParameterBuilder",
                        "name": "my_max_ts",
                        "metric_name": "column.max",
                        "metric_domain_kwargs": "$domain.domain_kwargs",
                        "metric_value_kwargs": None,
                        "enforce_numeric_metric": False,
                        "replace_nan_with_zero": False,
                        "reduce_scalar_metric": True,
                        "evaluation_parameter_builder_configs": None,
                    },
                    {
                        "module_name": "great_expectations.rule_based_profiler.parameter_builder.metric_single_batch_parameter_builder",
                        "class_name": "MetricSingleBatchParameterBuilder",
                        "name": "my_max_event_ts",
                        "metric_name": "column.max",
                        "metric_domain_kwargs": {"column": "event_ts"},
                        "metric_value_kwargs": None,
                        "enforce_numeric_metric": False,
                        "replace_nan_with_zero": False,
                        "reduce_scalar_metric": True,
                        "evaluation_parameter_builder_configs": None,
                    },
                    {
                        "module_name": "great_expectations.rule_based_profiler.parameter_builder.metric_multi_batch_parameter_builder",
                        "class_name": "MetricMultiBatchParameterBuilder",
                        "name": "my_min_ts",
                        "metric_name": "column.min",
                        "metric_domain_kwargs": "$domain.domain_kwargs",
                        "metric_value_kwargs": None,
                        "enforce_numeric_metric": False,
                        "reduce_scalar_metric": True,
                        "replace_nan_with_zero": False,
                        "evaluation_parameter_builder_configs": None,
                    },
                    {
                        "module_name": "great_expectations.rule_based_profiler.parameter_builder.simple_date_format_string_parameter_builder",
                        "class_name": "SimpleDateFormatStringParameterBuilder",
                        "name": "my_date_format",
                        "metric_domain_kwargs": {"column": "event_ts"},
                        "metric_value_kwargs": None,
                        "candidate_strings": [
                            "%H:%M:%S",
                            "%H:%M:%S,%f",
                            "%H:%M:%S.%f",
                            "%Y %b %d %H:%M:%S.%f %Z",
                            "%Y %b %d %H:%M:%S.%f",
                            "%Y %b %d %H:%M:%S.%f*%Z",
                            "%Y%m%d %H:%M:%S.%f",
                            "%Y-%m-%d %H:%M:%S %z",
                            "%Y-%m-%d %H:%M:%S",
                            "%Y-%m-%d %H:%M:%S%z",
                            "%Y-%m-%d %H:%M:%S,%f",
                            "%Y-%m-%d %H:%M:%S,%f%z",
                            "%Y-%m-%d %H:%M:%S.%f",
                            "%Y-%m-%d %H:%M:%S.%f%z",
                            "%Y-%m-%d",
                            "%Y-%m-%d'T'%H:%M:%S",
                            "%Y-%m-%d'T'%H:%M:%S%z",
                            "%Y-%m-%d'T'%H:%M:%S'%z'",
                            "%Y-%m-%d'T'%H:%M:%S.%f",
                            "%Y-%m-%d'T'%H:%M:%S.%f'%z'",
                            "%Y-%m-%d*%H:%M:%S",
                            "%Y-%m-%d*%H:%M:%S:%f",
                            "%Y-%m-%dT%z",
                            "%Y/%m/%d",
                            "%Y/%m/%d*%H:%M:%S",
                            "%b %d %H:%M:%S %Y",
                            "%b %d %H:%M:%S %z %Y",
                            "%b %d %H:%M:%S %z",
                            "%b %d %H:%M:%S",
                            "%b %d %Y %H:%M:%S",
                            "%b %d, %Y %H:%M:%S %p",
                            "%d %b %Y %H:%M:%S",
                            "%d %b %Y %H:%M:%S*%f",
                            "%d-%b-%Y %H:%M:%S",
                            "%d-%b-%Y %H:%M:%S.%f",
                            "%d-%m-%Y",
                            "%d/%b %H:%M:%S,%f",
                            "%d/%b/%Y %H:%M:%S",
                            "%d/%b/%Y:%H:%M:%S %z",
                            "%d/%b/%Y:%H:%M:%S",
                            "%d/%m/%Y",
                            "%m%d_%H:%M:%S",
                            "%m%d_%H:%M:%S.%f",
                            "%m-%d-%Y",
                            "%m/%d/%Y %H:%M:%S %p",
                            "%m/%d/%Y %H:%M:%S %p:%f",
                            "%m/%d/%Y %H:%M:%S %z",
                            "%m/%d/%Y",
                            "%m/%d/%Y*%H:%M:%S",
                            "%m/%d/%Y*%H:%M:%S*%f",
                            "%m/%d/%y %H:%M:%S %z",
                            "%m/%d/%y*%H:%M:%S",
                            "%y%m%d %H:%M:%S",
                            "%y-%m-%d %H:%M:%S",
                            "%y-%m-%d %H:%M:%S,%f %z",
                            "%y-%m-%d %H:%M:%S,%f",
                            "%y-%m-%d",
                            "%y/%m/%d %H:%M:%S",
                            "%y/%m/%d",
                        ],
                        "threshold": 1.0,
                        "evaluation_parameter_builder_configs": None,
                    },
                ],
                "expectation_configuration_builders": [
                    {
                        "column": "$domain.domain_kwargs.column",
                        "meta": {},
                        "expectation_type": "expect_column_values_to_be_of_type",
                        "condition": None,
                        "class_name": "DefaultExpectationConfigurationBuilder",
                        "module_name": "great_expectations.rule_based_profiler.expectation_configuration_builder.default_expectation_configuration_builder",
                        "validation_parameter_builder_configs": None,
                        "type_": "$variables.timestamp_type",
                    },
                    {
                        "column": "$domain.domain_kwargs.column",
                        "meta": {},
                        "expectation_type": "expect_column_values_to_be_increasing",
                        "condition": None,
                        "class_name": "DefaultExpectationConfigurationBuilder",
                        "module_name": "great_expectations.rule_based_profiler.expectation_configuration_builder.default_expectation_configuration_builder",
                        "validation_parameter_builder_configs": None,
                    },
                    {
                        "column": "$domain.domain_kwargs.column",
                        "meta": {},
                        "expectation_type": "expect_column_values_to_be_dateutil_parseable",
                        "condition": None,
                        "class_name": "DefaultExpectationConfigurationBuilder",
                        "module_name": "great_expectations.rule_based_profiler.expectation_configuration_builder.default_expectation_configuration_builder",
                        "validation_parameter_builder_configs": None,
                    },
                    {
                        "column": "$domain.domain_kwargs.column",
                        "meta": {
                            "notes": {
                                "format": "markdown",
                                "content": [
                                    "### This expectation confirms no events occur before tracking started **2004-10-19 10:23:54**"
                                ],
                            }
                        },
                        "expectation_type": "expect_column_min_to_be_between",
                        "max_value": "$variables.min_timestamp",
                        "condition": None,
                        "class_name": "DefaultExpectationConfigurationBuilder",
                        "min_value": "$variables.min_timestamp",
                        "module_name": "great_expectations.rule_based_profiler.expectation_configuration_builder.default_expectation_configuration_builder",
                        "validation_parameter_builder_configs": None,
                    },
                    {
                        "column": "$domain.domain_kwargs.column",
                        "meta": {
                            "notes": {
                                "format": "markdown",
                                "content": [
                                    "### This expectation confirms that the event_ts contains the latest timestamp of all domains"
                                ],
                            }
                        },
                        "expectation_type": "expect_column_max_to_be_between",
                        "max_value": "$parameter.my_max_event_ts.value",
                        "condition": None,
                        "class_name": "DefaultExpectationConfigurationBuilder",
                        "min_value": "$variables.min_timestamp",
                        "module_name": "great_expectations.rule_based_profiler.expectation_configuration_builder.default_expectation_configuration_builder",
                        "validation_parameter_builder_configs": None,
                    },
                    {
                        "column": "$domain.domain_kwargs.column",
                        "meta": {
                            "profiler_details": "$parameter.my_date_format.details",
                            "notes": {
                                "format": "markdown",
                                "content": [
                                    "### This expectation confirms that fields ending in _ts are of the format detected by parameter builder SimpleDateFormatStringParameterBuilder"
                                ],
                            },
                        },
                        "expectation_type": "expect_column_values_to_match_strftime_format",
                        "condition": None,
                        "class_name": "DefaultExpectationConfigurationBuilder",
                        "strftime_format": "$parameter.my_date_format.value",
                        "module_name": "great_expectations.rule_based_profiler.expectation_configuration_builder.default_expectation_configuration_builder",
                        "validation_parameter_builder_configs": None,
                    },
                ],
            },
            "my_rule_for_one_cardinality": {
                "variables": {},
                "domain_builder": {
                    "exclude_column_names": ["id"],
                    "semantic_type_filter_class_name": None,
                    "max_proportion_unique": None,
                    "exclude_semantic_types": ["binary", "currency", "identifier"],
                    "max_unique_values": None,
                    "allowed_semantic_types_passthrough": ["logic"],
                    "class_name": "CategoricalColumnDomainBuilder",
                    "include_column_name_suffixes": None,
                    "include_semantic_types": None,
                    "exclude_column_name_suffixes": None,
                    "include_column_names": None,
                    "cardinality_limit_mode": "ONE",
                    "module_name": "great_expectations.rule_based_profiler.domain_builder.categorical_column_domain_builder",
                    "semantic_type_filter_module_name": None,
                },
                "parameter_builders": [
                    {
                        "module_name": "great_expectations.rule_based_profiler.parameter_builder.value_set_multi_batch_parameter_builder",
                        "class_name": "ValueSetMultiBatchParameterBuilder",
                        "name": "my_user_agent_value_set",
                        "metric_domain_kwargs": "$domain.domain_kwargs",
                        "metric_value_kwargs": None,
                        "evaluation_parameter_builder_configs": None,
                    }
                ],
                "expectation_configuration_builders": [
                    {
                        "column": "$domain.domain_kwargs.column",
                        "meta": {},
                        "expectation_type": "expect_column_values_to_be_in_set",
                        "condition": None,
                        "class_name": "DefaultExpectationConfigurationBuilder",
                        "value_set": "$parameter.my_user_agent_value_set.value",
                        "module_name": "great_expectations.rule_based_profiler.expectation_configuration_builder.default_expectation_configuration_builder",
                        "validation_parameter_builder_configs": None,
                    }
                ],
            },
        },
    }

    # NOTE that this expectation suite should fail when validated on the data in "sample_data_relative_path"
    # because the device_ts is ahead of the event_ts for the latest event
    sample_data_relative_path: str = "alice_columnar_table_single_batch_data.csv"

    expected_expectation_suite.add_citation(
        comment="Created by Rule-Based Profiler with the configuration included.",
        profiler_config=expected_effective_profiler_config,
    )

    return {
        "profiler_config": verbose_profiler_config,
        "expected_expectation_suite_name": expectation_suite_name,
        "expected_expectation_suite": expected_expectation_suite,
        "sample_data_relative_path": sample_data_relative_path,
    }


@pytest.fixture
def alice_columnar_table_single_batch_context(
    monkeypatch,
    empty_data_context_stats_enabled,
    alice_columnar_table_single_batch,
):
    context: DataContext = empty_data_context_stats_enabled
    # We need our salt to be consistent between runs to ensure idempotent anonymized values
    # <WILL> 20220630 - this is part of the DataContext Refactor and will be removed
    # (ie. adjusted to be context._usage_statistics_handler)
    context._data_context._usage_statistics_handler = UsageStatisticsHandler(
        context, "00000000-0000-0000-0000-00000000a004", "N/A"
    )
    monkeypatch.chdir(context.root_directory)
    data_relative_path: str = "../data"
    data_path: str = os.path.join(context.root_directory, data_relative_path)
    os.makedirs(data_path, exist_ok=True)

    # Copy data
    filename: str = alice_columnar_table_single_batch["sample_data_relative_path"]
    shutil.copy(
        file_relative_path(
            __file__,
            os.path.join(
                "test_sets",
                f"{filename}",
            ),
        ),
        str(os.path.join(data_path, filename)),
    )

    data_connector_base_directory: str = "./"
    monkeypatch.setenv("base_directory", data_connector_base_directory)
    monkeypatch.setenv("data_fixtures_root", data_relative_path)

    datasource_name: str = "alice_columnar_table_single_batch_datasource"
    data_connector_name: str = "alice_columnar_table_single_batch_data_connector"
    data_asset_name: str = "alice_columnar_table_single_batch_data_asset"
    datasource_config: str = rf"""
class_name: Datasource
module_name: great_expectations.datasource
execution_engine:
  module_name: great_expectations.execution_engine
  class_name: PandasExecutionEngine
data_connectors:
  {data_connector_name}:
    class_name: ConfiguredAssetFilesystemDataConnector
    assets:
      {data_asset_name}:
        module_name: great_expectations.datasource.data_connector.asset
        group_names:
          - filename
        pattern: (.*)\.csv
        reader_options:
          delimiter: ","
        class_name: Asset
        base_directory: ${{data_fixtures_root}}
        glob_directive: "*.csv"
    base_directory: ${{base_directory}}
    module_name: great_expectations.datasource.data_connector
        """

    context.add_datasource(name=datasource_name, **yaml.load(datasource_config))

    assert context.list_datasources() == [
        {
            "class_name": "Datasource",
            "data_connectors": {
                data_connector_name: {
                    "assets": {
                        data_asset_name: {
                            "base_directory": data_relative_path,
                            "class_name": "Asset",
                            "glob_directive": "*.csv",
                            "group_names": ["filename"],
                            "module_name": "great_expectations.datasource.data_connector.asset",
                            "pattern": "(.*)\\.csv",
                            "reader_options": {"delimiter": ","},
                        }
                    },
                    "base_directory": data_connector_base_directory,
                    "class_name": "ConfiguredAssetFilesystemDataConnector",
                    "module_name": "great_expectations.datasource.data_connector",
                },
            },
            "execution_engine": {
                "class_name": "PandasExecutionEngine",
                "module_name": "great_expectations.execution_engine",
            },
            "module_name": "great_expectations.datasource",
            "name": datasource_name,
        }
    ]
    return context


@pytest.fixture
@freeze_time("09/26/2019 13:42:41")
def bobby_columnar_table_multi_batch(empty_data_context):
    """
    About the "Bobby" User Workflow Fixture
    Bobby has multiple tables of columnar data called user_events (DataAsset) that he wants to check periodically as new
    data is added.
      - He knows what some of the columns are of the accounting/financial/account type.
    He wants to use a configurable profiler to generate a description (ExpectationSuite) about tables so that he can:
        1. monitor the average number of rows in the tables
        2. use it to validate min/max boundaries of all columns are of the accounting/financial/account type and set up
           alerts for when things change
        3. have a place to add his domain knowledge of the data (that can also be validated against new data)
        4. if all goes well, generalize some of the Profiler to use on his other tables
    Bobby uses a deterministic nonparametric estimator.
    Bobby configures his Profiler using the YAML configurations and data file locations captured in this fixture.
    """
    verbose_profiler_config_file_path: str = file_relative_path(
        __file__,
        os.path.join(
            "test_fixtures",
            "rule_based_profiler",
            "bobby_user_workflow_verbose_profiler_config.yml",
        ),
    )

    verbose_profiler_config: str
    with open(verbose_profiler_config_file_path) as f:
        verbose_profiler_config = f.read()

    my_row_count_range_rule_expectation_configurations_quantiles_estimator: List[
        ExpectationConfiguration
    ] = [
        ExpectationConfiguration(
            **{
                "kwargs": {"min_value": 7500, "max_value": 9000},
                "expectation_type": "expect_table_row_count_to_be_between",
                "meta": {
                    "profiler_details": {
                        "metric_configuration": {
                            "metric_name": "table.row_count",
                            "domain_kwargs": {},
                            "metric_value_kwargs": None,
                        },
                        "num_batches": 3,
                    },
                },
            },
        ),
    ]

    my_column_ranges_rule_expectation_configurations_quantiles_estimator: List[
        ExpectationConfiguration
    ] = [
        ExpectationConfiguration(
            **{
                "kwargs": {
                    "mostly": 1.0,
                    "max_value": 1,
                    "min_value": 1,
                    "column": "VendorID",
                },
                "expectation_type": "expect_column_min_to_be_between",
                "meta": {
                    "profiler_details": {
                        "metric_configuration": {
                            "metric_name": "column.min",
                            "domain_kwargs": {"column": "VendorID"},
                            "metric_value_kwargs": None,
                        },
                        "num_batches": 3,
                    }
                },
            }
        ),
        ExpectationConfiguration(
            **{
                "kwargs": {
                    "mostly": 1.0,
                    "max_value": 4,
                    "min_value": 4,
                    "column": "VendorID",
                },
                "expectation_type": "expect_column_max_to_be_between",
                "meta": {
                    "profiler_details": {
                        "metric_configuration": {
                            "metric_name": "column.max",
                            "domain_kwargs": {"column": "VendorID"},
                            "metric_value_kwargs": None,
                        },
                        "num_batches": 3,
                    }
                },
            }
        ),
        ExpectationConfiguration(
            **{
                "kwargs": {
                    "mostly": 1.0,
                    "max_value": 1,
                    "min_value": 0,
                    "column": "passenger_count",
                },
                "expectation_type": "expect_column_min_to_be_between",
                "meta": {
                    "profiler_details": {
                        "metric_configuration": {
                            "metric_name": "column.min",
                            "domain_kwargs": {"column": "passenger_count"},
                            "metric_value_kwargs": None,
                        },
                        "num_batches": 3,
                    }
                },
            }
        ),
        ExpectationConfiguration(
            **{
                "kwargs": {
                    "mostly": 1.0,
                    "max_value": 6,
                    "min_value": 6,
                    "column": "passenger_count",
                },
                "expectation_type": "expect_column_max_to_be_between",
                "meta": {
                    "profiler_details": {
                        "metric_configuration": {
                            "metric_name": "column.max",
                            "domain_kwargs": {"column": "passenger_count"},
                            "metric_value_kwargs": None,
                        },
                        "num_batches": 3,
                    }
                },
            }
        ),
        ExpectationConfiguration(
            **{
                "kwargs": {
                    "mostly": 1.0,
                    "max_value": 0.0,
                    "min_value": 0.0,
                    "column": "trip_distance",
                },
                "expectation_type": "expect_column_min_to_be_between",
                "meta": {
                    "profiler_details": {
                        "metric_configuration": {
                            "metric_name": "column.min",
                            "domain_kwargs": {"column": "trip_distance"},
                            "metric_value_kwargs": None,
                        },
                        "num_batches": 3,
                    }
                },
            }
        ),
        ExpectationConfiguration(
            **{
                "kwargs": {
                    "mostly": 1.0,
                    "max_value": 57.8,
                    "min_value": 37.57,
                    "column": "trip_distance",
                },
                "expectation_type": "expect_column_max_to_be_between",
                "meta": {
                    "profiler_details": {
                        "metric_configuration": {
                            "metric_name": "column.max",
                            "domain_kwargs": {"column": "trip_distance"},
                            "metric_value_kwargs": None,
                        },
                        "num_batches": 3,
                    }
                },
            }
        ),
        ExpectationConfiguration(
            **{
                "kwargs": {
                    "mostly": 1.0,
                    "max_value": 1,
                    "min_value": 1,
                    "column": "RatecodeID",
                },
                "expectation_type": "expect_column_min_to_be_between",
                "meta": {
                    "profiler_details": {
                        "metric_configuration": {
                            "metric_name": "column.min",
                            "domain_kwargs": {"column": "RatecodeID"},
                            "metric_value_kwargs": None,
                        },
                        "num_batches": 3,
                    }
                },
            }
        ),
        ExpectationConfiguration(
            **{
                "kwargs": {
                    "mostly": 1.0,
                    "max_value": 6,
                    "min_value": 5,
                    "column": "RatecodeID",
                },
                "expectation_type": "expect_column_max_to_be_between",
                "meta": {
                    "profiler_details": {
                        "metric_configuration": {
                            "metric_name": "column.max",
                            "domain_kwargs": {"column": "RatecodeID"},
                            "metric_value_kwargs": None,
                        },
                        "num_batches": 3,
                    }
                },
            }
        ),
        ExpectationConfiguration(
            **{
                "kwargs": {
                    "mostly": 1.0,
                    "max_value": 1,
                    "min_value": 1,
                    "column": "PULocationID",
                },
                "expectation_type": "expect_column_min_to_be_between",
                "meta": {
                    "profiler_details": {
                        "metric_configuration": {
                            "metric_name": "column.min",
                            "domain_kwargs": {"column": "PULocationID"},
                            "metric_value_kwargs": None,
                        },
                        "num_batches": 3,
                    }
                },
            }
        ),
        ExpectationConfiguration(
            **{
                "kwargs": {
                    "mostly": 1.0,
                    "max_value": 265,
                    "min_value": 265,
                    "column": "PULocationID",
                },
                "expectation_type": "expect_column_max_to_be_between",
                "meta": {
                    "profiler_details": {
                        "metric_configuration": {
                            "metric_name": "column.max",
                            "domain_kwargs": {"column": "PULocationID"},
                            "metric_value_kwargs": None,
                        },
                        "num_batches": 3,
                    }
                },
            }
        ),
        ExpectationConfiguration(
            **{
                "kwargs": {
                    "mostly": 1.0,
                    "max_value": 1,
                    "min_value": 1,
                    "column": "DOLocationID",
                },
                "expectation_type": "expect_column_min_to_be_between",
                "meta": {
                    "profiler_details": {
                        "metric_configuration": {
                            "metric_name": "column.min",
                            "domain_kwargs": {"column": "DOLocationID"},
                            "metric_value_kwargs": None,
                        },
                        "num_batches": 3,
                    }
                },
            }
        ),
        ExpectationConfiguration(
            **{
                "kwargs": {
                    "mostly": 1.0,
                    "max_value": 265,
                    "min_value": 265,
                    "column": "DOLocationID",
                },
                "expectation_type": "expect_column_max_to_be_between",
                "meta": {
                    "profiler_details": {
                        "metric_configuration": {
                            "metric_name": "column.max",
                            "domain_kwargs": {"column": "DOLocationID"},
                            "metric_value_kwargs": None,
                        },
                        "num_batches": 3,
                    }
                },
            }
        ),
        ExpectationConfiguration(
            **{
                "kwargs": {
                    "mostly": 1.0,
                    "max_value": 1,
                    "min_value": 1,
                    "column": "payment_type",
                },
                "expectation_type": "expect_column_min_to_be_between",
                "meta": {
                    "profiler_details": {
                        "metric_configuration": {
                            "metric_name": "column.min",
                            "domain_kwargs": {"column": "payment_type"},
                            "metric_value_kwargs": None,
                        },
                        "num_batches": 3,
                    }
                },
            }
        ),
        ExpectationConfiguration(
            **{
                "kwargs": {
                    "mostly": 1.0,
                    "max_value": 4,
                    "min_value": 4,
                    "column": "payment_type",
                },
                "expectation_type": "expect_column_max_to_be_between",
                "meta": {
                    "profiler_details": {
                        "metric_configuration": {
                            "metric_name": "column.max",
                            "domain_kwargs": {"column": "payment_type"},
                            "metric_value_kwargs": None,
                        },
                        "num_batches": 3,
                    }
                },
            }
        ),
        ExpectationConfiguration(
            **{
                "kwargs": {
                    "mostly": 1.0,
                    "max_value": -21.02,
                    "min_value": -51.7,
                    "column": "fare_amount",
                },
                "expectation_type": "expect_column_min_to_be_between",
                "meta": {
                    "profiler_details": {
                        "metric_configuration": {
                            "metric_name": "column.min",
                            "domain_kwargs": {"column": "fare_amount"},
                            "metric_value_kwargs": None,
                        },
                        "num_batches": 3,
                    }
                },
            }
        ),
        ExpectationConfiguration(
            **{
                "kwargs": {
                    "mostly": 1.0,
                    "max_value": 2976.46,
                    "min_value": 215.35,
                    "column": "fare_amount",
                },
                "expectation_type": "expect_column_max_to_be_between",
                "meta": {
                    "profiler_details": {
                        "metric_configuration": {
                            "metric_name": "column.max",
                            "domain_kwargs": {"column": "fare_amount"},
                            "metric_value_kwargs": None,
                        },
                        "num_batches": 3,
                    }
                },
            }
        ),
        ExpectationConfiguration(
            **{
                "kwargs": {
                    "mostly": 1.0,
                    "max_value": -1.0,
                    "min_value": -36.35,
                    "column": "extra",
                },
                "expectation_type": "expect_column_min_to_be_between",
                "meta": {
                    "profiler_details": {
                        "metric_configuration": {
                            "metric_name": "column.min",
                            "domain_kwargs": {"column": "extra"},
                            "metric_value_kwargs": None,
                        },
                        "num_batches": 3,
                    }
                },
            }
        ),
        ExpectationConfiguration(
            **{
                "kwargs": {
                    "mostly": 1.0,
                    "max_value": 7.0,
                    "min_value": 4.53,
                    "column": "extra",
                },
                "expectation_type": "expect_column_max_to_be_between",
                "meta": {
                    "profiler_details": {
                        "metric_configuration": {
                            "metric_name": "column.max",
                            "domain_kwargs": {"column": "extra"},
                            "metric_value_kwargs": None,
                        },
                        "num_batches": 3,
                    }
                },
            }
        ),
        ExpectationConfiguration(
            **{
                "kwargs": {
                    "mostly": 1.0,
                    "max_value": -0.5,
                    "min_value": -0.5,
                    "column": "mta_tax",
                },
                "expectation_type": "expect_column_min_to_be_between",
                "meta": {
                    "profiler_details": {
                        "metric_configuration": {
                            "metric_name": "column.min",
                            "domain_kwargs": {"column": "mta_tax"},
                            "metric_value_kwargs": None,
                        },
                        "num_batches": 3,
                    }
                },
            }
        ),
        ExpectationConfiguration(
            **{
                "kwargs": {
                    "mostly": 1.0,
                    "max_value": 37.14,
                    "min_value": 0.5,
                    "column": "mta_tax",
                },
                "expectation_type": "expect_column_max_to_be_between",
                "meta": {
                    "profiler_details": {
                        "metric_configuration": {
                            "metric_name": "column.max",
                            "domain_kwargs": {"column": "mta_tax"},
                            "metric_value_kwargs": None,
                        },
                        "num_batches": 3,
                    }
                },
            }
        ),
        ExpectationConfiguration(
            **{
                "kwargs": {
                    "mostly": 1.0,
                    "max_value": 0.0,
                    "min_value": 0.0,
                    "column": "tip_amount",
                },
                "expectation_type": "expect_column_min_to_be_between",
                "meta": {
                    "profiler_details": {
                        "metric_configuration": {
                            "metric_name": "column.min",
                            "domain_kwargs": {"column": "tip_amount"},
                            "metric_value_kwargs": None,
                        },
                        "num_batches": 3,
                    }
                },
            }
        ),
        ExpectationConfiguration(
            **{
                "kwargs": {
                    "mostly": 1.0,
                    "max_value": 74.72,
                    "min_value": 38.93,
                    "column": "tip_amount",
                },
                "expectation_type": "expect_column_max_to_be_between",
                "meta": {
                    "profiler_details": {
                        "metric_configuration": {
                            "metric_name": "column.max",
                            "domain_kwargs": {"column": "tip_amount"},
                            "metric_value_kwargs": None,
                        },
                        "num_batches": 3,
                    }
                },
            }
        ),
        ExpectationConfiguration(
            **{
                "kwargs": {
                    "mostly": 1.0,
                    "max_value": 0.0,
                    "min_value": 0.0,
                    "column": "tolls_amount",
                },
                "expectation_type": "expect_column_min_to_be_between",
                "meta": {
                    "profiler_details": {
                        "metric_configuration": {
                            "metric_name": "column.min",
                            "domain_kwargs": {"column": "tolls_amount"},
                            "metric_value_kwargs": None,
                        },
                        "num_batches": 3,
                    }
                },
            }
        ),
        ExpectationConfiguration(
            **{
                "kwargs": {
                    "mostly": 1.0,
                    "max_value": 495.58,
                    "min_value": 24.31,
                    "column": "tolls_amount",
                },
                "expectation_type": "expect_column_max_to_be_between",
                "meta": {
                    "profiler_details": {
                        "metric_configuration": {
                            "metric_name": "column.max",
                            "domain_kwargs": {"column": "tolls_amount"},
                            "metric_value_kwargs": None,
                        },
                        "num_batches": 3,
                    }
                },
            }
        ),
        ExpectationConfiguration(
            **{
                "kwargs": {
                    "mostly": 1.0,
                    "max_value": -0.3,
                    "min_value": -0.3,
                    "column": "improvement_surcharge",
                },
                "expectation_type": "expect_column_min_to_be_between",
                "meta": {
                    "profiler_details": {
                        "metric_configuration": {
                            "metric_name": "column.min",
                            "domain_kwargs": {"column": "improvement_surcharge"},
                            "metric_value_kwargs": None,
                        },
                        "num_batches": 3,
                    }
                },
            }
        ),
        ExpectationConfiguration(
            **{
                "kwargs": {
                    "mostly": 1.0,
                    "max_value": 0.3,
                    "min_value": 0.3,
                    "column": "improvement_surcharge",
                },
                "expectation_type": "expect_column_max_to_be_between",
                "meta": {
                    "profiler_details": {
                        "metric_configuration": {
                            "metric_name": "column.max",
                            "domain_kwargs": {"column": "improvement_surcharge"},
                            "metric_value_kwargs": None,
                        },
                        "num_batches": 3,
                    }
                },
            }
        ),
        ExpectationConfiguration(
            **{
                "kwargs": {
                    "mostly": 1.0,
                    "max_value": -24.32,
                    "min_value": -52.54,
                    "column": "total_amount",
                },
                "expectation_type": "expect_column_min_to_be_between",
                "meta": {
                    "profiler_details": {
                        "metric_configuration": {
                            "metric_name": "column.min",
                            "domain_kwargs": {"column": "total_amount"},
                            "metric_value_kwargs": None,
                        },
                        "num_batches": 3,
                    }
                },
            }
        ),
        ExpectationConfiguration(
            **{
                "kwargs": {
                    "mostly": 1.0,
                    "max_value": 2980.13,
                    "min_value": 253.18,
                    "column": "total_amount",
                },
                "expectation_type": "expect_column_max_to_be_between",
                "meta": {
                    "profiler_details": {
                        "metric_configuration": {
                            "metric_name": "column.max",
                            "domain_kwargs": {"column": "total_amount"},
                            "metric_value_kwargs": None,
                        },
                        "num_batches": 3,
                    }
                },
            }
        ),
        ExpectationConfiguration(
            **{
                "kwargs": {
                    "mostly": 1.0,
                    "max_value": -0.03,
                    "min_value": -2.5,
                    "column": "congestion_surcharge",
                },
                "expectation_type": "expect_column_min_to_be_between",
                "meta": {
                    "profiler_details": {
                        "metric_configuration": {
                            "metric_name": "column.min",
                            "domain_kwargs": {"column": "congestion_surcharge"},
                            "metric_value_kwargs": None,
                        },
                        "num_batches": 3,
                    }
                },
            }
        ),
        ExpectationConfiguration(
            **{
                "kwargs": {
                    "mostly": 1.0,
                    "max_value": 2.5,
                    "min_value": 0.02,
                    "column": "congestion_surcharge",
                },
                "expectation_type": "expect_column_max_to_be_between",
                "meta": {
                    "profiler_details": {
                        "metric_configuration": {
                            "metric_name": "column.max",
                            "domain_kwargs": {"column": "congestion_surcharge"},
                            "metric_value_kwargs": None,
                        },
                        "num_batches": 3,
                    }
                },
            }
        ),
        ExpectationConfiguration(
            **{
                "kwargs": {
                    "strftime_format": "%Y-%m-%d %H:%M:%S",
                    "column": "pickup_datetime",
                },
                "expectation_type": "expect_column_values_to_match_strftime_format",
                "meta": {
                    "profiler_details": {
                        "success_ratio": 1.0,
                        "candidate_strings": {
                            "%Y-%m-%d %H:%M:%S": 1.0,
                            "%y-%m-%d": 0.0,
                        },
                    },
                    "notes": {
                        "format": "markdown",
                        "content": [
                            "### This expectation confirms that fields ending in _datetime are of the format detected by parameter builder SimpleDateFormatStringParameterBuilder"
                        ],
                    },
                },
            }
        ),
        ExpectationConfiguration(
            **{
                "kwargs": {
                    "strftime_format": "%Y-%m-%d %H:%M:%S",
                    "column": "dropoff_datetime",
                },
                "expectation_type": "expect_column_values_to_match_strftime_format",
                "meta": {
                    "profiler_details": {
                        "success_ratio": 1.0,
                        "candidate_strings": {
                            "%Y-%m-%d %H:%M:%S": 1.0,
                            "%y-%m-%d": 0.0,
                        },
                    },
                    "notes": {
                        "format": "markdown",
                        "content": [
                            "### This expectation confirms that fields ending in _datetime are of the format detected by parameter builder SimpleDateFormatStringParameterBuilder"
                        ],
                    },
                },
            }
        ),
    ]

    my_column_timestamps_rule_expectation_configurations_quantiles_estimator: List[
        ExpectationConfiguration
    ] = [
        ExpectationConfiguration(
            **{
                "expectation_type": "expect_column_values_to_match_strftime_format",
                "kwargs": {
                    "column": "pickup_datetime",
                    "strftime_format": "%Y-%m-%d %H:%M:%S",
                },
                "meta": {
                    "profiler_details": {
                        "success_ratio": 1.0,
                        "candidate_strings": {
                            "%Y-%m-%d %H:%M:%S": 1.0,
                            "%y-%m-%d": 0.0,
                        },
                    },
                    "notes": {
                        "format": "markdown",
                        "content": [
                            "### This expectation confirms that fields ending in _datetime are of the format detected by parameter builder SimpleDateFormatStringParameterBuilder"
                        ],
                    },
                },
            }
        ),
        ExpectationConfiguration(
            **{
                "expectation_type": "expect_column_values_to_match_strftime_format",
                "kwargs": {
                    "column": "dropoff_datetime",
                    "strftime_format": "%Y-%m-%d %H:%M:%S",
                },
                "meta": {
                    "profiler_details": {
                        "success_ratio": 1.0,
                        "candidate_strings": {
                            "%Y-%m-%d %H:%M:%S": 1.0,
                            "%y-%m-%d": 0.0,
                        },
                    },
                    "notes": {
                        "format": "markdown",
                        "content": [
                            "### This expectation confirms that fields ending in _datetime are of the format detected by parameter builder SimpleDateFormatStringParameterBuilder"
                        ],
                    },
                },
            }
        ),
    ]

    my_column_regex_rule_expectation_configurations_quantiles_estimator: List[
        ExpectationConfiguration
    ] = [
        ExpectationConfiguration(
            **{
                "expectation_type": "expect_column_values_to_match_regex",
                "kwargs": {
                    "column": "VendorID",
                    "regex": r"^\d{1}$",
                },
                "meta": {
                    "profiler_details": {
                        "evaluated_regexes": {r"^\d{1}$": 1.0, r"^\d{2}$": 0.0},
                        "success_ratio": 1.0,
                    },
                    "notes": {
                        "format": "markdown",
                        "content": [
                            "### This expectation confirms that fields ending in ID are of the format detected by parameter builder RegexPatternStringParameterBuilder"
                        ],
                    },
                },
            }
        ),
        ExpectationConfiguration(
            **{
                "expectation_type": "expect_column_values_to_match_regex",
                "kwargs": {
                    "column": "RatecodeID",
                    "regex": r"^\d{1}$",
                },
                "meta": {
                    "profiler_details": {
                        "evaluated_regexes": {r"^\d{1}$": 1.0, r"^\d{2}$": 0.0},
                        "success_ratio": 1.0,
                    },
                    "notes": {
                        "format": "markdown",
                        "content": [
                            "### This expectation confirms that fields ending in ID are of the format detected by parameter builder RegexPatternStringParameterBuilder"
                        ],
                    },
                },
            }
        ),
        ExpectationConfiguration(
            **{
                "expectation_type": "expect_column_values_to_match_regex",
                "kwargs": {
                    "column": "PULocationID",
                    "regex": r"^\d{1}$",
                },
                "meta": {
                    "profiler_details": {
                        "evaluated_regexes": {r"^\d{1}$": 1.0, r"^\d{2}$": 0.0},
                        "success_ratio": 1.0,
                    },
                    "notes": {
                        "format": "markdown",
                        "content": [
                            "### This expectation confirms that fields ending in ID are of the format detected by parameter builder RegexPatternStringParameterBuilder"
                        ],
                    },
                },
            }
        ),
        ExpectationConfiguration(
            **{
                "expectation_type": "expect_column_values_to_match_regex",
                "kwargs": {
                    "column": "DOLocationID",
                    "regex": r"^\d{1}$",
                },
                "meta": {
                    "profiler_details": {
                        "evaluated_regexes": {r"^\d{1}$": 1.0, r"^\d{2}$": 0.0},
                        "success_ratio": 1.0,
                    },
                    "notes": {
                        "format": "markdown",
                        "content": [
                            "### This expectation confirms that fields ending in ID are of the format detected by parameter builder RegexPatternStringParameterBuilder"
                        ],
                    },
                },
            }
        ),
    ]

    my_rule_for_very_few_cardinality_expectation_configurations: List[
        ExpectationConfiguration
    ] = [
        ExpectationConfiguration(
            **{
                "expectation_type": "expect_column_values_to_be_in_set",
                "kwargs": {
                    "column": "VendorID",
                    "value_set": [1, 2, 4],
                },
                "meta": {},
            }
        ),
        ExpectationConfiguration(
            **{
                "expectation_type": "expect_column_values_to_be_in_set",
                "kwargs": {
                    "column": "passenger_count",
                    "value_set": [0, 1, 2, 3, 4, 5, 6],
                },
                "meta": {},
            }
        ),
    ]

    expectation_configurations: List[ExpectationConfiguration] = []

    expectation_configurations.extend(
        my_row_count_range_rule_expectation_configurations_quantiles_estimator
    )
    expectation_configurations.extend(
        my_column_ranges_rule_expectation_configurations_quantiles_estimator
    )
    expectation_configurations.extend(
        my_column_timestamps_rule_expectation_configurations_quantiles_estimator
    )

    expectation_configurations.extend(
        my_column_regex_rule_expectation_configurations_quantiles_estimator
    )
    expectation_configurations.extend(
        my_rule_for_very_few_cardinality_expectation_configurations
    )
    expectation_suite_name_quantiles_estimator: str = (
        "bobby_columnar_table_multi_batch_quantiles_estimator"
    )
    expected_expectation_suite_quantiles_estimator: ExpectationSuite = ExpectationSuite(
        expectation_suite_name=expectation_suite_name_quantiles_estimator,
        data_context=empty_data_context,
    )
    expectation_configuration: ExpectationConfiguration
    for expectation_configuration in expectation_configurations:
        # NOTE Will 20211208 add_expectation() method, although being called by an ExpectationSuite instance, is being
        # called within a fixture, and we will prevent it from sending a usage_event by calling the private method.
        expected_expectation_suite_quantiles_estimator._add_expectation(
            expectation_configuration=expectation_configuration, send_usage_event=False
        )

    expected_effective_profiler_config: dict = {
        "name": "bobby user workflow",
        "config_version": 1.0,
        "variables": {
            "estimator": "quantiles",
            "false_positive_rate": 0.01,
            "mostly": 1.0,
        },
        "rules": {
            "row_count_range_rule": {
                "variables": {},
                "domain_builder": {
                    "module_name": "great_expectations.rule_based_profiler.domain_builder.table_domain_builder",
                    "class_name": "TableDomainBuilder",
                },
                "parameter_builders": [
                    {
                        "module_name": "great_expectations.rule_based_profiler.parameter_builder.numeric_metric_range_multi_batch_parameter_builder",
                        "class_name": "NumericMetricRangeMultiBatchParameterBuilder",
                        "name": "row_count_range",
                        "metric_name": "table.row_count",
                        "metric_multi_batch_parameter_builder_name": None,
                        "metric_domain_kwargs": None,
                        "metric_value_kwargs": None,
                        "replace_nan_with_zero": True,
                        "enforce_numeric_metric": True,
                        "reduce_scalar_metric": True,
                        "estimator": "$variables.estimator",
                        "n_resamples": None,
                        "random_seed": None,
                        "include_estimator_samples_histogram_in_details": False,
                        "false_positive_rate": "$variables.false_positive_rate",
                        "quantile_statistic_interpolation_method": "auto",
                        "quantile_bias_std_error_ratio_threshold": 0.25,
                        "truncate_values": {"lower_bound": 0},
                        "round_decimals": 0,
                        "evaluation_parameter_builder_configs": None,
                    }
                ],
                "expectation_configuration_builders": [
                    {
                        "min_value": "$parameter.row_count_range.value[0]",
                        "meta": {
                            "profiler_details": "$parameter.row_count_range.details"
                        },
                        "condition": None,
                        "expectation_type": "expect_table_row_count_to_be_between",
                        "class_name": "DefaultExpectationConfigurationBuilder",
                        "validation_parameter_builder_configs": None,
                        "max_value": "$parameter.row_count_range.value[1]",
                        "module_name": "great_expectations.rule_based_profiler.expectation_configuration_builder.default_expectation_configuration_builder",
                    }
                ],
            },
            "column_ranges_rule": {
                "variables": {},
                "domain_builder": {
                    "exclude_column_names": None,
                    "semantic_type_filter_module_name": None,
                    "module_name": "great_expectations.rule_based_profiler.domain_builder.column_domain_builder",
                    "include_column_names": None,
                    "class_name": "ColumnDomainBuilder",
                    "include_column_name_suffixes": None,
                    "exclude_column_name_suffixes": None,
                    "exclude_semantic_types": None,
                    "semantic_type_filter_class_name": None,
                    "include_semantic_types": ["numeric"],
                },
                "parameter_builders": [
                    {
                        "module_name": "great_expectations.rule_based_profiler.parameter_builder.numeric_metric_range_multi_batch_parameter_builder",
                        "class_name": "NumericMetricRangeMultiBatchParameterBuilder",
                        "name": "min_range",
                        "metric_name": "column.min",
                        "metric_multi_batch_parameter_builder_name": None,
                        "metric_domain_kwargs": "$domain.domain_kwargs",
                        "metric_value_kwargs": None,
                        "enforce_numeric_metric": True,
                        "replace_nan_with_zero": True,
                        "reduce_scalar_metric": True,
                        "estimator": "$variables.estimator",
                        "n_resamples": None,
                        "random_seed": None,
                        "include_estimator_samples_histogram_in_details": False,
                        "false_positive_rate": "$variables.false_positive_rate",
                        "quantile_statistic_interpolation_method": "auto",
                        "quantile_bias_std_error_ratio_threshold": 0.25,
                        "truncate_values": {"lower_bound": None, "upper_bound": None},
                        "round_decimals": None,
                        "evaluation_parameter_builder_configs": None,
                    },
                    {
                        "module_name": "great_expectations.rule_based_profiler.parameter_builder.numeric_metric_range_multi_batch_parameter_builder",
                        "class_name": "NumericMetricRangeMultiBatchParameterBuilder",
                        "name": "max_range",
                        "metric_name": "column.max",
                        "metric_multi_batch_parameter_builder_name": None,
                        "metric_domain_kwargs": "$domain.domain_kwargs",
                        "metric_value_kwargs": None,
                        "enforce_numeric_metric": True,
                        "replace_nan_with_zero": True,
                        "reduce_scalar_metric": True,
                        "estimator": "$variables.estimator",
                        "n_resamples": None,
                        "random_seed": None,
                        "include_estimator_samples_histogram_in_details": False,
                        "false_positive_rate": "$variables.false_positive_rate",
                        "quantile_statistic_interpolation_method": "auto",
                        "quantile_bias_std_error_ratio_threshold": 0.25,
                        "truncate_values": {"lower_bound": None, "upper_bound": None},
                        "round_decimals": None,
                        "evaluation_parameter_builder_configs": None,
                    },
                ],
                "expectation_configuration_builders": [
                    {
                        "column": "$domain.domain_kwargs.column",
                        "mostly": "$variables.mostly",
                        "min_value": "$parameter.min_range.value[0]",
                        "meta": {"profiler_details": "$parameter.min_range.details"},
                        "condition": None,
                        "expectation_type": "expect_column_min_to_be_between",
                        "class_name": "DefaultExpectationConfigurationBuilder",
                        "validation_parameter_builder_configs": None,
                        "max_value": "$parameter.min_range.value[1]",
                        "module_name": "great_expectations.rule_based_profiler.expectation_configuration_builder.default_expectation_configuration_builder",
                    },
                    {
                        "column": "$domain.domain_kwargs.column",
                        "mostly": "$variables.mostly",
                        "min_value": "$parameter.max_range.value[0]",
                        "meta": {"profiler_details": "$parameter.max_range.details"},
                        "condition": None,
                        "expectation_type": "expect_column_max_to_be_between",
                        "class_name": "DefaultExpectationConfigurationBuilder",
                        "validation_parameter_builder_configs": None,
                        "max_value": "$parameter.max_range.value[1]",
                        "module_name": "great_expectations.rule_based_profiler.expectation_configuration_builder.default_expectation_configuration_builder",
                    },
                ],
            },
            "my_rule_for_timestamps": {
                "variables": {},
                "domain_builder": {
                    "exclude_column_names": None,
                    "semantic_type_filter_module_name": None,
                    "module_name": "great_expectations.rule_based_profiler.domain_builder.column_domain_builder",
                    "include_column_names": None,
                    "class_name": "ColumnDomainBuilder",
                    "include_column_name_suffixes": ["_datetime"],
                    "exclude_column_name_suffixes": None,
                    "exclude_semantic_types": None,
                    "semantic_type_filter_class_name": None,
                    "include_semantic_types": None,
                },
                "parameter_builders": [
                    {
                        "module_name": "great_expectations.rule_based_profiler.parameter_builder.simple_date_format_string_parameter_builder",
                        "class_name": "SimpleDateFormatStringParameterBuilder",
                        "name": "my_date_format",
                        "metric_domain_kwargs": {"column": "pickup_datetime"},
                        "metric_value_kwargs": None,
                        "candidate_strings": ["%y-%m-%d", "%Y-%m-%d %H:%M:%S"],
                        "threshold": 0.9,
                        "evaluation_parameter_builder_configs": None,
                    }
                ],
                "expectation_configuration_builders": [
                    {
                        "column": "$domain.domain_kwargs.column",
                        "meta": {
                            "profiler_details": "$parameter.my_date_format.details",
                            "notes": {
                                "format": "markdown",
                                "content": [
                                    "### This expectation confirms that fields ending in _datetime are of the format detected by parameter builder SimpleDateFormatStringParameterBuilder"
                                ],
                            },
                        },
                        "condition": None,
                        "strftime_format": "$parameter.my_date_format.value",
                        "expectation_type": "expect_column_values_to_match_strftime_format",
                        "class_name": "DefaultExpectationConfigurationBuilder",
                        "validation_parameter_builder_configs": None,
                        "module_name": "great_expectations.rule_based_profiler.expectation_configuration_builder.default_expectation_configuration_builder",
                    }
                ],
            },
            "rule_for_regex": {
                "variables": {},
                "domain_builder": {
                    "exclude_column_names": None,
                    "semantic_type_filter_module_name": None,
                    "module_name": "great_expectations.rule_based_profiler.domain_builder.column_domain_builder",
                    "include_column_names": None,
                    "class_name": "ColumnDomainBuilder",
                    "include_column_name_suffixes": ["ID"],
                    "exclude_column_name_suffixes": None,
                    "exclude_semantic_types": None,
                    "semantic_type_filter_class_name": None,
                    "include_semantic_types": None,
                },
                "parameter_builders": [
                    {
                        "module_name": "great_expectations.rule_based_profiler.parameter_builder.regex_pattern_string_parameter_builder",
                        "class_name": "RegexPatternStringParameterBuilder",
                        "name": "my_regex",
                        "metric_domain_kwargs": {"column": "VendorID"},
                        "metric_value_kwargs": None,
                        "candidate_regexes": ["^\\d{1}$", "^\\d{2}$"],
                        "threshold": 0.9,
                        "evaluation_parameter_builder_configs": None,
                    }
                ],
                "expectation_configuration_builders": [
                    {
                        "column": "$domain.domain_kwargs.column",
                        "meta": {
                            "profiler_details": "$parameter.my_regex.details",
                            "notes": {
                                "format": "markdown",
                                "content": [
                                    "### This expectation confirms that fields ending in ID are of the format detected by parameter builder RegexPatternStringParameterBuilder"
                                ],
                            },
                        },
                        "condition": None,
                        "expectation_type": "expect_column_values_to_match_regex",
                        "class_name": "DefaultExpectationConfigurationBuilder",
                        "validation_parameter_builder_configs": None,
                        "regex": "$parameter.my_regex.value",
                        "module_name": "great_expectations.rule_based_profiler.expectation_configuration_builder.default_expectation_configuration_builder",
                    }
                ],
            },
            "my_rule_for_very_few_cardinality": {
                "variables": {},
                "domain_builder": {
                    "exclude_column_names": "DOLocationID, RatecodeID, store_and_fwd_flag, payment_type, extra, mta_tax, improvement_surcharge, congestion_surcharge",
                    "semantic_type_filter_module_name": None,
                    "module_name": "great_expectations.rule_based_profiler.domain_builder.categorical_column_domain_builder",
                    "include_column_names": None,
                    "class_name": "CategoricalColumnDomainBuilder",
                    "include_column_name_suffixes": None,
                    "exclude_column_name_suffixes": None,
                    "max_unique_values": None,
                    "exclude_semantic_types": ["binary", "currency", "identifier"],
                    "cardinality_limit_mode": "VERY_FEW",
                    "semantic_type_filter_class_name": None,
                    "allowed_semantic_types_passthrough": ["logic"],
                    "max_proportion_unique": None,
                    "include_semantic_types": None,
                },
                "parameter_builders": [
                    {
                        "module_name": "great_expectations.rule_based_profiler.parameter_builder.value_set_multi_batch_parameter_builder",
                        "class_name": "ValueSetMultiBatchParameterBuilder",
                        "name": "my_pickup_location_id_value_set",
                        "metric_domain_kwargs": "$domain.domain_kwargs",
                        "metric_value_kwargs": None,
                        "evaluation_parameter_builder_configs": None,
                    }
                ],
                "expectation_configuration_builders": [
                    {
                        "column": "$domain.domain_kwargs.column",
                        "meta": {},
                        "condition": None,
                        "expectation_type": "expect_column_values_to_be_in_set",
                        "value_set": "$parameter.my_pickup_location_id_value_set.value",
                        "class_name": "DefaultExpectationConfigurationBuilder",
                        "validation_parameter_builder_configs": None,
                        "module_name": "great_expectations.rule_based_profiler.expectation_configuration_builder.default_expectation_configuration_builder",
                    }
                ],
            },
        },
    }

    expected_expectation_suite_quantiles_estimator.add_citation(
        comment="Created by Rule-Based Profiler with the configuration included.",
        profiler_config=expected_effective_profiler_config,
    )

    expected_fixture_fully_qualified_parameter_names_by_domain_quantiles_estimator: Dict[
        Domain, List[str]
    ] = {
        Domain(
            **{
                "domain_type": MetricDomainTypes.TABLE,
                "rule_name": "row_count_range_rule",
            }
        ): [
            "$variables",
            "$parameter.row_count_range",
            "$parameter.raw.row_count_range",
        ],
        Domain(
            **{
                "domain_type": MetricDomainTypes.COLUMN,
                "domain_kwargs": {"column": "VendorID"},
                "details": {
                    INFERRED_SEMANTIC_TYPE_KEY: {
                        "VendorID": SemanticDomainTypes.NUMERIC,
                    },
                },
                "rule_name": "column_ranges_rule",
            }
        ): [
            "$variables",
            "$parameter.raw.min_range",
            "$parameter.raw.max_range",
            "$parameter.min_range",
            "$parameter.max_range",
        ],
        Domain(
            **{
                "domain_type": MetricDomainTypes.COLUMN,
                "domain_kwargs": {"column": "passenger_count"},
                "details": {
                    INFERRED_SEMANTIC_TYPE_KEY: {
                        "passenger_count": SemanticDomainTypes.NUMERIC,
                    }
                },
                "rule_name": "column_ranges_rule",
            }
        ): [
            "$variables",
            "$parameter.raw.min_range",
            "$parameter.raw.max_range",
            "$parameter.min_range",
            "$parameter.max_range",
        ],
        Domain(
            **{
                "domain_type": MetricDomainTypes.COLUMN,
                "domain_kwargs": {"column": "trip_distance"},
                "details": {
                    INFERRED_SEMANTIC_TYPE_KEY: {
                        "trip_distance": SemanticDomainTypes.NUMERIC,
                    },
                },
                "rule_name": "column_ranges_rule",
            }
        ): [
            "$variables",
            "$parameter.raw.min_range",
            "$parameter.raw.max_range",
            "$parameter.min_range",
            "$parameter.max_range",
        ],
        Domain(
            **{
                "domain_type": MetricDomainTypes.COLUMN,
                "domain_kwargs": {"column": "RatecodeID"},
                "details": {
                    INFERRED_SEMANTIC_TYPE_KEY: {
                        "RatecodeID": SemanticDomainTypes.NUMERIC,
                    },
                },
                "rule_name": "column_ranges_rule",
            }
        ): [
            "$variables",
            "$parameter.raw.min_range",
            "$parameter.raw.max_range",
            "$parameter.min_range",
            "$parameter.max_range",
        ],
        Domain(
            **{
                "domain_type": MetricDomainTypes.COLUMN,
                "domain_kwargs": {"column": "PULocationID"},
                "details": {
                    INFERRED_SEMANTIC_TYPE_KEY: {
                        "PULocationID": SemanticDomainTypes.NUMERIC,
                    },
                },
                "rule_name": "column_ranges_rule",
            }
        ): [
            "$variables",
            "$parameter.raw.min_range",
            "$parameter.raw.max_range",
            "$parameter.min_range",
            "$parameter.max_range",
        ],
        Domain(
            **{
                "domain_type": MetricDomainTypes.COLUMN,
                "domain_kwargs": {"column": "DOLocationID"},
                "details": {
                    INFERRED_SEMANTIC_TYPE_KEY: {
                        "DOLocationID": SemanticDomainTypes.NUMERIC,
                    },
                },
                "rule_name": "column_ranges_rule",
            }
        ): [
            "$variables",
            "$parameter.raw.min_range",
            "$parameter.raw.max_range",
            "$parameter.min_range",
            "$parameter.max_range",
        ],
        Domain(
            **{
                "domain_type": MetricDomainTypes.COLUMN,
                "domain_kwargs": {"column": "payment_type"},
                "details": {
                    INFERRED_SEMANTIC_TYPE_KEY: {
                        "payment_type": SemanticDomainTypes.NUMERIC,
                    },
                },
                "rule_name": "column_ranges_rule",
            }
        ): [
            "$variables",
            "$parameter.raw.min_range",
            "$parameter.raw.max_range",
            "$parameter.min_range",
            "$parameter.max_range",
        ],
        Domain(
            **{
                "domain_type": MetricDomainTypes.COLUMN,
                "domain_kwargs": {"column": "fare_amount"},
                "details": {
                    INFERRED_SEMANTIC_TYPE_KEY: {
                        "fare_amount": SemanticDomainTypes.NUMERIC,
                    },
                },
                "rule_name": "column_ranges_rule",
            }
        ): [
            "$variables",
            "$parameter.raw.min_range",
            "$parameter.raw.max_range",
            "$parameter.min_range",
            "$parameter.max_range",
        ],
        Domain(
            **{
                "domain_type": MetricDomainTypes.COLUMN,
                "domain_kwargs": {"column": "extra"},
                "details": {
                    INFERRED_SEMANTIC_TYPE_KEY: {
                        "extra": SemanticDomainTypes.NUMERIC,
                    },
                },
                "rule_name": "column_ranges_rule",
            }
        ): [
            "$variables",
            "$parameter.raw.min_range",
            "$parameter.raw.max_range",
            "$parameter.min_range",
            "$parameter.max_range",
        ],
        Domain(
            **{
                "domain_type": MetricDomainTypes.COLUMN,
                "domain_kwargs": {"column": "mta_tax"},
                "details": {
                    INFERRED_SEMANTIC_TYPE_KEY: {
                        "mta_tax": SemanticDomainTypes.NUMERIC,
                    },
                },
                "rule_name": "column_ranges_rule",
            }
        ): [
            "$variables",
            "$parameter.raw.min_range",
            "$parameter.raw.max_range",
            "$parameter.min_range",
            "$parameter.max_range",
        ],
        Domain(
            **{
                "domain_type": MetricDomainTypes.COLUMN,
                "domain_kwargs": {"column": "tip_amount"},
                "details": {
                    INFERRED_SEMANTIC_TYPE_KEY: {
                        "tip_amount": SemanticDomainTypes.NUMERIC,
                    },
                },
                "rule_name": "column_ranges_rule",
            }
        ): [
            "$variables",
            "$parameter.raw.min_range",
            "$parameter.raw.max_range",
            "$parameter.min_range",
            "$parameter.max_range",
        ],
        Domain(
            **{
                "domain_type": MetricDomainTypes.COLUMN,
                "domain_kwargs": {"column": "tolls_amount"},
                "details": {
                    INFERRED_SEMANTIC_TYPE_KEY: {
                        "tolls_amount": SemanticDomainTypes.NUMERIC,
                    },
                },
                "rule_name": "column_ranges_rule",
            }
        ): [
            "$variables",
            "$parameter.raw.min_range",
            "$parameter.raw.max_range",
            "$parameter.min_range",
            "$parameter.max_range",
        ],
        Domain(
            **{
                "domain_type": MetricDomainTypes.COLUMN,
                "domain_kwargs": {"column": "improvement_surcharge"},
                "details": {
                    INFERRED_SEMANTIC_TYPE_KEY: {
                        "improvement_surcharge": SemanticDomainTypes.NUMERIC,
                    },
                },
                "rule_name": "column_ranges_rule",
            }
        ): [
            "$variables",
            "$parameter.raw.min_range",
            "$parameter.raw.max_range",
            "$parameter.min_range",
            "$parameter.max_range",
        ],
        Domain(
            **{
                "domain_type": MetricDomainTypes.COLUMN,
                "domain_kwargs": {"column": "total_amount"},
                "details": {
                    INFERRED_SEMANTIC_TYPE_KEY: {
                        "total_amount": SemanticDomainTypes.NUMERIC,
                    },
                },
                "rule_name": "column_ranges_rule",
            }
        ): [
            "$variables",
            "$parameter.raw.min_range",
            "$parameter.raw.max_range",
            "$parameter.min_range",
            "$parameter.max_range",
        ],
        Domain(
            **{
                "domain_type": MetricDomainTypes.COLUMN,
                "domain_kwargs": {"column": "congestion_surcharge"},
                "details": {
                    INFERRED_SEMANTIC_TYPE_KEY: {
                        "congestion_surcharge": SemanticDomainTypes.NUMERIC,
                    },
                },
                "rule_name": "column_ranges_rule",
            }
        ): [
            "$variables",
            "$parameter.raw.min_range",
            "$parameter.raw.max_range",
            "$parameter.min_range",
            "$parameter.max_range",
        ],
        Domain(
            **{
                "domain_type": MetricDomainTypes.COLUMN,
                "domain_kwargs": {"column": "pickup_datetime"},
                "details": {
                    INFERRED_SEMANTIC_TYPE_KEY: {
                        "pickup_datetime": SemanticDomainTypes.TEXT,
                    },
                },
                "rule_name": "my_rule_for_timestamps",
            }
        ): [
            "$variables",
            "$parameter.raw.my_date_format",
            "$parameter.my_date_format",
        ],
        Domain(
            **{
                "domain_type": MetricDomainTypes.COLUMN,
                "domain_kwargs": {"column": "dropoff_datetime"},
                "details": {
                    INFERRED_SEMANTIC_TYPE_KEY: {
                        "dropoff_datetime": SemanticDomainTypes.TEXT,
                    },
                },
                "rule_name": "my_rule_for_timestamps",
            }
        ): [
            "$variables",
            "$parameter.raw.my_date_format",
            "$parameter.my_date_format",
        ],
        Domain(
            **{
                "domain_type": MetricDomainTypes.COLUMN,
                "domain_kwargs": {"column": "VendorID"},
                "details": {
                    INFERRED_SEMANTIC_TYPE_KEY: {
                        "VendorID": SemanticDomainTypes.NUMERIC,
                    },
                },
                "rule_name": "rule_for_regex",
            }
        ): [
            "$variables",
            "$parameter.raw.my_regex",
            "$parameter.my_regex",
        ],
        Domain(
            **{
                "domain_type": MetricDomainTypes.COLUMN,
                "domain_kwargs": {"column": "RatecodeID"},
                "details": {
                    INFERRED_SEMANTIC_TYPE_KEY: {
                        "RatecodeID": SemanticDomainTypes.NUMERIC,
                    },
                },
                "rule_name": "rule_for_regex",
            }
        ): [
            "$variables",
            "$parameter.raw.my_regex",
            "$parameter.my_regex",
        ],
        Domain(
            **{
                "domain_type": MetricDomainTypes.COLUMN,
                "domain_kwargs": {"column": "PULocationID"},
                "details": {
                    INFERRED_SEMANTIC_TYPE_KEY: {
                        "PULocationID": SemanticDomainTypes.NUMERIC,
                    },
                },
                "rule_name": "rule_for_regex",
            }
        ): [
            "$variables",
            "$parameter.raw.my_regex",
            "$parameter.my_regex",
        ],
        Domain(
            **{
                "domain_type": MetricDomainTypes.COLUMN,
                "domain_kwargs": {"column": "DOLocationID"},
                "details": {
                    INFERRED_SEMANTIC_TYPE_KEY: {
                        "DOLocationID": SemanticDomainTypes.NUMERIC,
                    },
                },
                "rule_name": "rule_for_regex",
            }
        ): [
            "$variables",
            "$parameter.raw.my_regex",
            "$parameter.my_regex",
        ],
        Domain(
            **{
                "domain_type": MetricDomainTypes.COLUMN,
                "domain_kwargs": {"column": "VendorID"},
                "details": {
                    INFERRED_SEMANTIC_TYPE_KEY: {
                        "VendorID": SemanticDomainTypes.NUMERIC,
                    },
                },
                "rule_name": "my_rule_for_very_few_cardinality",
            }
        ): [
            "$variables",
            "$parameter.raw.my_pickup_location_id_value_set",
            "$parameter.my_pickup_location_id_value_set",
        ],
        Domain(
            **{
                "domain_type": MetricDomainTypes.COLUMN,
                "domain_kwargs": {"column": "passenger_count"},
                "details": {
                    INFERRED_SEMANTIC_TYPE_KEY: {
                        "passenger_count": SemanticDomainTypes.NUMERIC,
                    },
                },
                "rule_name": "my_rule_for_very_few_cardinality",
            }
        ): [
            "$variables",
            "$parameter.raw.my_pickup_location_id_value_set",
            "$parameter.my_pickup_location_id_value_set",
        ],
    }

    expected_parameter_values_for_fully_qualified_parameter_names_by_domain_quantiles_estimator: Dict[
        Domain, Dict[str, ParameterNode]
    ] = {
        Domain(
            **{
                "domain_type": MetricDomainTypes.TABLE,
                "rule_name": "row_count_range_rule",
            }
        ): {
            "$variables": {
                "estimator": "quantiles",
                "false_positive_rate": 0.01,
                "mostly": 1.0,
            },
            "$parameter.raw.row_count_range": {
                "value": [7500, 9000],
                "details": {
                    "metric_configuration": {
                        "metric_name": "table.row_count",
                        "domain_kwargs": {},
                        "metric_value_kwargs": None,
                    },
                    "num_batches": 3,
                },
            },
            "$parameter.row_count_range": {
                "value": [7500, 9000],
                "details": {
                    "metric_configuration": {
                        "metric_name": "table.row_count",
                        "domain_kwargs": {},
                        "metric_value_kwargs": None,
                    },
                    "num_batches": 3,
                },
            },
        },
        Domain(
            **{
                "domain_type": MetricDomainTypes.COLUMN,
                "domain_kwargs": {"column": "VendorID"},
                "details": {
                    INFERRED_SEMANTIC_TYPE_KEY: {
                        "VendorID": SemanticDomainTypes.NUMERIC,
                    },
                },
                "rule_name": "column_ranges_rule",
            }
        ): {
            "$variables": {
                "estimator": "quantiles",
                "false_positive_rate": 0.01,
                "mostly": 1.0,
            },
            "$parameter.raw.min_range": {
                "value": [1, 1],
                "details": {
                    "metric_configuration": {
                        "metric_name": "column.min",
                        "domain_kwargs": {"column": "VendorID"},
                        "metric_value_kwargs": None,
                    },
                    "num_batches": 3,
                },
            },
            "$parameter.raw.max_range": {
                "value": [4, 4],
                "details": {
                    "metric_configuration": {
                        "metric_name": "column.max",
                        "domain_kwargs": {"column": "VendorID"},
                        "metric_value_kwargs": None,
                    },
                    "num_batches": 3,
                },
            },
            "$parameter.min_range": {
                "value": [1, 1],
                "details": {
                    "metric_configuration": {
                        "metric_name": "column.min",
                        "domain_kwargs": {"column": "VendorID"},
                        "metric_value_kwargs": None,
                    },
                    "num_batches": 3,
                },
            },
            "$parameter.max_range": {
                "value": [4, 4],
                "details": {
                    "metric_configuration": {
                        "metric_name": "column.max",
                        "domain_kwargs": {"column": "VendorID"},
                        "metric_value_kwargs": None,
                    },
                    "num_batches": 3,
                },
            },
        },
        Domain(
            **{
                "domain_type": MetricDomainTypes.COLUMN,
                "domain_kwargs": {"column": "passenger_count"},
                "details": {
                    INFERRED_SEMANTIC_TYPE_KEY: {
                        "passenger_count": SemanticDomainTypes.NUMERIC,
                    }
                },
                "rule_name": "column_ranges_rule",
            }
        ): {
            "$variables": {
                "estimator": "quantiles",
                "false_positive_rate": 0.01,
                "mostly": 1.0,
            },
            "$parameter.raw.min_range": {
                "value": [0, 1],
                "details": {
                    "metric_configuration": {
                        "metric_name": "column.min",
                        "domain_kwargs": {"column": "passenger_count"},
                        "metric_value_kwargs": None,
                    },
                    "num_batches": 3,
                },
            },
            "$parameter.raw.max_range": {
                "value": [6, 6],
                "details": {
                    "metric_configuration": {
                        "metric_name": "column.max",
                        "domain_kwargs": {"column": "passenger_count"},
                        "metric_value_kwargs": None,
                    },
                    "num_batches": 3,
                },
            },
            "$parameter.min_range": {
                "value": [0, 1],
                "details": {
                    "metric_configuration": {
                        "metric_name": "column.min",
                        "domain_kwargs": {"column": "passenger_count"},
                        "metric_value_kwargs": None,
                    },
                    "num_batches": 3,
                },
            },
            "$parameter.max_range": {
                "value": [6, 6],
                "details": {
                    "metric_configuration": {
                        "metric_name": "column.max",
                        "domain_kwargs": {"column": "passenger_count"},
                        "metric_value_kwargs": None,
                    },
                    "num_batches": 3,
                },
            },
        },
        Domain(
            **{
                "domain_type": MetricDomainTypes.COLUMN,
                "domain_kwargs": {"column": "trip_distance"},
                "details": {
                    INFERRED_SEMANTIC_TYPE_KEY: {
                        "trip_distance": SemanticDomainTypes.NUMERIC,
                    },
                },
                "rule_name": "column_ranges_rule",
            }
        ): {
            "$variables": {
                "estimator": "quantiles",
                "false_positive_rate": 0.01,
                "mostly": 1.0,
            },
            "$parameter.raw.min_range": {
                "value": [0.0, 0.0],
                "details": {
                    "metric_configuration": {
                        "metric_name": "column.min",
                        "domain_kwargs": {"column": "trip_distance"},
                        "metric_value_kwargs": None,
                    },
                    "num_batches": 3,
                },
            },
            "$parameter.raw.max_range": {
                "value": [37.57, 57.8],
                "details": {
                    "metric_configuration": {
                        "metric_name": "column.max",
                        "domain_kwargs": {"column": "trip_distance"},
                        "metric_value_kwargs": None,
                    },
                    "num_batches": 3,
                },
            },
            "$parameter.min_range": {
                "value": [0.0, 0.0],
                "details": {
                    "metric_configuration": {
                        "metric_name": "column.min",
                        "domain_kwargs": {"column": "trip_distance"},
                        "metric_value_kwargs": None,
                    },
                    "num_batches": 3,
                },
            },
            "$parameter.max_range": {
                "value": [37.57, 57.8],
                "details": {
                    "metric_configuration": {
                        "metric_name": "column.max",
                        "domain_kwargs": {"column": "trip_distance"},
                        "metric_value_kwargs": None,
                    },
                    "num_batches": 3,
                },
            },
        },
        Domain(
            **{
                "domain_type": MetricDomainTypes.COLUMN,
                "domain_kwargs": {"column": "RatecodeID"},
                "details": {
                    INFERRED_SEMANTIC_TYPE_KEY: {
                        "RatecodeID": SemanticDomainTypes.NUMERIC,
                    },
                },
                "rule_name": "column_ranges_rule",
            }
        ): {
            "$variables": {
                "estimator": "quantiles",
                "false_positive_rate": 0.01,
                "mostly": 1.0,
            },
            "$parameter.raw.min_range": {
                "value": [1, 1],
                "details": {
                    "metric_configuration": {
                        "metric_name": "column.min",
                        "domain_kwargs": {"column": "RatecodeID"},
                        "metric_value_kwargs": None,
                    },
                    "num_batches": 3,
                },
            },
            "$parameter.raw.max_range": {
                "value": [5, 6],
                "details": {
                    "metric_configuration": {
                        "metric_name": "column.max",
                        "domain_kwargs": {"column": "RatecodeID"},
                        "metric_value_kwargs": None,
                    },
                    "num_batches": 3,
                },
            },
            "$parameter.min_range": {
                "value": [1, 1],
                "details": {
                    "metric_configuration": {
                        "metric_name": "column.min",
                        "domain_kwargs": {"column": "RatecodeID"},
                        "metric_value_kwargs": None,
                    },
                    "num_batches": 3,
                },
            },
            "$parameter.max_range": {
                "value": [5, 6],
                "details": {
                    "metric_configuration": {
                        "metric_name": "column.max",
                        "domain_kwargs": {"column": "RatecodeID"},
                        "metric_value_kwargs": None,
                    },
                    "num_batches": 3,
                },
            },
        },
        Domain(
            **{
                "domain_type": MetricDomainTypes.COLUMN,
                "domain_kwargs": {"column": "PULocationID"},
                "details": {
                    INFERRED_SEMANTIC_TYPE_KEY: {
                        "PULocationID": SemanticDomainTypes.NUMERIC,
                    },
                },
                "rule_name": "column_ranges_rule",
            }
        ): {
            "$variables": {
                "estimator": "quantiles",
                "false_positive_rate": 0.01,
                "mostly": 1.0,
            },
            "$parameter.raw.min_range": {
                "value": [1, 1],
                "details": {
                    "metric_configuration": {
                        "metric_name": "column.min",
                        "domain_kwargs": {"column": "PULocationID"},
                        "metric_value_kwargs": None,
                    },
                    "num_batches": 3,
                },
            },
            "$parameter.raw.max_range": {
                "value": [265, 265],
                "details": {
                    "metric_configuration": {
                        "metric_name": "column.max",
                        "domain_kwargs": {"column": "PULocationID"},
                        "metric_value_kwargs": None,
                    },
                    "num_batches": 3,
                },
            },
            "$parameter.min_range": {
                "value": [1, 1],
                "details": {
                    "metric_configuration": {
                        "metric_name": "column.min",
                        "domain_kwargs": {"column": "PULocationID"},
                        "metric_value_kwargs": None,
                    },
                    "num_batches": 3,
                },
            },
            "$parameter.max_range": {
                "value": [265, 265],
                "details": {
                    "metric_configuration": {
                        "metric_name": "column.max",
                        "domain_kwargs": {"column": "PULocationID"},
                        "metric_value_kwargs": None,
                    },
                    "num_batches": 3,
                },
            },
        },
        Domain(
            **{
                "domain_type": MetricDomainTypes.COLUMN,
                "domain_kwargs": {"column": "DOLocationID"},
                "details": {
                    INFERRED_SEMANTIC_TYPE_KEY: {
                        "DOLocationID": SemanticDomainTypes.NUMERIC,
                    },
                },
                "rule_name": "column_ranges_rule",
            }
        ): {
            "$variables": {
                "estimator": "quantiles",
                "false_positive_rate": 0.01,
                "mostly": 1.0,
            },
            "$parameter.raw.min_range": {
                "value": [1, 1],
                "details": {
                    "metric_configuration": {
                        "metric_name": "column.min",
                        "domain_kwargs": {"column": "DOLocationID"},
                        "metric_value_kwargs": None,
                    },
                    "num_batches": 3,
                },
            },
            "$parameter.raw.max_range": {
                "value": [265, 265],
                "details": {
                    "metric_configuration": {
                        "metric_name": "column.max",
                        "domain_kwargs": {"column": "DOLocationID"},
                        "metric_value_kwargs": None,
                    },
                    "num_batches": 3,
                },
            },
            "$parameter.min_range": {
                "value": [1, 1],
                "details": {
                    "metric_configuration": {
                        "metric_name": "column.min",
                        "domain_kwargs": {"column": "DOLocationID"},
                        "metric_value_kwargs": None,
                    },
                    "num_batches": 3,
                },
            },
            "$parameter.max_range": {
                "value": [265, 265],
                "details": {
                    "metric_configuration": {
                        "metric_name": "column.max",
                        "domain_kwargs": {"column": "DOLocationID"},
                        "metric_value_kwargs": None,
                    },
                    "num_batches": 3,
                },
            },
        },
        Domain(
            **{
                "domain_type": MetricDomainTypes.COLUMN,
                "domain_kwargs": {"column": "payment_type"},
                "details": {
                    INFERRED_SEMANTIC_TYPE_KEY: {
                        "payment_type": SemanticDomainTypes.NUMERIC,
                    },
                },
                "rule_name": "column_ranges_rule",
            }
        ): {
            "$variables": {
                "estimator": "quantiles",
                "false_positive_rate": 0.01,
                "mostly": 1.0,
            },
            "$parameter.raw.min_range": {
                "value": [1, 1],
                "details": {
                    "metric_configuration": {
                        "metric_name": "column.min",
                        "domain_kwargs": {"column": "payment_type"},
                        "metric_value_kwargs": None,
                    },
                    "num_batches": 3,
                },
            },
            "$parameter.raw.max_range": {
                "value": [4, 4],
                "details": {
                    "metric_configuration": {
                        "metric_name": "column.max",
                        "domain_kwargs": {"column": "payment_type"},
                        "metric_value_kwargs": None,
                    },
                    "num_batches": 3,
                },
            },
            "$parameter.min_range": {
                "value": [1, 1],
                "details": {
                    "metric_configuration": {
                        "metric_name": "column.min",
                        "domain_kwargs": {"column": "payment_type"},
                        "metric_value_kwargs": None,
                    },
                    "num_batches": 3,
                },
            },
            "$parameter.max_range": {
                "value": [4, 4],
                "details": {
                    "metric_configuration": {
                        "metric_name": "column.max",
                        "domain_kwargs": {"column": "payment_type"},
                        "metric_value_kwargs": None,
                    },
                    "num_batches": 3,
                },
            },
        },
        Domain(
            **{
                "domain_type": MetricDomainTypes.COLUMN,
                "domain_kwargs": {"column": "fare_amount"},
                "details": {
                    INFERRED_SEMANTIC_TYPE_KEY: {
                        "fare_amount": SemanticDomainTypes.NUMERIC,
                    },
                },
                "rule_name": "column_ranges_rule",
            }
        ): {
            "$variables": {
                "estimator": "quantiles",
                "false_positive_rate": 0.01,
                "mostly": 1.0,
            },
            "$parameter.raw.min_range": {
                "value": [-51.7, -21.02],
                "details": {
                    "metric_configuration": {
                        "metric_name": "column.min",
                        "domain_kwargs": {"column": "fare_amount"},
                        "metric_value_kwargs": None,
                    },
                    "num_batches": 3,
                },
            },
            "$parameter.raw.max_range": {
                "value": [215.35, 2976.46],
                "details": {
                    "metric_configuration": {
                        "metric_name": "column.max",
                        "domain_kwargs": {"column": "fare_amount"},
                        "metric_value_kwargs": None,
                    },
                    "num_batches": 3,
                },
            },
            "$parameter.min_range": {
                "value": [-51.7, -21.02],
                "details": {
                    "metric_configuration": {
                        "metric_name": "column.min",
                        "domain_kwargs": {"column": "fare_amount"},
                        "metric_value_kwargs": None,
                    },
                    "num_batches": 3,
                },
            },
            "$parameter.max_range": {
                "value": [215.35, 2976.46],
                "details": {
                    "metric_configuration": {
                        "metric_name": "column.max",
                        "domain_kwargs": {"column": "fare_amount"},
                        "metric_value_kwargs": None,
                    },
                    "num_batches": 3,
                },
            },
        },
        Domain(
            **{
                "domain_type": MetricDomainTypes.COLUMN,
                "domain_kwargs": {"column": "extra"},
                "details": {
                    INFERRED_SEMANTIC_TYPE_KEY: {
                        "extra": SemanticDomainTypes.NUMERIC,
                    },
                },
                "rule_name": "column_ranges_rule",
            }
        ): {
            "$variables": {
                "estimator": "quantiles",
                "false_positive_rate": 0.01,
                "mostly": 1.0,
            },
            "$parameter.raw.min_range": {
                "value": [-36.35, -1.0],
                "details": {
                    "metric_configuration": {
                        "metric_name": "column.min",
                        "domain_kwargs": {"column": "extra"},
                        "metric_value_kwargs": None,
                    },
                    "num_batches": 3,
                },
            },
            "$parameter.raw.max_range": {
                "value": [4.53, 7.0],
                "details": {
                    "metric_configuration": {
                        "metric_name": "column.max",
                        "domain_kwargs": {"column": "extra"},
                        "metric_value_kwargs": None,
                    },
                    "num_batches": 3,
                },
            },
            "$parameter.min_range": {
                "value": [-36.35, -1.0],
                "details": {
                    "metric_configuration": {
                        "metric_name": "column.min",
                        "domain_kwargs": {"column": "extra"},
                        "metric_value_kwargs": None,
                    },
                    "num_batches": 3,
                },
            },
            "$parameter.max_range": {
                "value": [4.53, 7.0],
                "details": {
                    "metric_configuration": {
                        "metric_name": "column.max",
                        "domain_kwargs": {"column": "extra"},
                        "metric_value_kwargs": None,
                    },
                    "num_batches": 3,
                },
            },
        },
        Domain(
            **{
                "domain_type": MetricDomainTypes.COLUMN,
                "domain_kwargs": {"column": "mta_tax"},
                "details": {
                    INFERRED_SEMANTIC_TYPE_KEY: {
                        "mta_tax": SemanticDomainTypes.NUMERIC,
                    },
                },
                "rule_name": "column_ranges_rule",
            }
        ): {
            "$variables": {
                "estimator": "quantiles",
                "false_positive_rate": 0.01,
                "mostly": 1.0,
            },
            "$parameter.raw.min_range": {
                "value": [-0.5, -0.5],
                "details": {
                    "metric_configuration": {
                        "metric_name": "column.min",
                        "domain_kwargs": {"column": "mta_tax"},
                        "metric_value_kwargs": None,
                    },
                    "num_batches": 3,
                },
            },
            "$parameter.raw.max_range": {
                "value": [0.5, 37.14],
                "details": {
                    "metric_configuration": {
                        "metric_name": "column.max",
                        "domain_kwargs": {"column": "mta_tax"},
                        "metric_value_kwargs": None,
                    },
                    "num_batches": 3,
                },
            },
            "$parameter.min_range": {
                "value": [-0.5, -0.5],
                "details": {
                    "metric_configuration": {
                        "metric_name": "column.min",
                        "domain_kwargs": {"column": "mta_tax"},
                        "metric_value_kwargs": None,
                    },
                    "num_batches": 3,
                },
            },
            "$parameter.max_range": {
                "value": [0.5, 37.14],
                "details": {
                    "metric_configuration": {
                        "metric_name": "column.max",
                        "domain_kwargs": {"column": "mta_tax"},
                        "metric_value_kwargs": None,
                    },
                    "num_batches": 3,
                },
            },
        },
        Domain(
            **{
                "domain_type": MetricDomainTypes.COLUMN,
                "domain_kwargs": {"column": "tip_amount"},
                "details": {
                    INFERRED_SEMANTIC_TYPE_KEY: {
                        "tip_amount": SemanticDomainTypes.NUMERIC,
                    },
                },
                "rule_name": "column_ranges_rule",
            }
        ): {
            "$variables": {
                "estimator": "quantiles",
                "false_positive_rate": 0.01,
                "mostly": 1.0,
            },
            "$parameter.raw.min_range": {
                "value": [0.0, 0.0],
                "details": {
                    "metric_configuration": {
                        "metric_name": "column.min",
                        "domain_kwargs": {"column": "tip_amount"},
                        "metric_value_kwargs": None,
                    },
                    "num_batches": 3,
                },
            },
            "$parameter.raw.max_range": {
                "value": [38.93, 74.72],
                "details": {
                    "metric_configuration": {
                        "metric_name": "column.max",
                        "domain_kwargs": {"column": "tip_amount"},
                        "metric_value_kwargs": None,
                    },
                    "num_batches": 3,
                },
            },
            "$parameter.min_range": {
                "value": [0.0, 0.0],
                "details": {
                    "metric_configuration": {
                        "metric_name": "column.min",
                        "domain_kwargs": {"column": "tip_amount"},
                        "metric_value_kwargs": None,
                    },
                    "num_batches": 3,
                },
            },
            "$parameter.max_range": {
                "value": [38.93, 74.72],
                "details": {
                    "metric_configuration": {
                        "metric_name": "column.max",
                        "domain_kwargs": {"column": "tip_amount"},
                        "metric_value_kwargs": None,
                    },
                    "num_batches": 3,
                },
            },
        },
        Domain(
            **{
                "domain_type": MetricDomainTypes.COLUMN,
                "domain_kwargs": {"column": "tolls_amount"},
                "details": {
                    INFERRED_SEMANTIC_TYPE_KEY: {
                        "tolls_amount": SemanticDomainTypes.NUMERIC,
                    },
                },
                "rule_name": "column_ranges_rule",
            }
        ): {
            "$variables": {
                "estimator": "quantiles",
                "false_positive_rate": 0.01,
                "mostly": 1.0,
            },
            "$parameter.raw.min_range": {
                "value": [0.0, 0.0],
                "details": {
                    "metric_configuration": {
                        "metric_name": "column.min",
                        "domain_kwargs": {"column": "tolls_amount"},
                        "metric_value_kwargs": None,
                    },
                    "num_batches": 3,
                },
            },
            "$parameter.raw.max_range": {
                "value": [24.31, 495.58],
                "details": {
                    "metric_configuration": {
                        "metric_name": "column.max",
                        "domain_kwargs": {"column": "tolls_amount"},
                        "metric_value_kwargs": None,
                    },
                    "num_batches": 3,
                },
            },
            "$parameter.min_range": {
                "value": [0.0, 0.0],
                "details": {
                    "metric_configuration": {
                        "metric_name": "column.min",
                        "domain_kwargs": {"column": "tolls_amount"},
                        "metric_value_kwargs": None,
                    },
                    "num_batches": 3,
                },
            },
            "$parameter.max_range": {
                "value": [24.31, 495.58],
                "details": {
                    "metric_configuration": {
                        "metric_name": "column.max",
                        "domain_kwargs": {"column": "tolls_amount"},
                        "metric_value_kwargs": None,
                    },
                    "num_batches": 3,
                },
            },
        },
        Domain(
            **{
                "domain_type": MetricDomainTypes.COLUMN,
                "domain_kwargs": {"column": "improvement_surcharge"},
                "details": {
                    INFERRED_SEMANTIC_TYPE_KEY: {
                        "improvement_surcharge": SemanticDomainTypes.NUMERIC,
                    },
                },
                "rule_name": "column_ranges_rule",
            }
        ): {
            "$variables": {
                "estimator": "quantiles",
                "false_positive_rate": 0.01,
                "mostly": 1.0,
            },
            "$parameter.raw.min_range": {
                "value": [-0.3, -0.3],
                "details": {
                    "metric_configuration": {
                        "metric_name": "column.min",
                        "domain_kwargs": {"column": "improvement_surcharge"},
                        "metric_value_kwargs": None,
                    },
                    "num_batches": 3,
                },
            },
            "$parameter.raw.max_range": {
                "value": [0.3, 0.3],
                "details": {
                    "metric_configuration": {
                        "metric_name": "column.max",
                        "domain_kwargs": {"column": "improvement_surcharge"},
                        "metric_value_kwargs": None,
                    },
                    "num_batches": 3,
                },
            },
            "$parameter.min_range": {
                "value": [-0.3, -0.3],
                "details": {
                    "metric_configuration": {
                        "metric_name": "column.min",
                        "domain_kwargs": {"column": "improvement_surcharge"},
                        "metric_value_kwargs": None,
                    },
                    "num_batches": 3,
                },
            },
            "$parameter.max_range": {
                "value": [0.3, 0.3],
                "details": {
                    "metric_configuration": {
                        "metric_name": "column.max",
                        "domain_kwargs": {"column": "improvement_surcharge"},
                        "metric_value_kwargs": None,
                    },
                    "num_batches": 3,
                },
            },
        },
        Domain(
            **{
                "domain_type": MetricDomainTypes.COLUMN,
                "domain_kwargs": {"column": "total_amount"},
                "details": {
                    INFERRED_SEMANTIC_TYPE_KEY: {
                        "total_amount": SemanticDomainTypes.NUMERIC,
                    },
                },
                "rule_name": "column_ranges_rule",
            }
        ): {
            "$variables": {
                "estimator": "quantiles",
                "false_positive_rate": 0.01,
                "mostly": 1.0,
            },
            "$parameter.raw.min_range": {
                "value": [-52.54, -24.32],
                "details": {
                    "metric_configuration": {
                        "metric_name": "column.min",
                        "domain_kwargs": {"column": "total_amount"},
                        "metric_value_kwargs": None,
                    },
                    "num_batches": 3,
                },
            },
            "$parameter.raw.max_range": {
                "value": [253.18, 2980.13],
                "details": {
                    "metric_configuration": {
                        "metric_name": "column.max",
                        "domain_kwargs": {"column": "total_amount"},
                        "metric_value_kwargs": None,
                    },
                    "num_batches": 3,
                },
            },
            "$parameter.min_range": {
                "value": [-52.54, -24.32],
                "details": {
                    "metric_configuration": {
                        "metric_name": "column.min",
                        "domain_kwargs": {"column": "total_amount"},
                        "metric_value_kwargs": None,
                    },
                    "num_batches": 3,
                },
            },
            "$parameter.max_range": {
                "value": [253.18, 2980.13],
                "details": {
                    "metric_configuration": {
                        "metric_name": "column.max",
                        "domain_kwargs": {"column": "total_amount"},
                        "metric_value_kwargs": None,
                    },
                    "num_batches": 3,
                },
            },
        },
        Domain(
            **{
                "domain_type": MetricDomainTypes.COLUMN,
                "domain_kwargs": {"column": "congestion_surcharge"},
                "details": {
                    INFERRED_SEMANTIC_TYPE_KEY: {
                        "congestion_surcharge": SemanticDomainTypes.NUMERIC,
                    },
                },
                "rule_name": "column_ranges_rule",
            }
        ): {
            "$variables": {
                "estimator": "quantiles",
                "false_positive_rate": 0.01,
                "mostly": 1.0,
            },
            "$parameter.raw.min_range": {
                "value": [-2.5, -0.03],
                "details": {
                    "metric_configuration": {
                        "metric_name": "column.min",
                        "domain_kwargs": {"column": "congestion_surcharge"},
                        "metric_value_kwargs": None,
                    },
                    "num_batches": 3,
                },
            },
            "$parameter.raw.max_range": {
                "value": [0.02, 2.5],
                "details": {
                    "metric_configuration": {
                        "metric_name": "column.max",
                        "domain_kwargs": {"column": "congestion_surcharge"},
                        "metric_value_kwargs": None,
                    },
                    "num_batches": 3,
                },
            },
            "$parameter.min_range": {
                "value": [-2.5, -0.03],
                "details": {
                    "metric_configuration": {
                        "metric_name": "column.min",
                        "domain_kwargs": {"column": "congestion_surcharge"},
                        "metric_value_kwargs": None,
                    },
                    "num_batches": 3,
                },
            },
            "$parameter.max_range": {
                "value": [0.02, 2.5],
                "details": {
                    "metric_configuration": {
                        "metric_name": "column.max",
                        "domain_kwargs": {"column": "congestion_surcharge"},
                        "metric_value_kwargs": None,
                    },
                    "num_batches": 3,
                },
            },
        },
        Domain(
            **{
                "domain_type": MetricDomainTypes.COLUMN,
                "domain_kwargs": {"column": "pickup_datetime"},
                "details": {
                    INFERRED_SEMANTIC_TYPE_KEY: {
                        "pickup_datetime": SemanticDomainTypes.TEXT,
                    },
                },
                "rule_name": "my_rule_for_timestamps",
            }
        ): {
            "$variables": {
                "estimator": "quantiles",
                "false_positive_rate": 0.01,
                "mostly": 1.0,
            },
            "$parameter.raw.my_date_format": {
                "value": "%Y-%m-%d %H:%M:%S",
                "details": {
                    "success_ratio": 1.0,
                    "candidate_strings": {"%Y-%m-%d %H:%M:%S": 1.0, "%y-%m-%d": 0.0},
                },
            },
            "$parameter.my_date_format": {
                "value": "%Y-%m-%d %H:%M:%S",
                "details": {
                    "success_ratio": 1.0,
                    "candidate_strings": {"%Y-%m-%d %H:%M:%S": 1.0, "%y-%m-%d": 0.0},
                },
            },
        },
        Domain(
            **{
                "domain_type": MetricDomainTypes.COLUMN,
                "domain_kwargs": {"column": "dropoff_datetime"},
                "details": {
                    INFERRED_SEMANTIC_TYPE_KEY: {
                        "dropoff_datetime": SemanticDomainTypes.TEXT,
                    },
                },
                "rule_name": "my_rule_for_timestamps",
            }
        ): {
            "$variables": {
                "estimator": "quantiles",
                "false_positive_rate": 0.01,
                "mostly": 1.0,
            },
            "$parameter.raw.my_date_format": {
                "value": "%Y-%m-%d %H:%M:%S",
                "details": {
                    "success_ratio": 1.0,
                    "candidate_strings": {"%Y-%m-%d %H:%M:%S": 1.0, "%y-%m-%d": 0.0},
                },
            },
            "$parameter.my_date_format": {
                "value": "%Y-%m-%d %H:%M:%S",
                "details": {
                    "success_ratio": 1.0,
                    "candidate_strings": {"%Y-%m-%d %H:%M:%S": 1.0, "%y-%m-%d": 0.0},
                },
            },
        },
        Domain(
            **{
                "domain_type": MetricDomainTypes.COLUMN,
                "domain_kwargs": {"column": "VendorID"},
                "details": {
                    INFERRED_SEMANTIC_TYPE_KEY: {
                        "VendorID": SemanticDomainTypes.NUMERIC,
                    },
                },
                "rule_name": "rule_for_regex",
            }
        ): {
            "$variables": {
                "estimator": "quantiles",
                "false_positive_rate": 0.01,
                "mostly": 1.0,
            },
            "$parameter.raw.my_regex": {
                "value": "^\\d{1}$",
                "details": {
                    "success_ratio": 1.0,
                    "evaluated_regexes": {"^\\d{1}$": 1.0, "^\\d{2}$": 0.0},
                },
            },
            "$parameter.my_regex": {
                "value": "^\\d{1}$",
                "details": {
                    "success_ratio": 1.0,
                    "evaluated_regexes": {"^\\d{1}$": 1.0, "^\\d{2}$": 0.0},
                },
            },
        },
        Domain(
            **{
                "domain_type": MetricDomainTypes.COLUMN,
                "domain_kwargs": {"column": "RatecodeID"},
                "details": {
                    INFERRED_SEMANTIC_TYPE_KEY: {
                        "RatecodeID": SemanticDomainTypes.NUMERIC,
                    },
                },
                "rule_name": "rule_for_regex",
            }
        ): {
            "$variables": {
                "estimator": "quantiles",
                "false_positive_rate": 0.01,
                "mostly": 1.0,
            },
            "$parameter.raw.my_regex": {
                "value": "^\\d{1}$",
                "details": {
                    "success_ratio": 1.0,
                    "evaluated_regexes": {"^\\d{1}$": 1.0, "^\\d{2}$": 0.0},
                },
            },
            "$parameter.my_regex": {
                "value": "^\\d{1}$",
                "details": {
                    "success_ratio": 1.0,
                    "evaluated_regexes": {"^\\d{1}$": 1.0, "^\\d{2}$": 0.0},
                },
            },
        },
        Domain(
            **{
                "domain_type": MetricDomainTypes.COLUMN,
                "domain_kwargs": {"column": "PULocationID"},
                "details": {
                    INFERRED_SEMANTIC_TYPE_KEY: {
                        "PULocationID": SemanticDomainTypes.NUMERIC,
                    },
                },
                "rule_name": "rule_for_regex",
            }
        ): {
            "$variables": {
                "estimator": "quantiles",
                "false_positive_rate": 0.01,
                "mostly": 1.0,
            },
            "$parameter.raw.my_regex": {
                "value": "^\\d{1}$",
                "details": {
                    "success_ratio": 1.0,
                    "evaluated_regexes": {"^\\d{1}$": 1.0, "^\\d{2}$": 0.0},
                },
            },
            "$parameter.my_regex": {
                "value": "^\\d{1}$",
                "details": {
                    "success_ratio": 1.0,
                    "evaluated_regexes": {"^\\d{1}$": 1.0, "^\\d{2}$": 0.0},
                },
            },
        },
        Domain(
            **{
                "domain_type": MetricDomainTypes.COLUMN,
                "domain_kwargs": {"column": "DOLocationID"},
                "details": {
                    INFERRED_SEMANTIC_TYPE_KEY: {
                        "DOLocationID": SemanticDomainTypes.NUMERIC,
                    },
                },
                "rule_name": "rule_for_regex",
            }
        ): {
            "$variables": {
                "estimator": "quantiles",
                "false_positive_rate": 0.01,
                "mostly": 1.0,
            },
            "$parameter.raw.my_regex": {
                "value": "^\\d{1}$",
                "details": {
                    "success_ratio": 1.0,
                    "evaluated_regexes": {"^\\d{1}$": 1.0, "^\\d{2}$": 0.0},
                },
            },
            "$parameter.my_regex": {
                "value": "^\\d{1}$",
                "details": {
                    "success_ratio": 1.0,
                    "evaluated_regexes": {"^\\d{1}$": 1.0, "^\\d{2}$": 0.0},
                },
            },
        },
        Domain(
            **{
                "domain_type": MetricDomainTypes.COLUMN,
                "domain_kwargs": {"column": "VendorID"},
                "details": {
                    INFERRED_SEMANTIC_TYPE_KEY: {
                        "VendorID": SemanticDomainTypes.NUMERIC,
                    },
                },
                "rule_name": "my_rule_for_very_few_cardinality",
            }
        ): {
            "$variables": {
                "estimator": "quantiles",
                "false_positive_rate": 0.01,
                "mostly": 1.0,
            },
            "$parameter.raw.my_pickup_location_id_value_set": {
                "value": [1, 2, 4],
                "details": {
                    "parse_strings_as_datetimes": False,
                    "metric_configuration": {
                        "metric_name": "column.distinct_values",
                        "domain_kwargs": {"column": "VendorID"},
                        "metric_value_kwargs": None,
                    },
                    "num_batches": 3,
                },
            },
            "$parameter.my_pickup_location_id_value_set": {
                "value": [1, 2, 4],
                "details": {
                    "parse_strings_as_datetimes": False,
                    "metric_configuration": {
                        "metric_name": "column.distinct_values",
                        "domain_kwargs": {"column": "VendorID"},
                        "metric_value_kwargs": None,
                    },
                    "num_batches": 3,
                },
            },
        },
        Domain(
            **{
                "domain_type": MetricDomainTypes.COLUMN,
                "domain_kwargs": {"column": "passenger_count"},
                "details": {
                    INFERRED_SEMANTIC_TYPE_KEY: {
                        "passenger_count": SemanticDomainTypes.NUMERIC,
                    },
                },
                "rule_name": "my_rule_for_very_few_cardinality",
            }
        ): {
            "$variables": {
                "estimator": "quantiles",
                "false_positive_rate": 0.01,
                "mostly": 1.0,
            },
            "$parameter.raw.my_pickup_location_id_value_set": {
                "value": [0, 1, 2, 3, 4, 5, 6],
                "details": {
                    "parse_strings_as_datetimes": False,
                    "metric_configuration": {
                        "metric_name": "column.distinct_values",
                        "domain_kwargs": {"column": "passenger_count"},
                        "metric_value_kwargs": None,
                    },
                    "num_batches": 3,
                },
            },
            "$parameter.my_pickup_location_id_value_set": {
                "value": [0, 1, 2, 3, 4, 5, 6],
                "details": {
                    "parse_strings_as_datetimes": False,
                    "metric_configuration": {
                        "metric_name": "column.distinct_values",
                        "domain_kwargs": {"column": "passenger_count"},
                        "metric_value_kwargs": None,
                    },
                    "num_batches": 3,
                },
            },
        },
    }

    return {
        "profiler_config": verbose_profiler_config,
        "test_configuration_quantiles_estimator": {
            "expectation_suite_name": expectation_suite_name_quantiles_estimator,
            "expected_expectation_suite": expected_expectation_suite_quantiles_estimator,
            "expected_fixture_fully_qualified_parameter_names_by_domain": expected_fixture_fully_qualified_parameter_names_by_domain_quantiles_estimator,
            "expected_parameter_values_for_fully_qualified_parameter_names_by_domain": expected_parameter_values_for_fully_qualified_parameter_names_by_domain_quantiles_estimator,
        },
    }


@pytest.fixture
def bobby_columnar_table_multi_batch_deterministic_data_context(
    set_consistent_seed_within_numeric_metric_range_multi_batch_parameter_builder,
    tmp_path_factory,
    monkeypatch,
) -> DataContext:
    # Re-enable GE_USAGE_STATS
    monkeypatch.delenv("GE_USAGE_STATS")
    monkeypatch.setattr(AnonymizedUsageStatisticsConfig, "enabled", True)

    project_path: str = str(tmp_path_factory.mktemp("taxi_data_context"))
    context_path: str = os.path.join(project_path, "great_expectations")
    os.makedirs(os.path.join(context_path, "expectations"), exist_ok=True)
    data_path: str = os.path.join(context_path, "..", "data")
    os.makedirs(os.path.join(data_path), exist_ok=True)
    shutil.copy(
        file_relative_path(
            __file__,
            os.path.join(
                "integration",
                "fixtures",
                "yellow_tripdata_pandas_fixture",
                "great_expectations",
                "great_expectations.yml",
            ),
        ),
        str(os.path.join(context_path, "great_expectations.yml")),
    )
    shutil.copy(
        file_relative_path(
            __file__,
            os.path.join(
                "test_sets",
                "taxi_yellow_tripdata_samples",
                "random_subsamples",
                "yellow_tripdata_7500_lines_sample_2019-01.csv",
            ),
        ),
        str(
            os.path.join(
                context_path, "..", "data", "yellow_tripdata_sample_2019-01.csv"
            )
        ),
    )
    shutil.copy(
        file_relative_path(
            __file__,
            os.path.join(
                "test_sets",
                "taxi_yellow_tripdata_samples",
                "random_subsamples",
                "yellow_tripdata_8500_lines_sample_2019-02.csv",
            ),
        ),
        str(
            os.path.join(
                context_path, "..", "data", "yellow_tripdata_sample_2019-02.csv"
            )
        ),
    )
    shutil.copy(
        file_relative_path(
            __file__,
            os.path.join(
                "test_sets",
                "taxi_yellow_tripdata_samples",
                "random_subsamples",
                "yellow_tripdata_9000_lines_sample_2019-03.csv",
            ),
        ),
        str(
            os.path.join(
                context_path, "..", "data", "yellow_tripdata_sample_2019-03.csv"
            )
        ),
    )

    context = DataContext(context_root_dir=context_path)
    assert context.root_directory == context_path

    return context


@pytest.fixture(scope="module")
def bobby_columnar_table_multi_batch_probabilistic_data_context(
    tmp_path_factory,
) -> DataContext:
    project_path: str = str(tmp_path_factory.mktemp("taxi_data_context"))
    context_path: str = os.path.join(project_path, "great_expectations")
    os.makedirs(os.path.join(context_path, "expectations"), exist_ok=True)
    data_path: str = os.path.join(context_path, "..", "data")
    os.makedirs(os.path.join(data_path), exist_ok=True)
    shutil.copy(
        file_relative_path(
            __file__,
            os.path.join(
                "integration",
                "fixtures",
                "yellow_tripdata_pandas_fixture",
                "great_expectations",
                "great_expectations.yml",
            ),
        ),
        str(os.path.join(context_path, "great_expectations.yml")),
    )
    shutil.copy(
        file_relative_path(
            __file__,
            os.path.join(
                "test_sets",
                "taxi_yellow_tripdata_samples",
                "random_subsamples",
                "yellow_tripdata_7500_lines_sample_2019-01.csv",
            ),
        ),
        str(
            os.path.join(
                context_path, "..", "data", "yellow_tripdata_sample_2019-01.csv"
            )
        ),
    )
    shutil.copy(
        file_relative_path(
            __file__,
            os.path.join(
                "test_sets",
                "taxi_yellow_tripdata_samples",
                "random_subsamples",
                "yellow_tripdata_8500_lines_sample_2019-02.csv",
            ),
        ),
        str(
            os.path.join(
                context_path, "..", "data", "yellow_tripdata_sample_2019-02.csv"
            )
        ),
    )
    shutil.copy(
        file_relative_path(
            __file__,
            os.path.join(
                "test_sets",
                "taxi_yellow_tripdata_samples",
                "random_subsamples",
                "yellow_tripdata_9000_lines_sample_2019-03.csv",
            ),
        ),
        str(
            os.path.join(
                context_path, "..", "data", "yellow_tripdata_sample_2019-03.csv"
            )
        ),
    )

    context = DataContext(context_root_dir=context_path)
    assert context.root_directory == context_path

    return context


@pytest.fixture
def bobster_columnar_table_multi_batch_normal_mean_5000_stdev_1000():
    """
    About the "Bobster" User Workflow Fixture

    Bobster has multiple tables of columnar data called user_events (DataAsset) that he wants to check periodically as
    new data is added.

      - He knows what some of the columns are of the acconting/financial/account type, but he is currently interested in
        the average table size (in terms of the number of rows in a table).

    He wants to use a configurable profiler to generate a description (ExpectationSuite) about tables so that he can:

        1. monitor the average number of rows in the tables

        2. have a place to add his domain knowledge of the data (that can also be validated against new data)

        3. if all goes well, generalize some of the Profiler to use on his other tables

    Bobster uses a custom implementation of the "bootstrap" non-parametric (i.e, data-driven) statistical estimator.

    Bobster configures his Profiler using the YAML configurations and data file locations captured in this fixture.
    """
    verbose_profiler_config_file_path: str = file_relative_path(
        __file__,
        os.path.join(
            "test_fixtures",
            "rule_based_profiler",
            "bobster_user_workflow_verbose_profiler_config.yml",
        ),
    )

    verbose_profiler_config: str
    with open(verbose_profiler_config_file_path) as f:
        verbose_profiler_config = f.read()

    expectation_suite_name_bootstrap_estimator: str = (
        "bobster_columnar_table_multi_batch_bootstrap_estimator"
    )

    my_row_count_range_rule_expect_table_row_count_to_be_between_expectation_mean_value: int = (
        5000
    )
    my_row_count_range_rule_expect_table_row_count_to_be_between_expectation_std_value: float = (
        1.0e3
    )
    my_row_count_range_rule_expect_table_row_count_to_be_between_expectation_num_stds: float = (
        3.00
    )

    my_row_count_range_rule_expect_table_row_count_to_be_between_expectation_min_value_mean_value: int = round(
        float(
            my_row_count_range_rule_expect_table_row_count_to_be_between_expectation_mean_value
        )
        - (
            my_row_count_range_rule_expect_table_row_count_to_be_between_expectation_num_stds
            * my_row_count_range_rule_expect_table_row_count_to_be_between_expectation_std_value
        )
    )

    my_row_count_range_rule_expect_table_row_count_to_be_between_expectation_max_value_mean_value: int = round(
        float(
            my_row_count_range_rule_expect_table_row_count_to_be_between_expectation_mean_value
        )
        + (
            my_row_count_range_rule_expect_table_row_count_to_be_between_expectation_num_stds
            * my_row_count_range_rule_expect_table_row_count_to_be_between_expectation_std_value
        )
    )

    return {
        "profiler_config": verbose_profiler_config,
        "test_configuration_bootstrap_estimator": {
            "expectation_suite_name": expectation_suite_name_bootstrap_estimator,
            "expect_table_row_count_to_be_between_mean_value": my_row_count_range_rule_expect_table_row_count_to_be_between_expectation_mean_value,
            "expect_table_row_count_to_be_between_min_value_mean_value": my_row_count_range_rule_expect_table_row_count_to_be_between_expectation_min_value_mean_value,
            "expect_table_row_count_to_be_between_max_value_mean_value": my_row_count_range_rule_expect_table_row_count_to_be_between_expectation_max_value_mean_value,
        },
    }


@pytest.fixture
def bobster_columnar_table_multi_batch_normal_mean_5000_stdev_1000_data_context(
    tmp_path_factory,
    monkeypatch,
) -> DataContext:
    """
    This fixture generates three years' worth (36 months; i.e., 36 batches) of taxi trip data with the number of rows
    of a batch sampled from a normal distribution with the mean of 5,000 rows and the standard deviation of 1,000 rows.
    """
    # Re-enable GE_USAGE_STATS
    monkeypatch.delenv("GE_USAGE_STATS", raising=False)
    monkeypatch.setattr(AnonymizedUsageStatisticsConfig, "enabled", True)

    project_path: str = str(tmp_path_factory.mktemp("taxi_data_context"))
    context_path: str = os.path.join(project_path, "great_expectations")
    os.makedirs(os.path.join(context_path, "expectations"), exist_ok=True)
    data_path: str = os.path.join(context_path, "..", "data")
    os.makedirs(os.path.join(data_path), exist_ok=True)
    shutil.copy(
        file_relative_path(
            __file__,
            os.path.join(
                "integration",
                "fixtures",
                "yellow_tripdata_pandas_fixture",
                "great_expectations",
                "great_expectations.yml",
            ),
        ),
        str(os.path.join(context_path, "great_expectations.yml")),
    )
    base_directory: str = file_relative_path(
        __file__,
        os.path.join(
            "test_sets",
            "taxi_yellow_tripdata_samples",
        ),
    )
    file_name_list: List[str] = get_filesystem_one_level_directory_glob_path_list(
        base_directory_path=base_directory, glob_directive="*.csv"
    )
    file_name_list = sorted(file_name_list)
    num_files: int = len(file_name_list)

    random_state: np.random.Generator = RANDOM_STATE
    rnd_num_sample: np.float64
    output_file_lenths: List[int] = [
        round(rnd_num_sample)
        for rnd_num_sample in random_state.normal(
            loc=5.0e3, scale=1.0e3, size=num_files
        )
    ]

    idx: int
    file_name: str

    output_file_name_length_map: Dict[str, int] = {
        file_name_list[idx]: output_file_lenths[idx]
        for idx, file_name in enumerate(file_name_list)
    }

    csv_source_path: str
    df: pd.DataFrame
    for file_name in file_name_list:
        csv_source_path = os.path.join(base_directory, file_name)
        df = pd.read_csv(filepath_or_buffer=csv_source_path)
        df = df.sample(
            n=output_file_name_length_map[file_name], replace=False, random_state=1
        )
        # noinspection PyTypeChecker
        df.to_csv(
            path_or_buf=os.path.join(context_path, "..", "data", file_name), index=False
        )

    context = DataContext(context_root_dir=context_path)
    assert context.root_directory == context_path

    return context


@pytest.fixture
def quentin_columnar_table_multi_batch():
    """
    About the "Quentin" User Workflow Fixture
    Quentin has multiple tables of columnar data called user_events (DataAsset) that he wants to check periodically as
    new data is added.
      - He knows what some of the columns are of the accounting/financial/account type, but he is currently interested
        in the range of quantiles of columns capturing financial quantities (column names ending on "_amount" suffix).
    He wants to use a configurable profiler to generate a description (ExpectationSuite) about tables so that he can:
        1. monitor the range of quantiles of columns capturing financial quantities in the tables
        2. have a place to add his domain knowledge of the data (that can also be validated against new data)
        3. if all goes well, generalize some of the Profiler to use on his other tables
    Quentin uses a custom implementation of the "bootstrap" non-parametric (i.e, data-driven) statistical estimator.
    Quentin configures his Profiler using the YAML configurations and data file locations captured in this fixture.
    """
    verbose_profiler_config_file_path: str = file_relative_path(
        __file__,
        os.path.join(
            "test_fixtures",
            "rule_based_profiler",
            "quentin_user_workflow_verbose_profiler_config.yml",
        ),
    )

    verbose_profiler_config: str
    with open(verbose_profiler_config_file_path) as f:
        verbose_profiler_config = f.read()

    expectation_suite_name_bootstrap_estimator: str = (
        "quentin_columnar_table_multi_batch"
    )

    """
    [[8.276101187, 11.420814914], [11.29625, 14.8625], [16.766350257, 21.32575015]]
    """
    return {
        "profiler_config": verbose_profiler_config,
        "test_configuration": {
            "expectation_suite_name": expectation_suite_name_bootstrap_estimator,
            "expect_column_quantile_values_to_be_between_quantile_ranges_by_column": {
                "tolls_amount": [
                    [
                        0.0,
                        0.0,
                    ],
                    [
                        0.0,
                        0.0,
                    ],
                    [
                        0.0,
                        0.0,
                    ],
                ],
                "fare_amount": [
                    [
                        5.84438943,
                        6.5,
                    ],
                    [
                        8.4375,
                        9.5625,
                    ],
                    [
                        13.344772404,
                        15.625,
                    ],
                ],
                "tip_amount": [
                    [
                        0.0,
                        0.0,
                    ],
                    [
                        0.814718104,
                        1.965,
                    ],
                    [
                        2.34,
                        2.993290568,
                    ],
                ],
                "total_amount": [
                    [
                        8.274377804,
                        11.421313259,
                    ],
                    [
                        11.29625,
                        14.8625,
                    ],
                    [
                        16.766350257,
                        21.32575015,
                    ],
                ],
            },
        },
    }


@pytest.fixture
def quentin_columnar_table_multi_batch_data_context(
    tmp_path_factory,
    monkeypatch,
) -> DataContext:
    """
    This fixture generates three years' worth (36 months; i.e., 36 batches) of taxi trip data with the number of rows
    of each batch being equal to the original number per log file (10,000 rows).
    """
    # Re-enable GE_USAGE_STATS
    monkeypatch.delenv("GE_USAGE_STATS")
    monkeypatch.setattr(AnonymizedUsageStatisticsConfig, "enabled", True)

    project_path: str = str(tmp_path_factory.mktemp("taxi_data_context"))
    context_path: str = os.path.join(project_path, "great_expectations")
    os.makedirs(os.path.join(context_path, "expectations"), exist_ok=True)
    data_path: str = os.path.join(context_path, "..", "data")
    os.makedirs(os.path.join(data_path), exist_ok=True)
    shutil.copy(
        file_relative_path(
            __file__,
            os.path.join(
                "integration",
                "fixtures",
                "yellow_tripdata_pandas_fixture",
                "great_expectations",
                "great_expectations.yml",
            ),
        ),
        str(os.path.join(context_path, "great_expectations.yml")),
    )
    base_directory: str = file_relative_path(
        __file__,
        os.path.join(
            "test_sets",
            "taxi_yellow_tripdata_samples",
        ),
    )
    file_name_list: List[str] = get_filesystem_one_level_directory_glob_path_list(
        base_directory_path=base_directory, glob_directive="*.csv"
    )
    file_name_list = sorted(file_name_list)

    file_name: str
    csv_source_path: str
    for file_name in file_name_list:
        csv_source_path = os.path.join(base_directory, file_name)
        shutil.copy(
            csv_source_path,
            os.path.join(context_path, "..", "data", file_name),
        )

    context = DataContext(context_root_dir=context_path)
    assert context.root_directory == context_path

    return context


# TODO: AJB 20210525 This fixture is not yet used but may be helpful to generate batches for unit tests of multibatch
#  workflows.  It should probably be extended to add different column types / data.
@pytest.fixture
def multibatch_generic_csv_generator():
    """
    Construct a series of csv files with many data types for use in multibatch testing
    """

    def _multibatch_generic_csv_generator(
        data_path: str,
        start_date: Optional[datetime.datetime] = None,
        num_event_batches: Optional[int] = 20,
        num_events_per_batch: Optional[int] = 5,
    ) -> List[str]:

        if start_date is None:
            start_date = datetime.datetime(2000, 1, 1)

        file_list = []
        category_strings = {
            0: "category0",
            1: "category1",
            2: "category2",
            3: "category3",
            4: "category4",
            5: "category5",
            6: "category6",
        }
        for batch_num in range(num_event_batches):
            # generate a dataframe with multiple column types
            batch_start_date = start_date + datetime.timedelta(
                days=(batch_num * num_events_per_batch)
            )
            # TODO: AJB 20210416 Add more column types
            df = pd.DataFrame(
                {
                    "event_date": [
                        (batch_start_date + datetime.timedelta(days=i)).strftime(
                            "%Y-%m-%d"
                        )
                        for i in range(num_events_per_batch)
                    ],
                    "batch_num": [batch_num + 1 for _ in range(num_events_per_batch)],
                    "string_cardinality_3": [
                        category_strings[i % 3] for i in range(num_events_per_batch)
                    ],
                }
            )
            filename = f"csv_batch_{batch_num + 1:03}_of_{num_event_batches:03}.csv"
            file_list.append(filename)
            # noinspection PyTypeChecker
            df.to_csv(
                os.path.join(data_path, filename),
                index_label="intra_batch_index",
            )

        return file_list

    return _multibatch_generic_csv_generator


@pytest.fixture
def multibatch_generic_csv_generator_context(monkeypatch, empty_data_context):
    context: DataContext = empty_data_context
    monkeypatch.chdir(context.root_directory)
    data_relative_path = "../data"
    data_path = os.path.join(context.root_directory, data_relative_path)
    os.makedirs(data_path, exist_ok=True)

    data_connector_base_directory = "./"
    monkeypatch.setenv("base_directory", data_connector_base_directory)
    monkeypatch.setenv("data_fixtures_root", data_relative_path)

    datasource_name = "generic_csv_generator"
    data_connector_name = "daily_data_connector"
    asset_name = "daily_data_asset"
    datasource_config = rf"""
class_name: Datasource
module_name: great_expectations.datasource
execution_engine:
  module_name: great_expectations.execution_engine
  class_name: PandasExecutionEngine
data_connectors:
  {data_connector_name}:
    class_name: ConfiguredAssetFilesystemDataConnector
    assets:
      {asset_name}:
        module_name: great_expectations.datasource.data_connector.asset
        group_names:
          - batch_num
          - total_batches
        pattern: csv_batch_(\d.+)_of_(\d.+)\.csv
        reader_options:
          delimiter: ","
        class_name: Asset
        base_directory: $data_fixtures_root
        glob_directive: "*.csv"
    base_directory: $base_directory
    module_name: great_expectations.datasource.data_connector
        """

    context.add_datasource(name=datasource_name, **yaml.load(datasource_config))

    assert context.list_datasources() == [
        {
            "class_name": "Datasource",
            "data_connectors": {
                data_connector_name: {
                    "assets": {
                        asset_name: {
                            "base_directory": data_relative_path,
                            "class_name": "Asset",
                            "glob_directive": "*.csv",
                            "group_names": ["batch_num", "total_batches"],
                            "module_name": "great_expectations.datasource.data_connector.asset",
                            "pattern": "csv_batch_(\\d.+)_of_(\\d.+)\\.csv",
                            "reader_options": {"delimiter": ","},
                        }
                    },
                    "base_directory": data_connector_base_directory,
                    "class_name": "ConfiguredAssetFilesystemDataConnector",
                    "module_name": "great_expectations.datasource.data_connector",
                }
            },
            "execution_engine": {
                "class_name": "PandasExecutionEngine",
                "module_name": "great_expectations.execution_engine",
            },
            "module_name": "great_expectations.datasource",
            "name": "generic_csv_generator",
        }
    ]
    return context


<<<<<<< HEAD
def build_in_memory_runtime_context():
    data_context_config: DataContextConfig = DataContextConfig(
        datasources={
            "pandas_datasource": {
                "execution_engine": {
                    "class_name": "PandasExecutionEngine",
                    "module_name": "great_expectations.execution_engine",
                },
                "class_name": "Datasource",
                "module_name": "great_expectations.datasource",
                "data_connectors": {
                    "runtime_data_connector": {
                        "class_name": "RuntimeDataConnector",
                        "batch_identifiers": [
                            "id_key_0",
                            "id_key_1",
                        ],
                    }
                },
            },
            "spark_datasource": {
                "execution_engine": {
                    "class_name": "SparkDFExecutionEngine",
                    "module_name": "great_expectations.execution_engine",
                },
                "class_name": "Datasource",
                "module_name": "great_expectations.datasource",
                "data_connectors": {
                    "runtime_data_connector": {
                        "class_name": "RuntimeDataConnector",
                        "batch_identifiers": [
                            "id_key_0",
                            "id_key_1",
                        ],
                    }
                },
            },
            # TODO: <Alex>ALEX</Alex>
            # TODO: <Alex>ALEX</Alex>
        },
        expectations_store_name="expectations_store",
        validations_store_name="validations_store",
        evaluation_parameter_store_name="evaluation_parameter_store",
        checkpoint_store_name="checkpoint_store",
        store_backend_defaults=InMemoryStoreBackendDefaults(),
    )

    context: BaseDataContext = BaseDataContext(project_config=data_context_config)

    return context


=======
>>>>>>> 91c13f09
@pytest.fixture
def in_memory_runtime_context():
    return build_in_memory_runtime_context()


@pytest.fixture
def taxi_test_file():
    return file_relative_path(
        __file__,
        os.path.join(
            "test_sets",
            "taxi_yellow_tripdata_samples",
            "yellow_tripdata_sample_2019-01.csv",
        ),
    )


@pytest.fixture
def taxi_test_file_directory():
    return file_relative_path(
        __file__,
        os.path.join("test_sets", "taxi_yellow_tripdata_samples", "first_3_files/"),
    )


@pytest.fixture()
def test_df_pandas():
    test_df: pd.DataFrame = pd.DataFrame(data={"col1": [1, 2], "col2": [3, 4]})
    return test_df


@pytest.fixture
def set_consistent_seed_within_numeric_metric_range_multi_batch_parameter_builder(
    monkeypatch,
) -> None:
    """Utility to ensure that the probabilistic nature of the
    NumericMetricRangeMultiBatchParameterBuilder is made deterministic for the
    purposes of testing.

    Usage: Simply put this fixture as an arg of a given test (function-scoped)
    """
    monkeypatch.setattr(
        NumericMetricRangeMultiBatchParameterBuilder,
        "random_seed",
        RANDOM_SEED,
    )
    logger.info(
        "Set the random_seed attr of the NumericMetricRangeMultiBatchParameterBuilder to a consistent value"
    )


@pytest.fixture
def datasource_config_with_names() -> DatasourceConfig:
    return DatasourceConfig(
        name="my_datasource",
        class_name="Datasource",
        execution_engine={
            "class_name": "PandasExecutionEngine",
            "module_name": "great_expectations.execution_engine",
        },
        data_connectors={
            "tripdata_monthly_configured": {
                "name": "tripdata_monthly_configured",
                "class_name": "ConfiguredAssetFilesystemDataConnector",
                "module_name": "great_expectations.datasource.data_connector",
                "base_directory": "/path/to/trip_data",
                "assets": {
                    "yellow": {
                        "class_name": "Asset",
                        "module_name": "great_expectations.datasource.data_connector.asset",
                        "pattern": r"yellow_tripdata_(\d{4})-(\d{2})\.csv$",
                        "group_names": ["year", "month"],
                    }
                },
            }
        },
    )<|MERGE_RESOLUTION|>--- conflicted
+++ resolved
@@ -7025,61 +7025,6 @@
     return context
 
 
-<<<<<<< HEAD
-def build_in_memory_runtime_context():
-    data_context_config: DataContextConfig = DataContextConfig(
-        datasources={
-            "pandas_datasource": {
-                "execution_engine": {
-                    "class_name": "PandasExecutionEngine",
-                    "module_name": "great_expectations.execution_engine",
-                },
-                "class_name": "Datasource",
-                "module_name": "great_expectations.datasource",
-                "data_connectors": {
-                    "runtime_data_connector": {
-                        "class_name": "RuntimeDataConnector",
-                        "batch_identifiers": [
-                            "id_key_0",
-                            "id_key_1",
-                        ],
-                    }
-                },
-            },
-            "spark_datasource": {
-                "execution_engine": {
-                    "class_name": "SparkDFExecutionEngine",
-                    "module_name": "great_expectations.execution_engine",
-                },
-                "class_name": "Datasource",
-                "module_name": "great_expectations.datasource",
-                "data_connectors": {
-                    "runtime_data_connector": {
-                        "class_name": "RuntimeDataConnector",
-                        "batch_identifiers": [
-                            "id_key_0",
-                            "id_key_1",
-                        ],
-                    }
-                },
-            },
-            # TODO: <Alex>ALEX</Alex>
-            # TODO: <Alex>ALEX</Alex>
-        },
-        expectations_store_name="expectations_store",
-        validations_store_name="validations_store",
-        evaluation_parameter_store_name="evaluation_parameter_store",
-        checkpoint_store_name="checkpoint_store",
-        store_backend_defaults=InMemoryStoreBackendDefaults(),
-    )
-
-    context: BaseDataContext = BaseDataContext(project_config=data_context_config)
-
-    return context
-
-
-=======
->>>>>>> 91c13f09
 @pytest.fixture
 def in_memory_runtime_context():
     return build_in_memory_runtime_context()
