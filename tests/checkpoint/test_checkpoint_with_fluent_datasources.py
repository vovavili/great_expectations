from __future__ import annotations

import copy
import logging
import pickle
import unittest
from typing import TYPE_CHECKING, List, Optional
from unittest import mock

import pytest

import great_expectations as gx
from great_expectations.checkpoint import Checkpoint
from great_expectations.checkpoint.types.checkpoint_result import CheckpointResult
from great_expectations.core import (
    ExpectationSuiteValidationResult,
)
from great_expectations.core.config_peer import ConfigOutputModes
from great_expectations.core.expectation_validation_result import (
    ExpectationValidationResult,
)
from great_expectations.core.yaml_handler import YAMLHandler
from great_expectations.data_context import FileDataContext
from great_expectations.data_context.types.base import (
    CheckpointConfig,
    checkpointConfigSchema,
)
from great_expectations.data_context.types.resource_identifiers import (
    ConfigurationIdentifier,
    ValidationResultIdentifier,
)
from great_expectations.datasource.fluent.batch_request import (
    BatchRequest as FluentBatchRequest,
)
from great_expectations.expectations.core.expect_column_values_to_be_between import (
    ExpectColumnValuesToBeBetween,
)
from great_expectations.render import RenderedAtomicContent
from great_expectations.util import (
    deep_filter_properties_iterable,
)
from great_expectations.validator.validator import Validator

if TYPE_CHECKING:
    from great_expectations.core.data_context_key import DataContextKey


yaml = YAMLHandler()

logger = logging.getLogger(__name__)


@pytest.mark.filesystem
@mock.patch(
    "great_expectations.core.usage_statistics.usage_statistics.UsageStatisticsHandler.emit"
)
def test_checkpoint_configuration_no_nesting_using_test_yaml_config(
    mock_emit,
    monkeypatch,
    titanic_data_context_with_fluent_pandas_datasources_with_checkpoints_v1_with_empty_store_stats_enabled,
    common_action_list,
):
    monkeypatch.setenv("VAR", "test")
    monkeypatch.setenv("MY_PARAM", "1")
    monkeypatch.setenv("OLD_PARAM", "2")

    checkpoint: Checkpoint

    data_context: FileDataContext = titanic_data_context_with_fluent_pandas_datasources_with_checkpoints_v1_with_empty_store_stats_enabled

    yaml_config: str = """
    name: my_fancy_checkpoint
    config_version: 1
    class_name: Checkpoint
    run_name_template: "%Y-%M-foo-bar-template-$VAR"
    validations:
      - batch_request:
          datasource_name: my_pandas_filesystem_datasource
          data_asset_name: users
        expectation_suite_name: users.delivery
        action_list:
            - name: store_validation_result
              action:
                class_name: StoreValidationResultAction
            - name: store_evaluation_params
              action:
                class_name: StoreEvaluationParametersAction
            - name: update_data_docs
              action:
                class_name: UpdateDataDocsAction
    evaluation_parameters:
      param1: "$MY_PARAM"
      param2: 1 + "$OLD_PARAM"
    runtime_configuration:
      result_format:
        result_format: BASIC
        partial_unexpected_count: 20
    """

    expected_checkpoint_config: dict = {
        "name": "my_fancy_checkpoint",
        "config_version": 1.0,
        "class_name": "Checkpoint",
        "module_name": "great_expectations.checkpoint",
        "validations": [
            {
                "batch_request": {
                    "datasource_name": "my_pandas_filesystem_datasource",
                    "data_asset_name": "users",
                },
                "expectation_suite_name": "users.delivery",
                "action_list": common_action_list,
            },
        ],
        "evaluation_parameters": {"param1": "1", "param2": '1 + "2"'},
        "runtime_configuration": {
            "result_format": {
                "result_format": "BASIC",
                "partial_unexpected_count": 20,
            },
        },
        "template_name": None,
        "run_name_template": "%Y-%M-foo-bar-template-test",
        "expectation_suite_name": None,
        "batch_request": None,
        "action_list": [],
        "profilers": [],
    }

    checkpoint: Checkpoint = data_context.test_yaml_config(
        yaml_config=yaml_config,
        name="my_fancy_checkpoint",
    )
    assert deep_filter_properties_iterable(
        properties=checkpoint.get_config(mode=ConfigOutputModes.DICT),
        clean_falsy=True,
    ) == deep_filter_properties_iterable(
        properties=expected_checkpoint_config,
        clean_falsy=True,
    )

    # Test usage stats messages
    assert mock_emit.call_count == 1

    # Substitute current anonymized name since it changes for each run
    anonymized_checkpoint_name = mock_emit.call_args_list[0][0][0]["event_payload"][
        "anonymized_name"
    ]

    # noinspection PyUnresolvedReferences
    expected_events: List[unittest.mock._Call] = [
        mock.call(
            {
                "event": "data_context.test_yaml_config",
                "event_payload": {
                    "anonymized_name": anonymized_checkpoint_name,
                    "parent_class": "Checkpoint",
                },
                "success": True,
            },
        ),
    ]
    # noinspection PyUnresolvedReferences
    actual_events: List[unittest.mock._Call] = mock_emit.call_args_list
    assert actual_events == expected_events

    assert len(data_context.list_checkpoints()) == 0
    data_context.add_checkpoint(**yaml.load(yaml_config))
    assert len(data_context.list_checkpoints()) == 1

    data_context.add_expectation_suite(expectation_suite_name="users.delivery")
    result: CheckpointResult = data_context.run_checkpoint(
        checkpoint_name=checkpoint.name,
    )
    assert len(result.list_validation_results()) == 1
    assert len(data_context.validations_store.list_keys()) == 1
    assert result.success

    data_context.delete_checkpoint(name="my_fancy_checkpoint")
    assert len(data_context.list_checkpoints()) == 0


@pytest.mark.filesystem
@pytest.mark.slow  # 1.74s
def test_checkpoint_configuration_nesting_provides_defaults_for_most_elements_test_yaml_config(
    monkeypatch,
    titanic_data_context_with_fluent_pandas_datasources_with_checkpoints_v1_with_empty_store_stats_enabled,
    common_action_list,
):
    monkeypatch.setenv("VAR", "test")
    monkeypatch.setenv("MY_PARAM", "1")
    monkeypatch.setenv("OLD_PARAM", "2")

    checkpoint: Checkpoint

    data_context: FileDataContext = titanic_data_context_with_fluent_pandas_datasources_with_checkpoints_v1_with_empty_store_stats_enabled

    yaml_config: str = """
    name: my_fancy_checkpoint
    config_version: 1
    class_name: Checkpoint
    run_name_template: "%Y-%M-foo-bar-template-$VAR"
    validations:
      - batch_request:
          datasource_name: my_pandas_filesystem_datasource
          data_asset_name: users
      - batch_request:
          datasource_name: my_pandas_filesystem_datasource
          data_asset_name: exploration
    expectation_suite_name: users.delivery
    action_list:
        - name: store_validation_result
          action:
            class_name: StoreValidationResultAction
        - name: store_evaluation_params
          action:
            class_name: StoreEvaluationParametersAction
        - name: update_data_docs
          action:
            class_name: UpdateDataDocsAction
    evaluation_parameters:
      param1: "$MY_PARAM"
      param2: 1 + "$OLD_PARAM"
    runtime_configuration:
      result_format:
        result_format: BASIC
        partial_unexpected_count: 20
    """

    expected_checkpoint_config: dict = {
        "name": "my_fancy_checkpoint",
        "config_version": 1.0,
        "class_name": "Checkpoint",
        "module_name": "great_expectations.checkpoint",
        "validations": [
            {
                "batch_request": {
                    "datasource_name": "my_pandas_filesystem_datasource",
                    "data_asset_name": "users",
                },
            },
            {
                "batch_request": {
                    "datasource_name": "my_pandas_filesystem_datasource",
                    "data_asset_name": "exploration",
                },
            },
        ],
        "expectation_suite_name": "users.delivery",
        "action_list": common_action_list,
        "evaluation_parameters": {"param1": "1", "param2": '1 + "2"'},
        "runtime_configuration": {
            "result_format": {"result_format": "BASIC", "partial_unexpected_count": 20},
        },
        "template_name": None,
        "run_name_template": "%Y-%M-foo-bar-template-test",
        "batch_request": None,
        "profilers": [],
    }

    checkpoint: Checkpoint = data_context.test_yaml_config(
        yaml_config=yaml_config,
        name="my_fancy_checkpoint",
    )
    assert deep_filter_properties_iterable(
        properties=checkpoint.get_config(mode=ConfigOutputModes.DICT),
        clean_falsy=True,
    ) == deep_filter_properties_iterable(
        properties=expected_checkpoint_config,
        clean_falsy=True,
    )

    assert len(data_context.list_checkpoints()) == 0
    data_context.add_checkpoint(**yaml.load(yaml_config))
    assert len(data_context.list_checkpoints()) == 1

    data_context.add_expectation_suite(expectation_suite_name="users.delivery")
    result: CheckpointResult = data_context.run_checkpoint(
        checkpoint_name=checkpoint.name,
    )
    assert len(result.list_validation_results()) == 2
    assert len(data_context.validations_store.list_keys()) == 2
    assert result.success

    data_context.delete_checkpoint(name="my_fancy_checkpoint")
    assert len(data_context.list_checkpoints()) == 0


@pytest.mark.filesystem
@pytest.mark.slow  # 1.75s
def test_checkpoint_configuration_warning_error_quarantine_test_yaml_config(
    monkeypatch,
    titanic_data_context_with_fluent_pandas_datasources_with_checkpoints_v1_with_empty_store_stats_enabled,
    common_action_list,
):
    monkeypatch.setenv("GE_ENVIRONMENT", "my_ge_environment")

    checkpoint: Checkpoint

    data_context: FileDataContext = titanic_data_context_with_fluent_pandas_datasources_with_checkpoints_v1_with_empty_store_stats_enabled

    yaml_config: str = """
    name: airflow_users_node_3
    config_version: 1
    class_name: Checkpoint
    batch_request:
        datasource_name: my_pandas_filesystem_datasource
        data_asset_name: users
    validations:
      - expectation_suite_name: users.warning  # runs the top-level action list against the top-level batch_request
      - expectation_suite_name: users.error  # runs the locally-specified action_list union the top level action-list against the top-level batch_request
        action_list:
        - name: quarantine_failed_data
          action:
              class_name: CreateQuarantineData
        - name: advance_passed_data
          action:
              class_name: CreatePassedData
    action_list:
        - name: store_validation_result
          action:
            class_name: StoreValidationResultAction
        - name: store_evaluation_params
          action:
            class_name: StoreEvaluationParametersAction
        - name: update_data_docs
          action:
            class_name: UpdateDataDocsAction
    evaluation_parameters:
        environment: $GE_ENVIRONMENT
        tolerance: 0.01
    runtime_configuration:
        result_format:
          result_format: BASIC
          partial_unexpected_count: 20
    """

    mock_create_quarantine_data = mock.MagicMock()
    mock_create_quarantine_data.run.return_value = True
    # noinspection PyUnresolvedReferences
    gx.validation_operators.CreateQuarantineData = mock_create_quarantine_data

    mock_create_passed_data = mock.MagicMock()
    mock_create_passed_data.run.return_value = True
    # noinspection PyUnresolvedReferences
    gx.validation_operators.CreatePassedData = mock_create_passed_data

    expected_checkpoint_config: dict = {
        "name": "airflow_users_node_3",
        "config_version": 1.0,
        "class_name": "Checkpoint",
        "module_name": "great_expectations.checkpoint",
        "batch_request": {
            "datasource_name": "my_pandas_filesystem_datasource",
            "data_asset_name": "users",
        },
        "validations": [
            {"expectation_suite_name": "users.warning"},
            {
                "expectation_suite_name": "users.error",
                "action_list": [
                    {
                        "name": "quarantine_failed_data",
                        "action": {"class_name": "CreateQuarantineData"},
                    },
                    {
                        "name": "advance_passed_data",
                        "action": {"class_name": "CreatePassedData"},
                    },
                ],
            },
        ],
        "action_list": common_action_list,
        "evaluation_parameters": {
            "environment": "my_ge_environment",
            "tolerance": 0.01,
        },
        "runtime_configuration": {
            "result_format": {"result_format": "BASIC", "partial_unexpected_count": 20},
        },
        "template_name": None,
        "run_name_template": None,
        "expectation_suite_name": None,
        "profilers": [],
    }

    checkpoint: Checkpoint = data_context.test_yaml_config(
        yaml_config=yaml_config,
        name="airflow_users_node_3",
    )
    assert deep_filter_properties_iterable(
        properties=checkpoint.get_config(mode=ConfigOutputModes.DICT),
        clean_falsy=True,
    ) == deep_filter_properties_iterable(
        properties=expected_checkpoint_config,
        clean_falsy=True,
    )

    assert len(data_context.list_checkpoints()) == 0
    data_context.add_checkpoint(**yaml.load(yaml_config))
    assert len(data_context.list_checkpoints()) == 1

    data_context.add_expectation_suite(expectation_suite_name="users.warning")
    data_context.add_expectation_suite(expectation_suite_name="users.error")
    result: CheckpointResult = data_context.run_checkpoint(
        checkpoint_name=checkpoint.name,
    )
    assert len(result.list_validation_results()) == 2
    assert len(data_context.validations_store.list_keys()) == 2
    assert result.success

    data_context.delete_checkpoint(name="airflow_users_node_3")
    assert len(data_context.list_checkpoints()) == 0


@pytest.mark.filesystem
@pytest.mark.slow  # 3.10s
def test_checkpoint_configuration_template_parsing_and_usage_test_yaml_config(
    monkeypatch,
    titanic_data_context_with_fluent_pandas_datasources_with_checkpoints_v1_with_empty_store_stats_enabled,
    common_action_list,
):
    monkeypatch.setenv("VAR", "test")
    monkeypatch.setenv("MY_PARAM", "1")
    monkeypatch.setenv("OLD_PARAM", "2")

    checkpoint: Checkpoint
    yaml_config: str
    expected_checkpoint_config: dict
    result: CheckpointResult

    data_context: FileDataContext = titanic_data_context_with_fluent_pandas_datasources_with_checkpoints_v1_with_empty_store_stats_enabled

    yaml_config = """
    name: my_base_checkpoint
    config_version: 1
    class_name: Checkpoint
    run_name_template: "%Y-%M-foo-bar-template-$VAR"
    action_list:
    - name: store_validation_result
      action:
        class_name: StoreValidationResultAction
    - name: store_evaluation_params
      action:
        class_name: StoreEvaluationParametersAction
    - name: update_data_docs
      action:
        class_name: UpdateDataDocsAction
    evaluation_parameters:
      param1: "$MY_PARAM"
      param2: 1 + "$OLD_PARAM"
    runtime_configuration:
        result_format:
          result_format: BASIC
          partial_unexpected_count: 20
    """

    expected_checkpoint_config = {
        "name": "my_base_checkpoint",
        "config_version": 1.0,
        "class_name": "Checkpoint",
        "module_name": "great_expectations.checkpoint",
        "template_name": None,
        "run_name_template": "%Y-%M-foo-bar-template-test",
        "expectation_suite_name": None,
        "batch_request": None,
        "action_list": common_action_list,
        "evaluation_parameters": {"param1": "1", "param2": '1 + "2"'},
        "runtime_configuration": {
            "result_format": {"result_format": "BASIC", "partial_unexpected_count": 20},
        },
        "validations": [],
        "profilers": [],
    }

    checkpoint: Checkpoint = data_context.test_yaml_config(
        yaml_config=yaml_config,
        name="my_base_checkpoint",
    )
    assert deep_filter_properties_iterable(
        properties=checkpoint.get_config(mode=ConfigOutputModes.DICT),
        clean_falsy=True,
    ) == deep_filter_properties_iterable(
        properties=expected_checkpoint_config,
        clean_falsy=True,
    )

    assert len(data_context.list_checkpoints()) == 0
    data_context.add_checkpoint(**yaml.load(yaml_config))
    assert len(data_context.list_checkpoints()) == 1

    data_context.add_expectation_suite(expectation_suite_name="users.delivery")

    result = data_context.run_checkpoint(
        checkpoint_name="my_base_checkpoint",
        validations=[
            {
                "batch_request": {
                    "datasource_name": "my_pandas_filesystem_datasource",
                    "data_asset_name": "users",
                },
                "expectation_suite_name": "users.delivery",
            },
            {
                "batch_request": {
                    "datasource_name": "my_pandas_filesystem_datasource",
                    "data_asset_name": "exploration",
                },
                "expectation_suite_name": "users.delivery",
            },
        ],
    )
    assert len(result.list_validation_results()) == 2
    assert len(data_context.validations_store.list_keys()) == 2
    assert result.success

    yaml_config = """
    name: my_fancy_checkpoint
    config_version: 1
    class_name: Checkpoint
    template_name: my_base_checkpoint
    validations:
    - batch_request:
        datasource_name: my_pandas_filesystem_datasource
        data_asset_name: users
    - batch_request:
        datasource_name: my_pandas_filesystem_datasource
        data_asset_name: exploration
    expectation_suite_name: users.delivery
    """

    expected_checkpoint_config = {
        "name": "my_fancy_checkpoint",
        "config_version": 1.0,
        "class_name": "Checkpoint",
        "module_name": "great_expectations.checkpoint",
        "template_name": "my_base_checkpoint",
        "validations": [
            {
                "batch_request": {
                    "datasource_name": "my_pandas_filesystem_datasource",
                    "data_asset_name": "users",
                },
            },
            {
                "batch_request": {
                    "datasource_name": "my_pandas_filesystem_datasource",
                    "data_asset_name": "exploration",
                },
            },
        ],
        "expectation_suite_name": "users.delivery",
        "run_name_template": None,
        "batch_request": None,
        "action_list": [],
        "evaluation_parameters": {},
        "runtime_configuration": {},
        "profilers": [],
    }

    checkpoint: Checkpoint = data_context.test_yaml_config(
        yaml_config=yaml_config,
        name="my_fancy_checkpoint",
    )
    assert deep_filter_properties_iterable(
        properties=checkpoint.get_config(mode=ConfigOutputModes.DICT),
        clean_falsy=True,
    ) == deep_filter_properties_iterable(
        properties=expected_checkpoint_config,
        clean_falsy=True,
    )

    assert len(data_context.list_checkpoints()) == 1
    data_context.add_checkpoint(**yaml.load(yaml_config))
    assert len(data_context.list_checkpoints()) == 2

    result: CheckpointResult = data_context.run_checkpoint(
        checkpoint_name=checkpoint.name,
    )
    assert len(result.list_validation_results()) == 2
    assert len(data_context.validations_store.list_keys()) == 4
    assert result.success

    data_context.delete_checkpoint(name="my_base_checkpoint")
    data_context.delete_checkpoint(name="my_fancy_checkpoint")
    assert len(data_context.list_checkpoints()) == 0


@pytest.mark.filesystem
@pytest.mark.slow  # 1.25s
def test_newstyle_checkpoint_instantiates_and_produces_a_validation_result_when_run(
    titanic_data_context_with_fluent_pandas_datasources_with_checkpoints_v1_with_empty_store_stats_enabled,
    common_action_list,
):
    data_context: FileDataContext = titanic_data_context_with_fluent_pandas_datasources_with_checkpoints_v1_with_empty_store_stats_enabled
    # add checkpoint config
    checkpoint_config = CheckpointConfig(
        name="my_checkpoint",
        config_version=1,
        run_name_template="%Y-%M-foo-bar-template",
        expectation_suite_name="my_expectation_suite",
        action_list=common_action_list,
        validations=[
            {
                "batch_request": {
                    "datasource_name": "my_pandas_filesystem_datasource",
                    "data_asset_name": "users",
                },
            },
        ],
    )
    checkpoint_config_key = ConfigurationIdentifier(
        configuration_key=checkpoint_config.name
    )
    data_context.checkpoint_store.set(
        key=checkpoint_config_key, value=checkpoint_config
    )
    checkpoint: Checkpoint = data_context.get_checkpoint(checkpoint_config.name)

    data_context.add_expectation_suite("my_expectation_suite")
    result = checkpoint.run()

    assert len(data_context.validations_store.list_keys()) == 1
    assert result["success"]


@pytest.mark.filesystem
def test_newstyle_checkpoint_instantiates_and_produces_a_validation_result_with_checkpoint_name_in_meta_when_run(
    titanic_data_context_with_fluent_pandas_datasources_with_checkpoints_v1_with_empty_store_stats_enabled,
    store_validation_result_action,
):
    data_context: FileDataContext = titanic_data_context_with_fluent_pandas_datasources_with_checkpoints_v1_with_empty_store_stats_enabled
    checkpoint_name: str = "test_checkpoint_name"
    # add checkpoint config
    checkpoint_config = CheckpointConfig(
        name=checkpoint_name,
        config_version=1,
        run_name_template="%Y-%M-foo-bar-template",
        expectation_suite_name="my_expectation_suite",
        action_list=[
            store_validation_result_action,
        ],
        validations=[
            {
                "batch_request": {
                    "datasource_name": "my_pandas_filesystem_datasource",
                    "data_asset_name": "users",
                },
            },
        ],
    )
    checkpoint_config_key = ConfigurationIdentifier(
        configuration_key=checkpoint_config.name
    )
    data_context.checkpoint_store.set(
        key=checkpoint_config_key, value=checkpoint_config
    )
    checkpoint: Checkpoint = data_context.get_checkpoint(checkpoint_config.name)

    assert len(data_context.validations_store.list_keys()) == 0

    data_context.add_expectation_suite("my_expectation_suite")
    result: CheckpointResult = checkpoint.run()

    assert len(data_context.validations_store.list_keys()) == 1
    assert result["success"]

    validation_result_identifier: DataContextKey = (
        data_context.validations_store.list_keys()[0]
    )
    validation_result: ExpectationSuiteValidationResult = (
        data_context.validations_store.get(validation_result_identifier)
    )

    assert "checkpoint_name" in validation_result.meta
    assert validation_result.meta["checkpoint_name"] == checkpoint_name


@pytest.mark.filesystem
@pytest.mark.slow  # 1.15s
def test_newstyle_checkpoint_instantiates_and_produces_a_validation_result_when_run_with_validator_specified_in_constructor(
    titanic_data_context_with_fluent_pandas_datasources_with_checkpoints_v1_with_empty_store_stats_enabled,
    common_action_list,
    fluent_batch_request,
):
    data_context: FileDataContext = titanic_data_context_with_fluent_pandas_datasources_with_checkpoints_v1_with_empty_store_stats_enabled
    batch_request: FluentBatchRequest = fluent_batch_request
    data_context.add_expectation_suite("my_expectation_suite")
    validator: Validator = data_context.get_validator(
        batch_request=batch_request,
        expectation_suite_name="my_expectation_suite",
    )
    checkpoint: Checkpoint = Checkpoint(
        name="my_checkpoint",
        data_context=data_context,
        config_version=1,
        run_name_template="%Y-%M-foo-bar-template",
        validator=validator,
        action_list=common_action_list,
    )

    result = checkpoint.run()

    assert len(data_context.validations_store.list_keys()) == 1
    assert result["success"]


@pytest.mark.filesystem
@pytest.mark.slow  # 1.15s
def test_newstyle_checkpoint_instantiates_and_produces_a_validation_result_when_run_with_validator_specified_in_run(
    titanic_data_context_with_fluent_pandas_datasources_with_checkpoints_v1_with_empty_store_stats_enabled,
    common_action_list,
    fluent_batch_request,
):
    data_context: FileDataContext = titanic_data_context_with_fluent_pandas_datasources_with_checkpoints_v1_with_empty_store_stats_enabled
    batch_request: FluentBatchRequest = fluent_batch_request
    data_context.add_expectation_suite("my_expectation_suite")
    validator: Validator = data_context.get_validator(
        batch_request=batch_request,
        expectation_suite_name="my_expectation_suite",
    )
    checkpoint: Checkpoint = Checkpoint(
        name="my_checkpoint",
        data_context=data_context,
        config_version=1,
        run_name_template="%Y-%M-foo-bar-template",
        expectation_suite_name="my_expectation_suite",
        action_list=common_action_list,
    )

    result = checkpoint.run(
        validator=validator,
    )

    assert len(data_context.validations_store.list_keys()) == 1
    assert result["success"]


@pytest.mark.slow  # 1.19s
@pytest.mark.filesystem
def test_newstyle_checkpoint_result_can_be_pickled(
    titanic_data_context_with_fluent_pandas_datasources_stats_enabled_and_expectation_suite_with_one_expectation,
    common_action_list,
):
    data_context: FileDataContext = titanic_data_context_with_fluent_pandas_datasources_stats_enabled_and_expectation_suite_with_one_expectation

    batch_request: dict = {
        "datasource_name": "my_pandas_filesystem_datasource",
        "data_asset_name": "Titanic_1911",
    }

    # add checkpoint config
    checkpoint_config: dict = {
        "class_name": "Checkpoint",
        "name": "my_checkpoint",
        "config_version": 1,
        "run_name_template": "%Y-%M-foo-bar-template",
        "expectation_suite_name": "my_expectation_suite",
        "action_list": common_action_list,
        "batch_request": batch_request,
    }

    data_context.add_checkpoint(**checkpoint_config)
    checkpoint: Checkpoint = data_context.get_checkpoint(name="my_checkpoint")

    result: CheckpointResult = checkpoint.run()
    assert isinstance(pickle.dumps(result), bytes)


@pytest.mark.slow  # 1.19s
@pytest.mark.filesystem
def test_newstyle_checkpoint_result_validations_include_rendered_content(
    titanic_data_context_with_fluent_pandas_datasources_stats_enabled_and_expectation_suite_with_one_expectation,
    common_action_list,
):
    data_context: FileDataContext = titanic_data_context_with_fluent_pandas_datasources_stats_enabled_and_expectation_suite_with_one_expectation

    batch_request: dict = {
        "datasource_name": "my_pandas_filesystem_datasource",
        "data_asset_name": "Titanic_1911",
    }

    include_rendered_content: bool = True

    # add checkpoint config
    checkpoint_config: dict = {
        "class_name": "Checkpoint",
        "name": "my_checkpoint",
        "config_version": 1,
        "run_name_template": "%Y-%M-foo-bar-template",
        "expectation_suite_name": "my_expectation_suite",
        "action_list": common_action_list,
        "validations": [
            {
                "batch_request": batch_request,
                "include_rendered_content": include_rendered_content,
            },
        ],
    }

    data_context.add_checkpoint(**checkpoint_config)
    checkpoint: Checkpoint = data_context.get_checkpoint(name="my_checkpoint")

    result: CheckpointResult = checkpoint.run()
    validation_result_identifier: ValidationResultIdentifier = (
        result.list_validation_result_identifiers()[0]
    )
    expectation_validation_result: ExpectationValidationResult | dict = (
        result.run_results[validation_result_identifier]["validation_result"]
    )
    for result in expectation_validation_result.results:
        for rendered_content in result.rendered_content:
            assert isinstance(rendered_content, RenderedAtomicContent)


@pytest.mark.filesystem
@pytest.mark.slow  # 1.22s
def test_newstyle_checkpoint_result_validations_include_rendered_content_data_context_variable(
    titanic_data_context_with_fluent_pandas_datasources_stats_enabled_and_expectation_suite_with_one_expectation,
    common_action_list,
):
    data_context: FileDataContext = titanic_data_context_with_fluent_pandas_datasources_stats_enabled_and_expectation_suite_with_one_expectation

    batch_request: dict = {
        "datasource_name": "my_pandas_filesystem_datasource",
        "data_asset_name": "Titanic_1911",
    }

    data_context.include_rendered_content.globally = True

    # add checkpoint config
    checkpoint_config: dict = {
        "class_name": "Checkpoint",
        "name": "my_checkpoint",
        "config_version": 1,
        "run_name_template": "%Y-%M-foo-bar-template",
        "expectation_suite_name": "my_expectation_suite",
        "action_list": common_action_list,
        "validations": [
            {
                "batch_request": batch_request,
            },
        ],
    }

    data_context.add_checkpoint(**checkpoint_config)
    checkpoint: Checkpoint = data_context.get_checkpoint(name="my_checkpoint")

    result: CheckpointResult = checkpoint.run()
    validation_result_identifier: ValidationResultIdentifier = (
        result.list_validation_result_identifiers()[0]
    )
    expectation_validation_result: ExpectationValidationResult | dict = (
        result.run_results[validation_result_identifier]["validation_result"]
    )
    for result in expectation_validation_result.results:
        for rendered_content in result.rendered_content:
            assert isinstance(rendered_content, RenderedAtomicContent)


@pytest.mark.filesystem
@pytest.mark.parametrize(
    "checkpoint_config,expected_validation_id",
    [
        pytest.param(
            CheckpointConfig(
                name="my_checkpoint",
                config_version=1,
                run_name_template="%Y-%M-foo-bar-template",
                expectation_suite_name="my_expectation_suite",
                action_list=[
                    {
                        "name": "store_validation_result",
                        "action": {
                            "class_name": "StoreValidationResultAction",
                        },
                    },
                ],
                validations=[
                    {
                        "batch_request": {
                            "datasource_name": "my_pandas_filesystem_datasource",
                            "data_asset_name": "Titanic_1911",
                        },
                    },
                ],
            ),
            None,
            id="no ids",
        ),
        pytest.param(
            CheckpointConfig(
                name="my_checkpoint",
                config_version=1,
                default_validation_id="7e2bb5c9-cdbe-4c7a-9b2b-97192c55c95b",
                run_name_template="%Y-%M-foo-bar-template",
                expectation_suite_name="my_expectation_suite",
                batch_request={
                    "datasource_name": "my_pandas_filesystem_datasource",
                    "data_asset_name": "Titanic_1911",
                },
                action_list=[
                    {
                        "name": "store_validation_result",
                        "action": {
                            "class_name": "StoreValidationResultAction",
                        },
                    },
                ],
                validations=[],
            ),
            "7e2bb5c9-cdbe-4c7a-9b2b-97192c55c95b",
            id="default validation id",
        ),
        pytest.param(
            CheckpointConfig(
                name="my_checkpoint",
                config_version=1,
                run_name_template="%Y-%M-foo-bar-template",
                expectation_suite_name="my_expectation_suite",
                action_list=[
                    {
                        "name": "store_validation_result",
                        "action": {
                            "class_name": "StoreValidationResultAction",
                        },
                    },
                ],
                validations=[
                    {
                        "id": "f22601d9-00b7-4d54-beb6-605d87a74e40",
                        "batch_request": {
                            "datasource_name": "my_pandas_filesystem_datasource",
                            "data_asset_name": "Titanic_1911",
                        },
                    },
                ],
            ),
            "f22601d9-00b7-4d54-beb6-605d87a74e40",
            id="nested validation id",
        ),
        pytest.param(
            CheckpointConfig(
                name="my_checkpoint",
                config_version=1,
                default_validation_id="7e2bb5c9-cdbe-4c7a-9b2b-97192c55c95b",
                run_name_template="%Y-%M-foo-bar-template",
                expectation_suite_name="my_expectation_suite",
                action_list=[
                    {
                        "name": "store_validation_result",
                        "action": {
                            "class_name": "StoreValidationResultAction",
                        },
                    },
                ],
                validations=[
                    {
                        "id": "f22601d9-00b7-4d54-beb6-605d87a74e40",
                        "batch_request": {
                            "datasource_name": "my_pandas_filesystem_datasource",
                            "data_asset_name": "Titanic_1911",
                        },
                    },
                ],
            ),
            "f22601d9-00b7-4d54-beb6-605d87a74e40",
            id="both default and nested validation id",
        ),
    ],
)
def test_checkpoint_run_adds_validation_ids_to_expectation_suite_validation_result_meta(
    titanic_data_context_with_fluent_pandas_datasources_stats_enabled_and_expectation_suite_with_one_expectation: FileDataContext,
    checkpoint_config: CheckpointConfig,
    expected_validation_id: str,
) -> None:
    data_context: FileDataContext = titanic_data_context_with_fluent_pandas_datasources_stats_enabled_and_expectation_suite_with_one_expectation

    checkpoint_config_dict: dict = checkpointConfigSchema.dump(checkpoint_config)
    data_context.add_checkpoint(**checkpoint_config_dict)
    checkpoint: Checkpoint = data_context.get_checkpoint(name="my_checkpoint")

    result: CheckpointResult = checkpoint.run()

    # Always have a single validation result based on the test's parametrization
    validation_result: ExpectationValidationResult | dict = tuple(
        result.run_results.values()
    )[0]["validation_result"]

    actual_validation_id: Optional[str] = validation_result.meta["validation_id"]
    assert expected_validation_id == actual_validation_id


@pytest.mark.filesystem
def test_newstyle_checkpoint_instantiates_and_produces_a_validation_result_when_run_batch_request_pandasdf(
    titanic_data_context_with_fluent_pandas_datasources_with_checkpoints_v1_with_empty_store_stats_enabled,
    common_action_list,
):
    context: FileDataContext = titanic_data_context_with_fluent_pandas_datasources_with_checkpoints_v1_with_empty_store_stats_enabled

    batch_request = FluentBatchRequest(
        datasource_name="my_pandas_dataframes_datasource",
        data_asset_name="my_dataframe_asset",
    )
    checkpoint: Checkpoint = Checkpoint(
        name="my_checkpoint",
        data_context=context,
        config_version=1,
        run_name_template="%Y-%M-foo-bar-template",
        expectation_suite_name="my_expectation_suite",
        action_list=common_action_list,
    )

    context.add_expectation_suite("my_expectation_suite")
    result = checkpoint.run(validations=[{"batch_request": batch_request}])

    assert len(context.validations_store.list_keys()) == 1
    assert result["success"]


@pytest.mark.filesystem
def test_newstyle_checkpoint_instantiates_and_produces_a_validation_result_when_run_batch_request_sparkdf(
    titanic_data_context_with_fluent_pandas_and_spark_datasources_with_checkpoints_v1_with_empty_store_stats_enabled,
    common_action_list,
):
    context: FileDataContext = titanic_data_context_with_fluent_pandas_and_spark_datasources_with_checkpoints_v1_with_empty_store_stats_enabled

    batch_request = FluentBatchRequest(
        datasource_name="my_spark_dataframes_datasource",
        data_asset_name="my_dataframe_asset",
    )
    checkpoint: Checkpoint = Checkpoint(
        name="my_checkpoint",
        data_context=context,
        config_version=1,
        run_name_template="%Y-%M-foo-bar-template",
        expectation_suite_name="my_expectation_suite",
        action_list=common_action_list,
    )

    context.add_expectation_suite("my_expectation_suite")
    result = checkpoint.run(validations=[{"batch_request": batch_request}])

    assert len(context.validations_store.list_keys()) == 1
    assert result["success"]


@pytest.mark.filesystem
def test_newstyle_checkpoint_instantiates_and_produces_a_validation_result_when_run_validations_batch_request_sql_asset_in_checkpoint_run_sqlalchemy(
    titanic_data_context_with_fluent_pandas_and_sqlite_datasources_with_checkpoints_v1_with_empty_store_stats_enabled,
    common_action_list,
    sa,
):
    context: FileDataContext = titanic_data_context_with_fluent_pandas_and_sqlite_datasources_with_checkpoints_v1_with_empty_store_stats_enabled

    # create expectation suite
    context.add_expectation_suite("my_expectation_suite")

    batch_request = {
        "datasource_name": "my_sqlite_datasource",
        "data_asset_name": "table_partitioned_by_date_column__A_query_asset_limit_5",
    }

    checkpoint: Checkpoint = Checkpoint(
        name="my_checkpoint",
        data_context=context,
        config_version=1,
        run_name_template="%Y-%M-foo-bar-template",
        expectation_suite_name="my_expectation_suite",
        action_list=common_action_list,
    )

    result = checkpoint.run(validations=[{"batch_request": batch_request}])

    assert len(context.validations_store.list_keys()) == 1
    assert result["success"]


@pytest.mark.filesystem
@mock.patch(
    "great_expectations.core.usage_statistics.usage_statistics.UsageStatisticsHandler.emit"
)
@pytest.mark.slow  # 1.31s
def test_newstyle_checkpoint_instantiates_and_produces_a_validation_result_when_run_batch_request_multi_validation_pandasdf_and_sparkdf(
    mock_emit,
    titanic_data_context_with_fluent_pandas_and_spark_datasources_with_checkpoints_v1_with_empty_store_stats_enabled,
    common_action_list,
    batch_request_as_dict,
):
    context: FileDataContext = titanic_data_context_with_fluent_pandas_and_spark_datasources_with_checkpoints_v1_with_empty_store_stats_enabled

    batch_request_0: dict = copy.deepcopy(batch_request_as_dict)

    batch_request_1: dict = {
        "datasource_name": "my_pandas_dataframes_datasource",
        "data_asset_name": "my_dataframe_asset",
    }

    batch_request_2: dict = {
        "datasource_name": "my_spark_filesystem_datasource",
        "data_asset_name": "users",
    }

    batch_request_3: dict = {
        "datasource_name": "my_spark_dataframes_datasource",
        "data_asset_name": "my_dataframe_asset",
    }

    checkpoint: Checkpoint = Checkpoint(
        name="my_checkpoint",
        data_context=context,
        config_version=1,
        run_name_template="%Y-%M-foo-bar-template",
        expectation_suite_name="my_expectation_suite",
        action_list=common_action_list,
    )

    context.add_expectation_suite("my_expectation_suite")
    # noinspection PyUnusedLocal
    result = checkpoint.run(
        validations=[
            {"batch_request": batch_request_0},
            {"batch_request": batch_request_1},
            {"batch_request": batch_request_2},
            {"batch_request": batch_request_3},
        ]
    )

    assert len(context.validations_store.list_keys()) == 4
    assert result["success"]

    assert mock_emit.call_count == 13

    # noinspection PyUnresolvedReferences
    actual_events: List[unittest.mock._Call] = mock_emit.call_args_list

    # Since there are two validations, confirming there should be two "data_asset.validate" events
    num_data_asset_validate_events = 0
    for event in actual_events:
        if event[0][0]["event"] == "data_asset.validate":
            num_data_asset_validate_events += 1
    assert num_data_asset_validate_events == 4


@pytest.mark.filesystem
def test_newstyle_checkpoint_instantiates_and_produces_a_validation_result_when_run_multi_validation_batch_request_sql_asset_objects_in_validations_sqlalchemy(
    titanic_data_context_with_fluent_pandas_and_sqlite_datasources_with_checkpoints_v1_with_empty_store_stats_enabled,
    common_action_list,
    sa,
):
    context: FileDataContext = titanic_data_context_with_fluent_pandas_and_sqlite_datasources_with_checkpoints_v1_with_empty_store_stats_enabled

    # create expectation suite
    context.add_expectation_suite("my_expectation_suite")

    batch_request_0 = {
        "datasource_name": "my_sqlite_datasource",
        "data_asset_name": "table_partitioned_by_date_column__A_query_asset_limit_5",
    }

    batch_request_1 = {
        "datasource_name": "my_sqlite_datasource",
        "data_asset_name": "table_partitioned_by_date_column__A_query_asset_limit_10",
    }

    checkpoint: Checkpoint = Checkpoint(
        name="my_checkpoint",
        data_context=context,
        config_version=1,
        run_name_template="%Y-%M-foo-bar-template",
        expectation_suite_name="my_expectation_suite",
        action_list=common_action_list,
        validations=[
            {"batch_request": batch_request_0},
            {"batch_request": batch_request_1},
        ],
    )

    result = checkpoint.run()

    assert len(context.validations_store.list_keys()) == 2
    assert result["success"]


@pytest.mark.filesystem
def test_newstyle_checkpoint_instantiates_and_produces_a_validation_result_when_run_batch_request_batch_data_in_top_level_batch_request_pandasdf(
    titanic_data_context_with_fluent_pandas_datasources_with_checkpoints_v1_with_empty_store_stats_enabled,
    common_action_list,
):
    context: FileDataContext = titanic_data_context_with_fluent_pandas_datasources_with_checkpoints_v1_with_empty_store_stats_enabled

    # create expectation suite
    context.add_expectation_suite("my_expectation_suite")

    batch_request: dict = {
        "datasource_name": "my_pandas_dataframes_datasource",
        "data_asset_name": "my_dataframe_asset",
    }

    checkpoint: Checkpoint = Checkpoint(
        name="my_checkpoint",
        data_context=context,
        config_version=1,
        run_name_template="%Y-%M-foo-bar-template",
        expectation_suite_name="my_expectation_suite",
        action_list=common_action_list,
    )

    result = checkpoint.run(batch_request=batch_request)

    assert len(context.validations_store.list_keys()) == 1
    assert result["success"]


@pytest.mark.filesystem
def test_newstyle_checkpoint_instantiates_and_produces_a_validation_result_when_run_batch_request_batch_data_in_top_level_batch_request_sparkdf(
    titanic_data_context_with_fluent_pandas_and_spark_datasources_with_checkpoints_v1_with_empty_store_stats_enabled,
    common_action_list,
):
    context: FileDataContext = titanic_data_context_with_fluent_pandas_and_spark_datasources_with_checkpoints_v1_with_empty_store_stats_enabled

    # create expectation suite
    context.add_expectation_suite("my_expectation_suite")

    batch_request: dict = {
        "datasource_name": "my_spark_dataframes_datasource",
        "data_asset_name": "my_dataframe_asset",
    }

    checkpoint: Checkpoint = Checkpoint(
        name="my_checkpoint",
        data_context=context,
        config_version=1,
        run_name_template="%Y-%M-foo-bar-template",
        expectation_suite_name="my_expectation_suite",
        action_list=common_action_list,
    )

    result = checkpoint.run(batch_request=batch_request)

    assert len(context.validations_store.list_keys()) == 1
    assert result["success"]


@pytest.mark.filesystem
def test_newstyle_checkpoint_instantiates_and_produces_a_validation_result_when_run_batch_request_sql_asset_in_top_level_batch_request_sqlalchemy(
    titanic_data_context_with_fluent_pandas_and_sqlite_datasources_with_checkpoints_v1_with_empty_store_stats_enabled,
    common_action_list,
    sa,
):
    context: FileDataContext = titanic_data_context_with_fluent_pandas_and_sqlite_datasources_with_checkpoints_v1_with_empty_store_stats_enabled

    # create expectation suite
    context.add_expectation_suite("my_expectation_suite")

    batch_request: FluentBatchRequest = FluentBatchRequest(
        datasource_name="my_sqlite_datasource",
        data_asset_name="table_partitioned_by_date_column__A_query_asset_limit_5",
    )

    checkpoint: Checkpoint = Checkpoint(
        name="my_checkpoint",
        data_context=context,
        config_version=1,
        run_name_template="%Y-%M-foo-bar-template",
        expectation_suite_name="my_expectation_suite",
        action_list=common_action_list,
        batch_request=batch_request,
    )

    result = checkpoint.run()

    assert len(context.validations_store.list_keys()) == 1
    assert result["success"]


@pytest.mark.filesystem
def test_newstyle_checkpoint_instantiates_and_produces_a_validation_result_when_run_batch_request_sql_asset_in_checkpoint_run_sqlalchemy(
    titanic_data_context_with_fluent_pandas_and_sqlite_datasources_with_checkpoints_v1_with_empty_store_stats_enabled,
    common_action_list,
    sa,
):
    context: FileDataContext = titanic_data_context_with_fluent_pandas_and_sqlite_datasources_with_checkpoints_v1_with_empty_store_stats_enabled

    # create expectation suite
    context.add_expectation_suite("my_expectation_suite")

    batch_request: FluentBatchRequest = FluentBatchRequest(
        datasource_name="my_sqlite_datasource",
        data_asset_name="table_partitioned_by_date_column__A_query_asset_limit_5",
    )

    checkpoint: Checkpoint = Checkpoint(
        name="my_checkpoint",
        data_context=context,
        config_version=1,
        run_name_template="%Y-%M-foo-bar-template",
        expectation_suite_name="my_expectation_suite",
        action_list=common_action_list,
    )

    result = checkpoint.run(batch_request=batch_request)

    assert len(context.validations_store.list_keys()) == 1
    assert result["success"]


@pytest.mark.filesystem
def test_newstyle_checkpoint_instantiates_and_produces_a_validation_result_when_run_batch_request_dataframe_asset_in_context_run_checkpoint_pandasdf(
    titanic_data_context_with_fluent_pandas_datasources_with_checkpoints_v1_with_empty_store_stats_enabled,
    common_action_list,
):
    context: FileDataContext = titanic_data_context_with_fluent_pandas_datasources_with_checkpoints_v1_with_empty_store_stats_enabled

    # create expectation suite
    context.add_expectation_suite("my_expectation_suite")

    batch_request: dict = {
        "datasource_name": "my_pandas_dataframes_datasource",
        "data_asset_name": "my_dataframe_asset",
    }

    # add checkpoint config
    checkpoint_config: dict = {
        "class_name": "Checkpoint",
        "name": "my_checkpoint",
        "config_version": 1,
        "run_name_template": "%Y-%M-foo-bar-template",
        "expectation_suite_name": "my_expectation_suite",
        "action_list": common_action_list,
    }

    context.add_checkpoint(**checkpoint_config)

    result = context.run_checkpoint(
        checkpoint_name="my_checkpoint", batch_request=batch_request
    )

    assert len(context.validations_store.list_keys()) == 1
    assert result["success"]


@pytest.mark.filesystem
def test_newstyle_checkpoint_instantiates_and_produces_a_validation_result_when_run_batch_request_dataframe_asset_in_context_run_checkpoint_sparkdf(
    titanic_data_context_with_fluent_pandas_and_spark_datasources_with_checkpoints_v1_with_empty_store_stats_enabled,
    common_action_list,
):
    context: FileDataContext = titanic_data_context_with_fluent_pandas_and_spark_datasources_with_checkpoints_v1_with_empty_store_stats_enabled

    # create expectation suite
    context.add_expectation_suite("my_expectation_suite")

    batch_request: dict = {
        "datasource_name": "my_spark_dataframes_datasource",
        "data_asset_name": "my_dataframe_asset",
    }

    # add checkpoint config
    checkpoint_config: dict = {
        "class_name": "Checkpoint",
        "name": "my_checkpoint",
        "config_version": 1,
        "run_name_template": "%Y-%M-foo-bar-template",
        "expectation_suite_name": "my_expectation_suite",
        "action_list": common_action_list,
    }

    context.add_checkpoint(**checkpoint_config)

    result = context.run_checkpoint(
        checkpoint_name="my_checkpoint", batch_request=batch_request
    )

    assert len(context.validations_store.list_keys()) == 1
    assert result["success"]


@pytest.mark.filesystem
def test_newstyle_checkpoint_instantiates_and_produces_a_validation_result_when_run_batch_request_sql_asset_in_context_run_checkpoint_sqlalchemy(
    titanic_data_context_with_fluent_pandas_and_sqlite_datasources_with_checkpoints_v1_with_empty_store_stats_enabled,
    common_action_list,
    sa,
):
    context: FileDataContext = titanic_data_context_with_fluent_pandas_and_sqlite_datasources_with_checkpoints_v1_with_empty_store_stats_enabled

    # create expectation suite
    context.add_expectation_suite("my_expectation_suite")

    batch_request: FluentBatchRequest = FluentBatchRequest(
        datasource_name="my_sqlite_datasource",
        data_asset_name="table_partitioned_by_date_column__A_query_asset_limit_5",
    )

    # add checkpoint config
    checkpoint_config: dict = {
        "class_name": "Checkpoint",
        "name": "my_checkpoint",
        "config_version": 1,
        "run_name_template": "%Y-%M-foo-bar-template",
        "expectation_suite_name": "my_expectation_suite",
        "action_list": common_action_list,
    }

    context.add_checkpoint(**checkpoint_config)

    result = context.run_checkpoint(
        checkpoint_name="my_checkpoint", batch_request=batch_request
    )

    assert len(context.validations_store.list_keys()) == 1
    assert result["success"]


@pytest.mark.filesystem
def test_newstyle_checkpoint_instantiates_and_produces_a_validation_result_when_run_validations_batch_request_dataframe_in_context_run_checkpoint_pandasdf(
    titanic_data_context_with_fluent_pandas_datasources_with_checkpoints_v1_with_empty_store_stats_enabled,
    common_action_list,
):
    context: FileDataContext = titanic_data_context_with_fluent_pandas_datasources_with_checkpoints_v1_with_empty_store_stats_enabled

    # create expectation suite
    context.add_expectation_suite("my_expectation_suite")

    batch_request: dict = {
        "datasource_name": "my_pandas_dataframes_datasource",
        "data_asset_name": "my_dataframe_asset",
    }

    # add checkpoint config
    checkpoint_config: dict = {
        "class_name": "Checkpoint",
        "name": "my_checkpoint",
        "config_version": 1,
        "run_name_template": "%Y-%M-foo-bar-template",
        "expectation_suite_name": "my_expectation_suite",
        "action_list": common_action_list,
    }

    context.add_checkpoint(**checkpoint_config)

    result = context.run_checkpoint(
        checkpoint_name="my_checkpoint",
        validations=[{"batch_request": batch_request}],
    )

    assert len(context.validations_store.list_keys()) == 1
    assert result["success"]


@pytest.mark.filesystem
def test_newstyle_checkpoint_instantiates_and_produces_a_validation_result_when_run_validations_batch_request_dataframe_in_context_run_checkpoint_sparkdf(
    titanic_data_context_with_fluent_pandas_and_spark_datasources_with_checkpoints_v1_with_empty_store_stats_enabled,
    common_action_list,
):
    context: FileDataContext = titanic_data_context_with_fluent_pandas_and_spark_datasources_with_checkpoints_v1_with_empty_store_stats_enabled

    # create expectation suite
    context.add_expectation_suite("my_expectation_suite")

    batch_request: dict = {
        "datasource_name": "my_spark_dataframes_datasource",
        "data_asset_name": "my_dataframe_asset",
    }

    # add checkpoint config
    checkpoint_config: dict = {
        "class_name": "Checkpoint",
        "name": "my_checkpoint",
        "config_version": 1,
        "run_name_template": "%Y-%M-foo-bar-template",
        "expectation_suite_name": "my_expectation_suite",
        "action_list": common_action_list,
    }

    context.add_checkpoint(**checkpoint_config)

    result = context.run_checkpoint(
        checkpoint_name="my_checkpoint",
        validations=[{"batch_request": batch_request}],
    )

    assert len(context.validations_store.list_keys()) == 1
    assert result["success"]


@pytest.mark.filesystem
def test_newstyle_checkpoint_instantiates_and_produces_a_validation_result_when_run_validations_batch_request_sql_asset_in_context_run_checkpoint_sqlalchemy(
    titanic_data_context_with_fluent_pandas_and_sqlite_datasources_with_checkpoints_v1_with_empty_store_stats_enabled,
    common_action_list,
    sa,
):
    context: FileDataContext = titanic_data_context_with_fluent_pandas_and_sqlite_datasources_with_checkpoints_v1_with_empty_store_stats_enabled

    # create expectation suite
    context.add_expectation_suite("my_expectation_suite")

    batch_request = {
        "datasource_name": "my_sqlite_datasource",
        "data_asset_name": "table_partitioned_by_date_column__A_query_asset_limit_5",
    }

    # add checkpoint config
    checkpoint_config: dict = {
        "class_name": "Checkpoint",
        "name": "my_checkpoint",
        "config_version": 1,
        "run_name_template": "%Y-%M-foo-bar-template",
        "expectation_suite_name": "my_expectation_suite",
        "action_list": common_action_list,
    }

    context.add_checkpoint(**checkpoint_config)

    result = context.run_checkpoint(
        checkpoint_name="my_checkpoint",
        validations=[{"batch_request": batch_request}],
    )

    assert len(context.validations_store.list_keys()) == 1
    assert result["success"]


@pytest.mark.filesystem
def test_newstyle_checkpoint_instantiates_and_produces_a_printable_validation_result_with_batch_request_dataframe_pandasdf(
    titanic_data_context_with_fluent_pandas_datasources_with_checkpoints_v1_with_empty_store_stats_enabled,
    common_action_list,
):
    context: FileDataContext = titanic_data_context_with_fluent_pandas_datasources_with_checkpoints_v1_with_empty_store_stats_enabled

    # create expectation suite
    context.add_expectation_suite("my_expectation_suite")

    batch_request: dict = {
        "datasource_name": "my_pandas_dataframes_datasource",
        "data_asset_name": "my_dataframe_asset",
    }

    # add checkpoint config
    checkpoint: Checkpoint = Checkpoint(
        name="my_checkpoint",
        data_context=context,
        config_version=1,
        run_name_template="%Y-%M-foo-bar-template",
        expectation_suite_name="my_expectation_suite",
        action_list=common_action_list,
    )

    result = checkpoint.run(batch_request=batch_request)

    assert type(repr(result)) == str  # noqa: E721


@pytest.mark.filesystem
def test_newstyle_checkpoint_instantiates_and_produces_a_printable_validation_result_with_batch_request_dataframe_sparkdf(
    titanic_data_context_with_fluent_pandas_and_spark_datasources_with_checkpoints_v1_with_empty_store_stats_enabled,
    common_action_list,
):
    context: FileDataContext = titanic_data_context_with_fluent_pandas_and_spark_datasources_with_checkpoints_v1_with_empty_store_stats_enabled

    # create expectation suite
    context.add_expectation_suite("my_expectation_suite")

    batch_request: dict = {
        "datasource_name": "my_spark_dataframes_datasource",
        "data_asset_name": "my_dataframe_asset",
    }

    # add checkpoint config
    checkpoint: Checkpoint = Checkpoint(
        name="my_checkpoint",
        data_context=context,
        config_version=1,
        run_name_template="%Y-%M-foo-bar-template",
        expectation_suite_name="my_expectation_suite",
        action_list=common_action_list,
    )

    result = checkpoint.run(batch_request=batch_request)

    assert type(repr(result)) == str  # noqa: E721


@pytest.mark.slow  # 1.75s
@pytest.mark.filesystem
def test_newstyle_checkpoint_instantiates_and_produces_a_correct_validation_result_batch_request_in_checkpoint_yml_and_checkpoint_run_pandas(
    titanic_data_context_with_fluent_pandas_datasources_stats_enabled_and_expectation_suite_with_one_expectation,
    common_action_list,
    batch_request_as_dict,
):
    context: FileDataContext = titanic_data_context_with_fluent_pandas_datasources_stats_enabled_and_expectation_suite_with_one_expectation

    batch_request_0: dict = copy.deepcopy(batch_request_as_dict)
    batch_request_0["options"] = {
        "timestamp": "19120414",
        "size": "1313",
    }

    batch_request_1: dict = {
        "datasource_name": "my_pandas_dataframes_datasource",
        "data_asset_name": "my_dataframe_asset",
    }

    # add checkpoint config
    checkpoint_config: dict = {
        "class_name": "Checkpoint",
        "name": "my_checkpoint",
        "config_version": 1,
        "run_name_template": "%Y-%M-foo-bar-template",
        "expectation_suite_name": "my_expectation_suite",
        "action_list": common_action_list,
        "batch_request": batch_request_0,
    }

    context.add_checkpoint(**checkpoint_config)
    checkpoint: Checkpoint = context.get_checkpoint(name="my_checkpoint")

    result = checkpoint.run()
    assert not result["success"]
    assert (
        list(result.run_results.values())[0]["validation_result"]["statistics"][
            "evaluated_expectations"
        ]
        == 1
    )
    assert (
        list(result.run_results.values())[0]["validation_result"]["statistics"][
            "successful_expectations"
        ]
        == 0
    )

    suite = context.add_expectation_suite("my_new_expectation_suite")
    expectation = ExpectColumnValuesToBeBetween(
        column="Age",
        min_value=0,
        max_value=71,
    )
<<<<<<< HEAD
    suite.legacy_add_expectation_by_configuration(expectation, send_usage_event=False)
=======
    suite.add(expectation)
>>>>>>> 4eb4dd35
    context.update_expectation_suite(expectation_suite=suite)

    result = checkpoint.run(
        expectation_suite_name="my_new_expectation_suite",
        batch_request=batch_request_1,
    )
    assert result["success"]
    assert (
        list(result.run_results.values())[0]["validation_result"]["statistics"][
            "evaluated_expectations"
        ]
        == 1
    )
    assert (
        list(result.run_results.values())[0]["validation_result"]["statistics"][
            "successful_expectations"
        ]
        == 1
    )


@pytest.mark.slow  # 1.75s
@pytest.mark.filesystem
def test_newstyle_checkpoint_instantiates_and_produces_a_correct_validation_result_batch_request_in_checkpoint_yml_and_checkpoint_run_spark(
    titanic_data_context_with_fluent_pandas_and_spark_datasources_stats_enabled_and_expectation_suite_with_one_expectation,
    common_action_list,
    batch_request_as_dict,
):
    context: FileDataContext = titanic_data_context_with_fluent_pandas_and_spark_datasources_stats_enabled_and_expectation_suite_with_one_expectation

    batch_request_0: dict = copy.deepcopy(batch_request_as_dict)
    batch_request_0["options"] = {
        "timestamp": "19120414",
        "size": "1313",
    }

    batch_request_1: dict = {
        "datasource_name": "my_spark_dataframes_datasource",
        "data_asset_name": "my_dataframe_asset",
    }

    # add checkpoint config
    checkpoint_config: dict = {
        "class_name": "Checkpoint",
        "name": "my_checkpoint",
        "config_version": 1,
        "run_name_template": "%Y-%M-foo-bar-template",
        "expectation_suite_name": "my_expectation_suite",
        "action_list": common_action_list,
        "batch_request": batch_request_0,
    }

    context.add_checkpoint(**checkpoint_config)
    checkpoint: Checkpoint = context.get_checkpoint(name="my_checkpoint")

    result = checkpoint.run()
    assert not result["success"]
    assert (
        list(result.run_results.values())[0]["validation_result"]["statistics"][
            "evaluated_expectations"
        ]
        == 1
    )
    assert (
        list(result.run_results.values())[0]["validation_result"]["statistics"][
            "successful_expectations"
        ]
        == 0
    )

    suite = context.add_expectation_suite("my_new_expectation_suite")
    expectation = ExpectColumnValuesToBeBetween(
        column="Age",
        min_value=0,
        max_value=71,
    )
<<<<<<< HEAD
    suite.legacy_add_expectation_by_configuration(expectation, send_usage_event=False)
=======
    suite.add(expectation)
>>>>>>> 4eb4dd35
    context.update_expectation_suite(expectation_suite=suite)

    result = checkpoint.run(
        expectation_suite_name="my_new_expectation_suite",
        batch_request=batch_request_1,
    )
    assert result["success"]
    assert (
        list(result.run_results.values())[0]["validation_result"]["statistics"][
            "evaluated_expectations"
        ]
        == 1
    )
    assert (
        list(result.run_results.values())[0]["validation_result"]["statistics"][
            "successful_expectations"
        ]
        == 1
    )


@pytest.mark.slow  # 2.35s
@pytest.mark.filesystem
def test_newstyle_checkpoint_instantiates_and_produces_a_correct_validation_result_validations_in_checkpoint_yml_and_checkpoint_run_pandas(
    titanic_data_context_with_fluent_pandas_datasources_stats_enabled_and_expectation_suite_with_one_expectation,
    common_action_list,
    batch_request_as_dict,
):
    context: FileDataContext = titanic_data_context_with_fluent_pandas_datasources_stats_enabled_and_expectation_suite_with_one_expectation

    batch_request_0: dict = copy.deepcopy(batch_request_as_dict)
    batch_request_0["options"] = {
        "timestamp": "19120414",
        "size": "1313",
    }

    batch_request_1: dict = {
        "datasource_name": "my_pandas_dataframes_datasource",
        "data_asset_name": "my_dataframe_asset",
    }

    # add checkpoint config
    checkpoint_config: dict = {
        "class_name": "Checkpoint",
        "name": "my_checkpoint",
        "config_version": 1,
        "run_name_template": "%Y-%M-foo-bar-template",
        "expectation_suite_name": "my_expectation_suite",
        "action_list": common_action_list,
        "validations": [{"batch_request": batch_request_0}],
    }

    context.add_checkpoint(**checkpoint_config)
    checkpoint: Checkpoint = context.get_checkpoint(name="my_checkpoint")

    result = checkpoint.run()
    assert result["success"] is False
    assert len(result.run_results.values()) == 1
    assert (
        list(result.run_results.values())[0]["validation_result"]["statistics"][
            "evaluated_expectations"
        ]
        == 1
    )
    assert (
        list(result.run_results.values())[0]["validation_result"]["statistics"][
            "successful_expectations"
        ]
        == 0
    )

    suite = context.add_expectation_suite("my_new_expectation_suite")
    expectation = ExpectColumnValuesToBeBetween(
        column="Age",
        min_value=0,
        max_value=71,
    )
<<<<<<< HEAD
    suite.legacy_add_expectation_by_configuration(expectation, send_usage_event=False)
=======
    suite.add(expectation)
>>>>>>> 4eb4dd35
    context.update_expectation_suite(expectation_suite=suite)

    result = checkpoint.run(
        validations=[
            {
                "batch_request": batch_request_1,
                "expectation_suite_name": "my_new_expectation_suite",
            }
        ],
    )
    assert result["success"] is False
    assert len(result.run_results.values()) == 2
    assert (
        list(result.run_results.values())[0]["validation_result"]["statistics"][
            "evaluated_expectations"
        ]
        == 1
    )
    assert (
        list(result.run_results.values())[0]["validation_result"]["statistics"][
            "successful_expectations"
        ]
        == 0
    )
    assert (
        list(result.run_results.values())[1]["validation_result"]["statistics"][
            "evaluated_expectations"
        ]
        == 1
    )
    assert (
        list(result.run_results.values())[1]["validation_result"]["statistics"][
            "successful_expectations"
        ]
        == 1
    )


@pytest.mark.slow  # 2.35s
@pytest.mark.filesystem
def test_newstyle_checkpoint_instantiates_and_produces_a_correct_validation_result_validations_in_checkpoint_yml_and_checkpoint_run_spark(
    titanic_data_context_with_fluent_pandas_and_spark_datasources_stats_enabled_and_expectation_suite_with_one_expectation,
    common_action_list,
    batch_request_as_dict,
):
    context: FileDataContext = titanic_data_context_with_fluent_pandas_and_spark_datasources_stats_enabled_and_expectation_suite_with_one_expectation

    batch_request_0: dict = copy.deepcopy(batch_request_as_dict)
    batch_request_0["options"] = {
        "timestamp": "19120414",
        "size": "1313",
    }

    batch_request_1: dict = {
        "datasource_name": "my_spark_dataframes_datasource",
        "data_asset_name": "my_dataframe_asset",
    }

    # add checkpoint config
    checkpoint_config: dict = {
        "class_name": "Checkpoint",
        "name": "my_checkpoint",
        "config_version": 1,
        "run_name_template": "%Y-%M-foo-bar-template",
        "expectation_suite_name": "my_expectation_suite",
        "action_list": common_action_list,
        "validations": [{"batch_request": batch_request_0}],
    }

    context.add_checkpoint(**checkpoint_config)
    checkpoint: Checkpoint = context.get_checkpoint(name="my_checkpoint")

    result = checkpoint.run()
    assert result["success"] is False
    assert len(result.run_results.values()) == 1
    assert (
        list(result.run_results.values())[0]["validation_result"]["statistics"][
            "evaluated_expectations"
        ]
        == 1
    )
    assert (
        list(result.run_results.values())[0]["validation_result"]["statistics"][
            "successful_expectations"
        ]
        == 0
    )

    suite = context.add_expectation_suite("my_new_expectation_suite")
    expectation = ExpectColumnValuesToBeBetween(
        column="Age",
        min_value=0,
        max_value=71,
    )
<<<<<<< HEAD
    suite.legacy_add_expectation_by_configuration(expectation, send_usage_event=False)
=======
    suite.add(expectation)
>>>>>>> 4eb4dd35
    context.update_expectation_suite(expectation_suite=suite)

    result = checkpoint.run(
        validations=[
            {
                "batch_request": batch_request_1,
                "expectation_suite_name": "my_new_expectation_suite",
            }
        ],
    )
    assert result["success"] is False
    assert len(result.run_results.values()) == 2
    assert (
        list(result.run_results.values())[0]["validation_result"]["statistics"][
            "evaluated_expectations"
        ]
        == 1
    )
    assert (
        list(result.run_results.values())[0]["validation_result"]["statistics"][
            "successful_expectations"
        ]
        == 0
    )
    assert (
        list(result.run_results.values())[1]["validation_result"]["statistics"][
            "evaluated_expectations"
        ]
        == 1
    )
    assert (
        list(result.run_results.values())[1]["validation_result"]["statistics"][
            "successful_expectations"
        ]
        == 1
    )


@pytest.mark.slow  # 1.91s
@pytest.mark.filesystem
def test_newstyle_checkpoint_instantiates_and_produces_a_correct_validation_result_batch_request_in_checkpoint_yml_and_context_run_checkpoint_pandas(
    titanic_data_context_with_fluent_pandas_datasources_stats_enabled_and_expectation_suite_with_one_expectation,
    common_action_list,
    batch_request_as_dict,
):
    context: FileDataContext = titanic_data_context_with_fluent_pandas_datasources_stats_enabled_and_expectation_suite_with_one_expectation

    batch_request_0: dict = copy.deepcopy(batch_request_as_dict)
    batch_request_0["options"] = {
        "timestamp": "19120414",
        "size": "1313",
    }

    batch_request_1: dict = {
        "datasource_name": "my_pandas_dataframes_datasource",
        "data_asset_name": "my_dataframe_asset",
    }

    # add checkpoint config
    checkpoint_config: dict = {
        "class_name": "Checkpoint",
        "name": "my_checkpoint",
        "config_version": 1,
        "run_name_template": "%Y-%M-foo-bar-template",
        "expectation_suite_name": "my_expectation_suite",
        "action_list": common_action_list,
        "batch_request": batch_request_0,
    }

    context.add_checkpoint(**checkpoint_config)

    suite = context.add_expectation_suite("my_new_expectation_suite")
    expectation = ExpectColumnValuesToBeBetween(
        column="Age",
        min_value=0.0,
        max_value=71.0,
    )
<<<<<<< HEAD
    suite.legacy_add_expectation_by_configuration(expectation, send_usage_event=False)
=======
    suite.add(expectation)
>>>>>>> 4eb4dd35
    context.update_expectation_suite(expectation_suite=suite)

    result = context.run_checkpoint(checkpoint_name="my_checkpoint")
    assert result["success"] is False
    assert (
        list(result.run_results.values())[0]["validation_result"]["statistics"][
            "evaluated_expectations"
        ]
        == 1
    )
    assert (
        list(result.run_results.values())[0]["validation_result"]["statistics"][
            "successful_expectations"
        ]
        == 0
    )

    result = context.run_checkpoint(
        checkpoint_name="my_checkpoint",
        batch_request=batch_request_1,
        expectation_suite_name="my_new_expectation_suite",
    )
    assert result["success"]
    assert (
        list(result.run_results.values())[0]["validation_result"]["statistics"][
            "evaluated_expectations"
        ]
        == 1
    )
    assert (
        list(result.run_results.values())[0]["validation_result"]["statistics"][
            "successful_expectations"
        ]
        == 1
    )


@pytest.mark.slow  # 1.91s
@pytest.mark.filesystem
def test_newstyle_checkpoint_instantiates_and_produces_a_correct_validation_result_batch_request_in_checkpoint_yml_and_context_run_checkpoint_spark(
    titanic_data_context_with_fluent_pandas_and_spark_datasources_stats_enabled_and_expectation_suite_with_one_expectation,
    common_action_list,
    batch_request_as_dict,
):
    context: FileDataContext = titanic_data_context_with_fluent_pandas_and_spark_datasources_stats_enabled_and_expectation_suite_with_one_expectation

    batch_request_0: dict = copy.deepcopy(batch_request_as_dict)
    batch_request_0["options"] = {
        "timestamp": "19120414",
        "size": "1313",
    }

    batch_request_1: dict = {
        "datasource_name": "my_spark_dataframes_datasource",
        "data_asset_name": "my_dataframe_asset",
    }

    # add checkpoint config
    checkpoint_config: dict = {
        "class_name": "Checkpoint",
        "name": "my_checkpoint",
        "config_version": 1,
        "run_name_template": "%Y-%M-foo-bar-template",
        "expectation_suite_name": "my_expectation_suite",
        "action_list": common_action_list,
        "batch_request": batch_request_0,
    }

    context.add_checkpoint(**checkpoint_config)

    suite = context.add_expectation_suite("my_new_expectation_suite")
    expectation = ExpectColumnValuesToBeBetween(
        column="Age",
        min_value=0.0,
        max_value=71.0,
    )
<<<<<<< HEAD
    suite.legacy_add_expectation_by_configuration(expectation, send_usage_event=False)
=======
    suite.add(expectation)
>>>>>>> 4eb4dd35
    context.update_expectation_suite(expectation_suite=suite)

    result = context.run_checkpoint(checkpoint_name="my_checkpoint")
    assert result["success"] is False
    assert (
        list(result.run_results.values())[0]["validation_result"]["statistics"][
            "evaluated_expectations"
        ]
        == 1
    )
    assert (
        list(result.run_results.values())[0]["validation_result"]["statistics"][
            "successful_expectations"
        ]
        == 0
    )

    result = context.run_checkpoint(
        checkpoint_name="my_checkpoint",
        batch_request=batch_request_1,
        expectation_suite_name="my_new_expectation_suite",
    )
    assert result["success"]
    assert (
        list(result.run_results.values())[0]["validation_result"]["statistics"][
            "evaluated_expectations"
        ]
        == 1
    )
    assert (
        list(result.run_results.values())[0]["validation_result"]["statistics"][
            "successful_expectations"
        ]
        == 1
    )


@pytest.mark.slow  # 2.46s
@pytest.mark.filesystem
def test_newstyle_checkpoint_instantiates_and_produces_a_correct_validation_result_validations_in_checkpoint_yml_and_context_run_checkpoint_pandas(
    titanic_data_context_with_fluent_pandas_datasources_stats_enabled_and_expectation_suite_with_one_expectation,
    common_action_list,
    batch_request_as_dict,
):
    context: FileDataContext = titanic_data_context_with_fluent_pandas_datasources_stats_enabled_and_expectation_suite_with_one_expectation

    batch_request_0: dict = copy.deepcopy(batch_request_as_dict)
    batch_request_0["options"] = {
        "timestamp": "19120414",
        "size": "1313",
    }

    batch_request_1: dict = {
        "datasource_name": "my_pandas_dataframes_datasource",
        "data_asset_name": "my_dataframe_asset",
    }

    # add checkpoint config
    checkpoint_config: dict = {
        "class_name": "Checkpoint",
        "name": "my_checkpoint",
        "config_version": 1,
        "run_name_template": "%Y-%M-foo-bar-template",
        "expectation_suite_name": "my_expectation_suite",
        "action_list": common_action_list,
        "validations": [{"batch_request": batch_request_0}],
    }

    context.add_checkpoint(**checkpoint_config)

    result = context.run_checkpoint(checkpoint_name="my_checkpoint")
    assert result["success"] is False
    assert len(result.run_results.values()) == 1
    assert (
        list(result.run_results.values())[0]["validation_result"]["statistics"][
            "evaluated_expectations"
        ]
        == 1
    )
    assert (
        list(result.run_results.values())[0]["validation_result"]["statistics"][
            "successful_expectations"
        ]
        == 0
    )

    suite = context.add_expectation_suite("my_new_expectation_suite")
    expectation = ExpectColumnValuesToBeBetween(
        column="Age",
        min_value=0.0,
        max_value=71.0,
    )
<<<<<<< HEAD
    suite.legacy_add_expectation_by_configuration(expectation, send_usage_event=False)
=======
    suite.add(expectation)
>>>>>>> 4eb4dd35
    context.update_expectation_suite(expectation_suite=suite)

    result = context.run_checkpoint(
        checkpoint_name="my_checkpoint",
        validations=[
            {
                "batch_request": batch_request_1,
                "expectation_suite_name": "my_new_expectation_suite",
            }
        ],
    )
    assert result["success"] is False
    assert len(result.run_results.values()) == 2
    assert (
        list(result.run_results.values())[0]["validation_result"]["statistics"][
            "evaluated_expectations"
        ]
        == 1
    )
    assert (
        list(result.run_results.values())[0]["validation_result"]["statistics"][
            "successful_expectations"
        ]
        == 0
    )
    assert (
        list(result.run_results.values())[1]["validation_result"]["statistics"][
            "evaluated_expectations"
        ]
        == 1
    )
    assert (
        list(result.run_results.values())[1]["validation_result"]["statistics"][
            "successful_expectations"
        ]
        == 1
    )


@pytest.mark.slow  # 2.46s
@pytest.mark.filesystem
def test_newstyle_checkpoint_instantiates_and_produces_a_correct_validation_result_validations_in_checkpoint_yml_and_context_run_checkpoint_spark(
    titanic_data_context_with_fluent_pandas_and_spark_datasources_stats_enabled_and_expectation_suite_with_one_expectation,
    common_action_list,
    batch_request_as_dict,
):
    context: FileDataContext = titanic_data_context_with_fluent_pandas_and_spark_datasources_stats_enabled_and_expectation_suite_with_one_expectation

    batch_request_0: dict = copy.deepcopy(batch_request_as_dict)
    batch_request_0["options"] = {
        "timestamp": "19120414",
        "size": "1313",
    }

    batch_request_1: dict = {
        "datasource_name": "my_spark_dataframes_datasource",
        "data_asset_name": "my_dataframe_asset",
    }

    # add checkpoint config
    checkpoint_config: dict = {
        "class_name": "Checkpoint",
        "name": "my_checkpoint",
        "config_version": 1,
        "run_name_template": "%Y-%M-foo-bar-template",
        "expectation_suite_name": "my_expectation_suite",
        "action_list": common_action_list,
        "validations": [{"batch_request": batch_request_0}],
    }

    context.add_checkpoint(**checkpoint_config)

    result = context.run_checkpoint(checkpoint_name="my_checkpoint")
    assert result["success"] is False
    assert len(result.run_results.values()) == 1
    assert (
        list(result.run_results.values())[0]["validation_result"]["statistics"][
            "evaluated_expectations"
        ]
        == 1
    )
    assert (
        list(result.run_results.values())[0]["validation_result"]["statistics"][
            "successful_expectations"
        ]
        == 0
    )

    suite = context.add_expectation_suite("my_new_expectation_suite")
    expectation = ExpectColumnValuesToBeBetween(
        column="Age",
        min_value=0.0,
        max_value=71.0,
    )
<<<<<<< HEAD
    suite.legacy_add_expectation_by_configuration(expectation, send_usage_event=False)
=======
    suite.add(expectation)
>>>>>>> 4eb4dd35
    context.update_expectation_suite(expectation_suite=suite)

    result = context.run_checkpoint(
        checkpoint_name="my_checkpoint",
        validations=[
            {
                "batch_request": batch_request_1,
                "expectation_suite_name": "my_new_expectation_suite",
            }
        ],
    )
    assert result["success"] is False
    assert len(result.run_results.values()) == 2
    assert (
        list(result.run_results.values())[0]["validation_result"]["statistics"][
            "evaluated_expectations"
        ]
        == 1
    )
    assert (
        list(result.run_results.values())[0]["validation_result"]["statistics"][
            "successful_expectations"
        ]
        == 0
    )
    assert (
        list(result.run_results.values())[1]["validation_result"]["statistics"][
            "evaluated_expectations"
        ]
        == 1
    )
    assert (
        list(result.run_results.values())[1]["validation_result"]["statistics"][
            "successful_expectations"
        ]
        == 1
    )


@pytest.mark.filesystem
def test_newstyle_checkpoint_instantiates_and_produces_a_validation_result_when_run_single_runtime_batch_request_sql_asset_in_validations_sqlalchemy(
    titanic_data_context_with_fluent_pandas_and_sqlite_datasources_with_checkpoints_v1_with_empty_store_stats_enabled,
    common_action_list,
    sa,
):
    context: FileDataContext = titanic_data_context_with_fluent_pandas_and_sqlite_datasources_with_checkpoints_v1_with_empty_store_stats_enabled

    # create expectation suite
    context.add_expectation_suite("my_expectation_suite")

    batch_request = {
        "datasource_name": "my_sqlite_datasource",
        "data_asset_name": "table_partitioned_by_date_column__A_query_asset_limit_5",
    }

    checkpoint: Checkpoint = Checkpoint(
        name="my_checkpoint",
        data_context=context,
        config_version=1,
        run_name_template="%Y-%M-foo-bar-template",
        expectation_suite_name="my_expectation_suite",
        action_list=common_action_list,
        validations=[{"batch_request": batch_request}],
    )

    result = checkpoint.run()

    assert len(context.validations_store.list_keys()) == 1
    assert result["success"]<|MERGE_RESOLUTION|>--- conflicted
+++ resolved
@@ -1635,11 +1635,7 @@
         min_value=0,
         max_value=71,
     )
-<<<<<<< HEAD
-    suite.legacy_add_expectation_by_configuration(expectation, send_usage_event=False)
-=======
     suite.add(expectation)
->>>>>>> 4eb4dd35
     context.update_expectation_suite(expectation_suite=suite)
 
     result = checkpoint.run(
@@ -1716,11 +1712,7 @@
         min_value=0,
         max_value=71,
     )
-<<<<<<< HEAD
-    suite.legacy_add_expectation_by_configuration(expectation, send_usage_event=False)
-=======
     suite.add(expectation)
->>>>>>> 4eb4dd35
     context.update_expectation_suite(expectation_suite=suite)
 
     result = checkpoint.run(
@@ -1798,11 +1790,7 @@
         min_value=0,
         max_value=71,
     )
-<<<<<<< HEAD
-    suite.legacy_add_expectation_by_configuration(expectation, send_usage_event=False)
-=======
     suite.add(expectation)
->>>>>>> 4eb4dd35
     context.update_expectation_suite(expectation_suite=suite)
 
     result = checkpoint.run(
@@ -1897,11 +1885,7 @@
         min_value=0,
         max_value=71,
     )
-<<<<<<< HEAD
-    suite.legacy_add_expectation_by_configuration(expectation, send_usage_event=False)
-=======
     suite.add(expectation)
->>>>>>> 4eb4dd35
     context.update_expectation_suite(expectation_suite=suite)
 
     result = checkpoint.run(
@@ -1979,11 +1963,7 @@
         min_value=0.0,
         max_value=71.0,
     )
-<<<<<<< HEAD
-    suite.legacy_add_expectation_by_configuration(expectation, send_usage_event=False)
-=======
     suite.add(expectation)
->>>>>>> 4eb4dd35
     context.update_expectation_suite(expectation_suite=suite)
 
     result = context.run_checkpoint(checkpoint_name="my_checkpoint")
@@ -2060,11 +2040,7 @@
         min_value=0.0,
         max_value=71.0,
     )
-<<<<<<< HEAD
-    suite.legacy_add_expectation_by_configuration(expectation, send_usage_event=False)
-=======
     suite.add(expectation)
->>>>>>> 4eb4dd35
     context.update_expectation_suite(expectation_suite=suite)
 
     result = context.run_checkpoint(checkpoint_name="my_checkpoint")
@@ -2157,11 +2133,7 @@
         min_value=0.0,
         max_value=71.0,
     )
-<<<<<<< HEAD
-    suite.legacy_add_expectation_by_configuration(expectation, send_usage_event=False)
-=======
     suite.add(expectation)
->>>>>>> 4eb4dd35
     context.update_expectation_suite(expectation_suite=suite)
 
     result = context.run_checkpoint(
@@ -2256,11 +2228,7 @@
         min_value=0.0,
         max_value=71.0,
     )
-<<<<<<< HEAD
-    suite.legacy_add_expectation_by_configuration(expectation, send_usage_event=False)
-=======
     suite.add(expectation)
->>>>>>> 4eb4dd35
     context.update_expectation_suite(expectation_suite=suite)
 
     result = context.run_checkpoint(
