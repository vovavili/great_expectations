--- conflicted
+++ resolved
@@ -103,11 +103,7 @@
         min_value=1,
         max_value=2,
     )
-<<<<<<< HEAD
-    suite.legacy_add_expectation_by_configuration(expectation, send_usage_event=False)
-=======
     suite.add(expectation=expectation)
->>>>>>> 4eb4dd35
     context.update_expectation_suite(expectation_suite=suite)
     # noinspection PyProtectedMember
     context._save_project_config()
