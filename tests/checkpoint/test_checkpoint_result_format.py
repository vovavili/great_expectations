--- conflicted
+++ resolved
@@ -332,13 +332,7 @@
     context.add_expectation_suite(expectation_suite_name="metrics_exp")
     animals_suite = context.get_expectation_suite(expectation_suite_name="metrics_exp")
     for expectation in expectations_list:
-<<<<<<< HEAD
-        animals_suite.legacy_add_expectation_by_configuration(
-            expectation_configuration=expectation
-        )
-=======
         animals_suite.add(expectation=expectation)
->>>>>>> 4eb4dd35
     animals_suite.expectation_suite_name = "metrics_exp"
     context.add_or_update_expectation_suite(
         expectation_suite=animals_suite,
