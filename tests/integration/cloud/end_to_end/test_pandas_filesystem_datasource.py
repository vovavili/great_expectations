--- conflicted
+++ resolved
@@ -122,18 +122,11 @@
     context: CloudDataContext,
     expectation_suite: ExpectationSuite,
 ) -> ExpectationSuite:
-<<<<<<< HEAD
     """Add Expectations for the Data Assets defined in this module, and update the Expectation Suite.
     Note: There is no need to test Expectation Suite create, get, or delete in this module.
     Those assertions can be found in the expectation_suite fixture.
     """
-    expectation_suite.add_expectation(
-=======
-    """Add Expectations for the Data Assets defined in this module.
-    Note: There is no need to test Expectation Suite CRUD.
-    Those assertions can be found in the expectation_suite fixture."""
     expectation_suite.add_expectation_configuration(
->>>>>>> 6bb0ea83
         expectation_configuration=ExpectationConfiguration(
             expectation_type="expect_column_values_to_not_be_null",
             kwargs={
