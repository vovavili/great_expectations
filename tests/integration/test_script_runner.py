"""Run integration and docs tests.

Individual tests can be run by setting the '-k' flag and referencing the name of test, like the following example:
    pytest -v --docs-tests -k "test_docs[quickstart]" tests/integration/test_script_runner.py
"""

import importlib.machinery
import importlib.util
import logging
import os
import pathlib
import shutil
from typing import List

import pkg_resources
import pytest
from assets.scripts.build_gallery import execute_shell_command
from flaky import flaky

from great_expectations.data_context.data_context.file_data_context import (
    FileDataContext,
)
from great_expectations.data_context.util import file_relative_path
from tests.integration.backend_dependencies import BackendDependencies
from tests.integration.integration_test_fixture import IntegrationTestFixture
from tests.integration.test_definitions.abs.integration_tests import (
    abs_integration_tests,
)
from tests.integration.test_definitions.athena.integration_tests import (
    athena_integration_tests,
)
from tests.integration.test_definitions.aws_glue.integration_tests import (
    aws_glue_integration_tests,
)
from tests.integration.test_definitions.bigquery.integration_tests import (
    bigquery_integration_tests,
)
from tests.integration.test_definitions.gcs.integration_tests import (
    gcs_integration_tests,
)
from tests.integration.test_definitions.mssql.integration_tests import (
    mssql_integration_tests,
)
from tests.integration.test_definitions.multiple_backend.integration_tests import (
    multiple_backend,
)
from tests.integration.test_definitions.mysql.integration_tests import (
    mysql_integration_tests,
)
from tests.integration.test_definitions.postgresql.integration_tests import (
    postgresql_integration_tests,
)
from tests.integration.test_definitions.redshift.integration_tests import (
    redshift_integration_tests,
)
from tests.integration.test_definitions.s3.integration_tests import s3_integration_tests
from tests.integration.test_definitions.snowflake.integration_tests import (
    snowflake_integration_tests,
)
from tests.integration.test_definitions.spark.integration_tests import (
    spark_integration_tests,
)
from tests.integration.test_definitions.sqlite.integration_tests import (
    sqlite_integration_tests,
)
from tests.integration.test_definitions.trino.integration_tests import (
    trino_integration_tests,
)

pytestmark = pytest.mark.docs

logger = logging.getLogger(__name__)
logger.setLevel(logging.DEBUG)


import time


def delay_rerun(*args):
    """Delay for flaky tests

    Returns:
        True: After sleeping for 5 seconds.
    """
    time.sleep(5)
    return True


# to be populated by the smaller lists below
docs_test_matrix: List[IntegrationTestFixture] = []

local_tests = [
    IntegrationTestFixture(
        name="how_to_add_validations_data_or_suites_to_a_checkpoint.py",
        user_flow_script="docs/docusaurus/docs/oss/guides/validation/checkpoints/how_to_add_validations_data_or_suites_to_a_checkpoint.py",
        data_dir="tests/test_sets/taxi_yellow_tripdata_samples/first_3_files",
        backend_dependencies=[],
    ),
    IntegrationTestFixture(
        name="how_to_validate_multiple_batches_within_single_checkpoint",
        user_flow_script="docs/docusaurus/docs/oss/guides/validation/checkpoints/how_to_validate_multiple_batches_within_single_checkpoint.py",
        data_dir="tests/test_sets/taxi_yellow_tripdata_samples/first_3_files",
        backend_dependencies=[BackendDependencies.PANDAS],
    ),
    IntegrationTestFixture(
        name="how_to_create_a_batch_of_data_from_an_in_memory_pandas_dataframe",
        user_flow_script="tests/integration/docusaurus/connecting_to_your_data/how_to_create_a_batch_of_data_from_an_in_memory_pandas_dataframe.py",
        data_context_dir="tests/integration/fixtures/no_datasources/great_expectations",
        data_dir="tests/test_sets/taxi_yellow_tripdata_samples/first_3_files",
        backend_dependencies=[BackendDependencies.PANDAS],
    ),
    IntegrationTestFixture(
        name="getting_started",
        data_context_dir="tests/integration/fixtures/yellow_tripdata_pandas_fixture/great_expectations",
        data_dir="tests/test_sets/taxi_yellow_tripdata_samples/first_3_files",
        user_flow_script="tests/integration/docusaurus/tutorials/getting-started/getting_started.py",
        backend_dependencies=[],
    ),
    IntegrationTestFixture(
        name="how_to_get_one_or_more_batches_of_data_from_a_configured_datasource",
        user_flow_script="tests/integration/docusaurus/connecting_to_your_data/how_to_get_one_or_more_batches_of_data_from_a_configured_datasource.py",
        data_context_dir="tests/integration/fixtures/yellow_tripdata_pandas_fixture/great_expectations",
        data_dir="tests/test_sets/taxi_yellow_tripdata_samples",
        backend_dependencies=[],
    ),
    IntegrationTestFixture(
        name="connecting_to_your_data_pandas_yaml",
        user_flow_script="docs/docusaurus/docs/snippets/pandas_yaml_example.py",
        data_context_dir="tests/integration/fixtures/no_datasources/great_expectations",
        data_dir="tests/test_sets/taxi_yellow_tripdata_samples/first_3_files",
        backend_dependencies=[BackendDependencies.PANDAS],
    ),
    IntegrationTestFixture(
        name="connecting_to_your_data_pandas_python",
        user_flow_script="tests/integration/docusaurus/connecting_to_your_data/filesystem/pandas_python_example.py",
        data_context_dir="tests/integration/fixtures/no_datasources/great_expectations",
        data_dir="tests/test_sets/taxi_yellow_tripdata_samples/first_3_files",
        backend_dependencies=[BackendDependencies.PANDAS],
    ),
    IntegrationTestFixture(
        name="how_to_introspect_and_partition_your_data_yaml_gradual",
        user_flow_script="tests/integration/docusaurus/connecting_to_your_data/how_to_introspect_and_partition_your_data/files/yaml_example_gradual.py",
        data_context_dir="tests/integration/fixtures/no_datasources/great_expectations",
        data_dir="tests/test_sets/taxi_yellow_tripdata_samples/",
        backend_dependencies=[],
    ),
    IntegrationTestFixture(
        name="how_to_introspect_and_partition_your_data_yaml_complete",
        user_flow_script="tests/integration/docusaurus/connecting_to_your_data/how_to_introspect_and_partition_your_data/files/yaml_example_complete.py",
        data_context_dir="tests/integration/fixtures/no_datasources/great_expectations",
        data_dir="tests/test_sets/taxi_yellow_tripdata_samples/",
        backend_dependencies=[],
    ),
    IntegrationTestFixture(
        name="in_memory_pandas_python",
        user_flow_script="tests/integration/docusaurus/connecting_to_your_data/in_memory/pandas_python_example.py",
        data_context_dir="tests/integration/fixtures/no_datasources/great_expectations",
        backend_dependencies=[BackendDependencies.PANDAS],
    ),
    IntegrationTestFixture(
<<<<<<< HEAD
        name="docusaurus_template_script_example",
        user_flow_script="docs/docusaurus/docs/oss/templates/script_example.py",
        data_context_dir="tests/integration/fixtures/no_datasources/great_expectations",
        backend_dependencies=[],
    ),
    IntegrationTestFixture(
=======
>>>>>>> a445c17d
        name="how_to_choose_which_dataconnector_to_use",
        user_flow_script="tests/integration/docusaurus/connecting_to_your_data/how_to_choose_which_dataconnector_to_use.py",
        data_context_dir="tests/integration/fixtures/no_datasources/great_expectations",
        data_dir="tests/test_sets/dataconnector_docs",
        backend_dependencies=[],
    ),
    IntegrationTestFixture(
        name="how_to_configure_a_pandas_datasource",
        user_flow_script="docs/docusaurus/docs/snippets/how_to_configure_a_pandas_datasource.py",
        data_context_dir="tests/integration/fixtures/no_datasources/great_expectations",
        data_dir="tests/test_sets/taxi_yellow_tripdata_samples/samples_2020",
        backend_dependencies=[BackendDependencies.PANDAS],
    ),
    IntegrationTestFixture(
        name="how_to_configure_a_runtimedataconnector",
        user_flow_script="tests/integration/docusaurus/connecting_to_your_data/how_to_configure_a_runtimedataconnector.py",
        data_context_dir="tests/integration/fixtures/no_datasources/great_expectations",
        data_dir="tests/test_sets/dataconnector_docs",
        backend_dependencies=[],
    ),
    IntegrationTestFixture(
        name="expect_column_max_to_be_between_custom",
        user_flow_script="docs/docusaurus/docs/snippets/expect_column_max_to_be_between_custom.py",
        backend_dependencies=[],
    ),
    IntegrationTestFixture(
        name="expect_column_values_to_be_in_solfege_scale_set",
        user_flow_script="docs/docusaurus/docs/oss/guides/expectations/creating_custom_expectations/expect_column_values_to_be_in_solfege_scale_set.py",
        backend_dependencies=[],
    ),
    IntegrationTestFixture(
        name="expect_column_values_to_only_contain_vowels",
        user_flow_script="docs/docusaurus/docs/oss/guides/expectations/creating_custom_expectations/expect_column_values_to_only_contain_vowels.py",
        backend_dependencies=[],
    ),
    IntegrationTestFixture(
        name="how_to_configure_result_format_parameter",
        user_flow_script="docs/docusaurus/docs/snippets/result_format.py",
        backend_dependencies=[],
    ),
    IntegrationTestFixture(
        name="how_to_create_and_edit_expectations_with_instant_feedback_block_config",
        user_flow_script="tests/integration/docusaurus/validation/validator/how_to_create_and_edit_expectations_with_instant_feedback_block_config.py",
        data_dir="tests/test_sets/taxi_yellow_tripdata_samples/first_3_files",
        backend_dependencies=[],
    ),
    # Fluent Datasources
    IntegrationTestFixture(
        name="how_to_create_and_edit_expectations_with_instant_feedback_fluent",
        user_flow_script="docs/docusaurus/docs/oss/guides/expectations/how_to_create_and_edit_expectations_with_instant_feedback_fluent.py",
        data_dir="tests/test_sets/taxi_yellow_tripdata_samples/first_3_files",
        backend_dependencies=[],
    ),
    IntegrationTestFixture(
        name="how_to_create_an_expectation_suite_with_the_missingness_data_assistant",
        user_flow_script="docs/docusaurus/docs/oss/guides/expectations/data_assistants/how_to_create_an_expectation_suite_with_the_missingness_data_assistant.py",
        data_context_dir="tests/integration/fixtures/no_datasources/great_expectations",
        data_dir="tests/test_sets/taxi_yellow_tripdata_samples",
        backend_dependencies=[],
    ),
    IntegrationTestFixture(
        name="data_docs",
        user_flow_script="docs/docusaurus/docs/oss/guides/setup/configuring_data_docs/data_docs.py",
        data_context_dir="tests/integration/fixtures/yellow_trip_data_fluent_pandas/great_expectations",
        data_dir="tests/test_sets/taxi_yellow_tripdata_samples",
        backend_dependencies=[],
    ),
    IntegrationTestFixture(
        name="setup_overview",
        user_flow_script="tests/integration/docusaurus/setup/setup_overview.py",
        data_context_dir=None,
        backend_dependencies=[],
    ),
    IntegrationTestFixture(
        name="expectation_management",
        user_flow_script="tests/integration/docusaurus/expectations/expectation_management.py",
        data_context_dir=None,
        backend_dependencies=[],
    ),
]

quickstart = [
    IntegrationTestFixture(
        name="v1_pandas_quickstart",
        user_flow_script="tests/integration/docusaurus/tutorials/quickstart/v1_pandas_quickstart.py",
        backend_dependencies=[BackendDependencies.PANDAS],
    ),
    IntegrationTestFixture(
        name="v1_sql_quickstart",
        user_flow_script="tests/integration/docusaurus/tutorials/quickstart/v1_sql_quickstart.py",
        backend_dependencies=[BackendDependencies.SQLALCHEMY],
    ),
]

fluent_datasources = [
    IntegrationTestFixture(
        name="connect_to_your_data_overview",
        data_context_dir=None,
        data_dir="tests/test_sets/taxi_yellow_tripdata_samples",
        user_flow_script="docs/docusaurus/docs/snippets/connect_to_your_data_overview.py",
        backend_dependencies=[],
    ),
    IntegrationTestFixture(
        name="how_to_create_expectations_that_span_multiple_batches_using_evaluation_parameters",
        data_context_dir="tests/integration/fixtures/no_datasources/great_expectations",
        data_dir="tests/test_sets/taxi_yellow_tripdata_samples",
        user_flow_script="docs/docusaurus/docs/oss/guides/expectations/advanced/how_to_create_expectations_that_span_multiple_batches_using_evaluation_parameters.py",
        backend_dependencies=[],
    ),
    IntegrationTestFixture(
        name="rule_base_profiler_multi_batch_example",
        data_context_dir="tests/integration/fixtures/yellow_tripdata_pandas_fixture/great_expectations",
        data_dir="tests/test_sets/taxi_yellow_tripdata_samples/first_3_files",
        user_flow_script="tests/integration/docusaurus/expectations/advanced/multi_batch_rule_based_profiler_example.py",
        backend_dependencies=[BackendDependencies.PANDAS],
    ),
    IntegrationTestFixture(
        name="glossary_batch_request",
        data_context_dir=None,
        data_dir="tests/test_sets/taxi_yellow_tripdata_samples",
        user_flow_script="docs/docusaurus/docs/snippets/batch_request.py",
        backend_dependencies=[],
    ),
    IntegrationTestFixture(
        name="checkpoints_and_actions_core_concepts",
        user_flow_script="docs/docusaurus/docs/snippets/checkpoints_and_actions.py",
        data_context_dir="tests/integration/fixtures/no_datasources/great_expectations",
        data_dir="tests/test_sets/taxi_yellow_tripdata_samples/first_3_files",
        backend_dependencies=[],
    ),
    IntegrationTestFixture(
        name="how_to_create_a_new_checkpoint",
        data_context_dir=None,
        data_dir="tests/test_sets/taxi_yellow_tripdata_samples",
        user_flow_script="docs/docusaurus/docs/snippets/how_to_create_a_new_checkpoint.py",
        backend_dependencies=[],
    ),
    IntegrationTestFixture(
        name="validate_data_by_running_a_checkpoint",
        user_flow_script="tests/integration/docusaurus/validation/checkpoints/how_to_validate_data_by_running_a_checkpoint.py",
        data_context_dir=None,
        data_dir="tests/test_sets/taxi_yellow_tripdata_samples/first_3_files",
        backend_dependencies=[],
    ),
    IntegrationTestFixture(
        name="how_to_create_and_edit_an_expectation_with_domain_knowledge",
        user_flow_script="docs/docusaurus/docs/oss/guides/expectations/how_to_create_and_edit_an_expectationsuite_domain_knowledge.py",
        data_context_dir=None,
        backend_dependencies=[],
    ),
    IntegrationTestFixture(
        name="how_to_request_data_from_a_data_asset",
        user_flow_script="docs/docusaurus/docs/snippets/get_existing_data_asset_from_existing_datasource_pandas_filesystem_example.py",
        data_context_dir="tests/integration/fixtures/no_datasources/great_expectations",
        data_dir="tests/test_sets/taxi_yellow_tripdata_samples/first_3_files",
        backend_dependencies=[BackendDependencies.PANDAS],
    ),
    IntegrationTestFixture(
        name="checkpoints_glossary",
        user_flow_script="docs/docusaurus/docs/snippets/checkpoints.py",
        data_context_dir="tests/integration/fixtures/yellow_trip_data_fluent_pandas/great_expectations",
        data_dir="tests/test_sets/taxi_yellow_tripdata_samples",
        backend_dependencies=[BackendDependencies.PANDAS],
    ),
    IntegrationTestFixture(
        name="how_to_organize_batches_in_a_file_based_data_asset",
        user_flow_script="docs/docusaurus/docs/oss/guides/connecting_to_your_data/fluent/data_assets/organize_batches_in_pandas_filesystem_datasource.py",
        data_context_dir="tests/integration/fixtures/no_datasources/great_expectations",
        data_dir="tests/test_sets/taxi_yellow_tripdata_samples/first_3_files",
        backend_dependencies=[BackendDependencies.PANDAS],
    ),
    IntegrationTestFixture(
        name="how_to_organize_batches_in_a_sql_based_data_asset",
        user_flow_script="docs/docusaurus/docs/snippets/organize_batches_in_sqlite_datasource.py",
        data_context_dir="tests/integration/fixtures/no_datasources/great_expectations",
        backend_dependencies=[BackendDependencies.SQLALCHEMY],
    ),
    IntegrationTestFixture(
        name="how_to_connect_to_one_or_more_files_using_pandas",
        user_flow_script="docs/docusaurus/docs/oss/guides/connecting_to_your_data/fluent/filesystem/how_to_connect_to_one_or_more_files_using_pandas.py",
        data_context_dir="tests/integration/fixtures/no_datasources/great_expectations",
        data_dir="tests/test_sets/taxi_yellow_tripdata_samples/first_3_files",
        backend_dependencies=[BackendDependencies.PANDAS],
    ),
    IntegrationTestFixture(
        name="how_to_connect_to_sql_data_using_a_query",
        user_flow_script="docs/docusaurus/docs/oss/guides/connecting_to_your_data/fluent/database/how_to_connect_to_sql_data_using_a_query.py",
        data_context_dir="tests/integration/fixtures/no_datasources/great_expectations",
        backend_dependencies=[],
    ),
    IntegrationTestFixture(
        name="how_to_connect_to_sqlite_data",
        user_flow_script="docs/docusaurus/docs/oss/guides/connecting_to_your_data/fluent/database/how_to_connect_to_sqlite_data.py",
        data_context_dir="tests/integration/fixtures/no_datasources/great_expectations",
        backend_dependencies=[BackendDependencies.SQLALCHEMY],
    ),
    IntegrationTestFixture(
        name="how_to_connect_to_a_sql_table",
        user_flow_script="docs/docusaurus/docs/snippets/how_to_connect_to_a_sql_table.py",
        data_context_dir="tests/integration/fixtures/no_datasources/great_expectations",
        backend_dependencies=[],
    ),
    IntegrationTestFixture(
        name="how_to_connect_to_sql_data",
        user_flow_script="docs/docusaurus/docs/oss/guides/connecting_to_your_data/fluent/database/how_to_connect_to_sqlite_data.py",
        data_context_dir="tests/integration/fixtures/no_datasources/great_expectations",
        backend_dependencies=[],
    ),
    IntegrationTestFixture(
        name="how_to_instantiate_a_specific_filesystem_data_context",
        user_flow_script="docs/docusaurus/docs/oss/guides/setup/configuring_data_contexts/instantiating_data_contexts/how_to_instantiate_a_specific_filesystem_data_context.py",
        data_context_dir="tests/integration/fixtures/no_datasources/great_expectations",
        backend_dependencies=[],
    ),
    IntegrationTestFixture(
        name="how_to_initialize_a_filesystem_data_context_in_python",
        user_flow_script="docs/docusaurus/docs/oss/guides/setup/configuring_data_contexts/instantiating_data_contexts/how_to_initialize_a_filesystem_data_context_in_python.py",
        data_context_dir="tests/integration/fixtures/no_datasources/great_expectations",
        backend_dependencies=[],
    ),
    IntegrationTestFixture(
        name="how_to_explicitly_instantiate_an_ephemeral_data_context",
        user_flow_script="docs/docusaurus/docs/snippets/how_to_explicitly_instantiate_an_ephemeral_data_context.py",
        data_context_dir="tests/integration/fixtures/no_datasources/great_expectations",
        backend_dependencies=[],
    ),
    IntegrationTestFixture(
        name="how_to_connect_to_in_memory_data_using_pandas",
        user_flow_script="docs/docusaurus/docs/oss/guides/connecting_to_your_data/fluent/in_memory/how_to_connect_to_in_memory_data_using_pandas.py",
        data_context_dir="tests/integration/fixtures/no_datasources/great_expectations",
        backend_dependencies=[BackendDependencies.PANDAS],
    ),
    IntegrationTestFixture(
        name="how_to_connect_to_in_memory_data_using_spark",
        user_flow_script="docs/docusaurus/docs/oss/guides/connecting_to_your_data/fluent/in_memory/how_to_connect_to_in_memory_data_using_spark.py",
        data_context_dir="tests/integration/fixtures/no_datasources/great_expectations",
        backend_dependencies=[BackendDependencies.SPARK],
    ),
]

failed_rows_tests = [
    IntegrationTestFixture(
        name="failed_rows_pandas",
        data_context_dir="tests/integration/fixtures/failed_rows/great_expectations",
        data_dir="tests/test_sets/visits",
        user_flow_script="docs/docusaurus/docs/oss/guides/expectations/advanced/failed_rows_pandas.py",
        backend_dependencies=[],
    ),
    IntegrationTestFixture(
        name="failed_rows_sqlalchemy",
        data_context_dir="tests/integration/fixtures/failed_rows/great_expectations",
        data_dir="tests/test_sets/visits",
        user_flow_script="docs/docusaurus/docs/oss/guides/expectations/advanced/failed_rows_sql.py",
        backend_dependencies=[BackendDependencies.SQLALCHEMY],
    ),
    IntegrationTestFixture(
        name="failed_rows_spark",
        data_context_dir="tests/integration/fixtures/failed_rows/great_expectations",
        data_dir="tests/test_sets/visits",
        user_flow_script="docs/docusaurus/docs/oss/guides/expectations/advanced/failed_rows_spark.py",
        backend_dependencies=[BackendDependencies.SPARK],
    ),
]


# populate docs_test_matrix with sub-lists
docs_test_matrix += local_tests
docs_test_matrix += quickstart
docs_test_matrix += fluent_datasources
docs_test_matrix += spark_integration_tests
docs_test_matrix += sqlite_integration_tests
docs_test_matrix += mysql_integration_tests
docs_test_matrix += postgresql_integration_tests
docs_test_matrix += mssql_integration_tests
docs_test_matrix += trino_integration_tests
docs_test_matrix += snowflake_integration_tests
docs_test_matrix += redshift_integration_tests
docs_test_matrix += bigquery_integration_tests
docs_test_matrix += gcs_integration_tests
docs_test_matrix += abs_integration_tests
docs_test_matrix += s3_integration_tests
docs_test_matrix += athena_integration_tests
docs_test_matrix += aws_glue_integration_tests
docs_test_matrix += multiple_backend
docs_test_matrix += failed_rows_tests

pandas_integration_tests = [
    IntegrationTestFixture(
        name="pandas_one_multi_batch_request_one_validator",
        data_context_dir="tests/integration/fixtures/yellow_tripdata_pandas_fixture/great_expectations",
        data_dir="tests/test_sets/taxi_yellow_tripdata_samples",
        user_flow_script="tests/integration/fixtures/yellow_tripdata_pandas_fixture/one_multi_batch_request_one_validator.py",
        backend_dependencies=[BackendDependencies.PANDAS],
    ),
    IntegrationTestFixture(
        name="pandas_two_batch_requests_two_validators",
        data_context_dir="tests/integration/fixtures/yellow_tripdata_pandas_fixture/great_expectations",
        data_dir="tests/test_sets/taxi_yellow_tripdata_samples",
        user_flow_script="tests/integration/fixtures/yellow_tripdata_pandas_fixture/two_batch_requests_two_validators.py",
        backend_dependencies=[BackendDependencies.PANDAS],
    ),
    IntegrationTestFixture(
        name="pandas_multiple_batch_requests_one_validator_multiple_steps",
        data_context_dir="tests/integration/fixtures/yellow_tripdata_pandas_fixture/great_expectations",
        data_dir="tests/test_sets/taxi_yellow_tripdata_samples",
        user_flow_script="tests/integration/fixtures/yellow_tripdata_pandas_fixture/multiple_batch_requests_one_validator_multiple_steps.py",
        backend_dependencies=[BackendDependencies.PANDAS],
    ),
    IntegrationTestFixture(
        name="pandas_multiple_batch_requests_one_validator_one_step",
        data_context_dir="tests/integration/fixtures/yellow_tripdata_pandas_fixture/great_expectations",
        data_dir="tests/test_sets/taxi_yellow_tripdata_samples",
        user_flow_script="tests/integration/fixtures/yellow_tripdata_pandas_fixture/multiple_batch_requests_one_validator_one_step.py",
        backend_dependencies=[BackendDependencies.PANDAS],
    ),
    IntegrationTestFixture(
        name="pandas_execution_engine_with_gcp_installed",
        data_context_dir="tests/integration/fixtures/yellow_tripdata_pandas_fixture/great_expectations",
        data_dir="tests/test_sets/taxi_yellow_tripdata_samples",
        user_flow_script="tests/integration/common_workflows/pandas_execution_engine_with_gcp_installed.py",
        other_files=(
            (
                "tests/integration/fixtures/cloud_provider_configs/gcp/my_example_creds.json",
                ".gcs/my_example_creds.json",
            ),
        ),
        backend_dependencies=[BackendDependencies.PANDAS],
    ),
]

# populate integration_test_matrix with sub-lists
integration_test_matrix: List[IntegrationTestFixture] = []
integration_test_matrix += pandas_integration_tests


def idfn(test_configuration):
    return test_configuration.name


@pytest.fixture
def pytest_parsed_arguments(request):
    return request.config.option


@flaky(rerun_filter=delay_rerun, max_runs=3, min_passes=1)
@pytest.mark.parametrize("integration_test_fixture", docs_test_matrix, ids=idfn)
def test_docs(integration_test_fixture, tmp_path, pytest_parsed_arguments):
    _check_for_skipped_tests(pytest_parsed_arguments, integration_test_fixture)
    _execute_integration_test(integration_test_fixture, tmp_path)


@pytest.mark.parametrize("test_configuration", integration_test_matrix, ids=idfn)
@pytest.mark.slow  # 79.77s
def test_integration_tests(test_configuration, tmp_path, pytest_parsed_arguments):
    _check_for_skipped_tests(pytest_parsed_arguments, test_configuration)
    _execute_integration_test(test_configuration, tmp_path)


def _execute_integration_test(  # noqa: PLR0912, PLR0915
    integration_test_fixture: IntegrationTestFixture, tmp_path: pathlib.Path
):
    """
    Prepare and environment and run integration tests from a list of tests.

    Note that the only required parameter for a test in the matrix is
    `user_flow_script` and that all other parameters are optional.
    """
    workdir = pathlib.Path.cwd()
    try:
        base_dir = pathlib.Path(file_relative_path(__file__, "../../"))
        os.chdir(base_dir)
        # Ensure GX is installed in our environment
        installed_packages = [pkg.key for pkg in pkg_resources.working_set]
        if "great-expectations" not in installed_packages:
            execute_shell_command("pip install .")
        os.chdir(tmp_path)

        #
        # Build test state
        # DataContext
        data_context_dir = integration_test_fixture.data_context_dir
        if data_context_dir:
            context_source_dir = base_dir / data_context_dir
            test_context_dir = tmp_path / FileDataContext.GX_DIR
            shutil.copytree(
                context_source_dir,
                test_context_dir,
            )

        # Test Data
        data_dir = integration_test_fixture.data_dir
        if data_dir:
            source_data_dir = base_dir / data_dir
            target_data_dir = tmp_path / "data"
            shutil.copytree(
                source_data_dir,
                target_data_dir,
            )

        # Other files
        # Other files to copy should be supplied as a tuple of tuples with source, dest pairs
        # e.g. (("/source1/file1", "/dest1/file1"), ("/source2/file2", "/dest2/file2"))
        other_files = integration_test_fixture.other_files
        if other_files:
            for file_paths in other_files:
                source_file = base_dir / file_paths[0]
                dest_file = tmp_path / file_paths[1]
                dest_dir = dest_file.parent
                if not dest_dir.exists():
                    dest_dir.mkdir()

                shutil.copyfile(src=source_file, dst=dest_file)

        # UAT Script
        user_flow_script = integration_test_fixture.user_flow_script
        script_source = base_dir / user_flow_script

        script_path = tmp_path / "test_script.py"
        shutil.copyfile(script_source, script_path)
        logger.debug(
            f"(_execute_integration_test) script_source -> {script_source} :: copied to {script_path}"
        )
        if script_source.suffix != ".py":
            logger.error(f"{script_source} is not a python script!")
            text = script_source.read_text()
            print(f"contents of script_path:\n\n{text}\n\n")
            return

        util_script = integration_test_fixture.util_script
        if util_script:
            script_source = base_dir / util_script
            tmp_path.joinpath("tests/").mkdir()
            util_script_path = tmp_path / "tests/test_utils.py"
            shutil.copyfile(script_source, util_script_path)

        # Run script as module, using python's importlib machinery (https://docs.python.org/3/library/importlib.htm)
        loader = importlib.machinery.SourceFileLoader(
            "test_script_module", str(script_path)
        )
        spec = importlib.util.spec_from_loader("test_script_module", loader)
        test_script_module = importlib.util.module_from_spec(spec)
        loader.exec_module(test_script_module)
    except Exception as e:
        logger.error(str(e))
        if "JavaPackage" in str(e) and "aws_glue" in user_flow_script:
            logger.debug("This is something aws_glue related, so just going to return")
            # Should try to copy aws-glue-libs jar files to Spark jar during pipeline setup
            #   - see https://stackoverflow.com/a/67371827
            return
        else:
            raise
    finally:
        os.chdir(workdir)


def _check_for_skipped_tests(  # noqa: PLR0912
    pytest_args,
    integration_test_fixture,
) -> None:
    """Enable scripts to be skipped based on pytest invocation flags."""
    dependencies = integration_test_fixture.backend_dependencies
    if not dependencies:
        return
    elif BackendDependencies.POSTGRESQL in dependencies and (
        not pytest_args.postgresql or pytest_args.no_sqlalchemy
    ):
        pytest.skip("Skipping postgres tests")
    elif BackendDependencies.MYSQL in dependencies and (
        not pytest_args.mysql or pytest_args.no_sqlalchemy
    ):
        pytest.skip("Skipping mysql tests")
    elif BackendDependencies.MSSQL in dependencies and (
        not pytest_args.mssql or pytest_args.no_sqlalchemy
    ):
        pytest.skip("Skipping mssql tests")
    elif BackendDependencies.BIGQUERY in dependencies and (
        pytest_args.no_sqlalchemy or not pytest_args.bigquery
    ):
        # TODO : Investigate whether this test should be handled by azure-pipelines-cloud-db-integration.yml
        pytest.skip("Skipping bigquery tests")
    elif BackendDependencies.GCS in dependencies and not pytest_args.bigquery:
        # TODO : Investigate whether this test should be handled by azure-pipelines-cloud-db-integration.yml
        pytest.skip("Skipping GCS tests")
    elif BackendDependencies.AWS in dependencies and not pytest_args.aws:
        pytest.skip("Skipping AWS tests")
    elif BackendDependencies.REDSHIFT in dependencies and (
        pytest_args.no_sqlalchemy or not pytest_args.redshift
    ):
        pytest.skip("Skipping redshift tests")
    elif BackendDependencies.SPARK in dependencies and not pytest_args.spark:
        pytest.skip("Skipping spark tests")
    elif BackendDependencies.SNOWFLAKE in dependencies and (
        pytest_args.no_sqlalchemy or not pytest_args.snowflake
    ):
        pytest.skip("Skipping snowflake tests")
    elif BackendDependencies.AZURE in dependencies and not pytest_args.azure:
        pytest.skip("Skipping Azure tests")
    elif BackendDependencies.TRINO in dependencies and not pytest_args.trino:
        pytest.skip("Skipping Trino tests")
    elif BackendDependencies.ATHENA in dependencies and not pytest_args.athena:
        pytest.skip("Skipping Athena tests")<|MERGE_RESOLUTION|>--- conflicted
+++ resolved
@@ -158,15 +158,6 @@
         backend_dependencies=[BackendDependencies.PANDAS],
     ),
     IntegrationTestFixture(
-<<<<<<< HEAD
-        name="docusaurus_template_script_example",
-        user_flow_script="docs/docusaurus/docs/oss/templates/script_example.py",
-        data_context_dir="tests/integration/fixtures/no_datasources/great_expectations",
-        backend_dependencies=[],
-    ),
-    IntegrationTestFixture(
-=======
->>>>>>> a445c17d
         name="how_to_choose_which_dataconnector_to_use",
         user_flow_script="tests/integration/docusaurus/connecting_to_your_data/how_to_choose_which_dataconnector_to_use.py",
         data_context_dir="tests/integration/fixtures/no_datasources/great_expectations",
