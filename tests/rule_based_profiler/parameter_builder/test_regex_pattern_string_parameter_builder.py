--- conflicted
+++ resolved
@@ -348,9 +348,6 @@
             domain=domain,
             parameters=parameters,
         )
-<<<<<<< HEAD
-        == expected_parameter_node_as_dict
-=======
     )
 
     assert parameter_node[FULLY_QUALIFIED_PARAMETER_NAME_VALUE_KEY] in [
@@ -370,7 +367,6 @@
         == expected_parameter_node_as_dict[FULLY_QUALIFIED_PARAMETER_NAME_METADATA_KEY][
             "success_ratio"
         ]
->>>>>>> fc419ca1
     )
 
 
