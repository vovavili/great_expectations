from __future__ import unicode_literals

import os

from click.testing import CliRunner

from great_expectations import DataContext
from great_expectations.cli import cli
from tests.cli.test_cli import yaml
from tests.cli.utils import (
    assert_no_logging_messages_or_tracebacks,
    assert_no_tracebacks,
    assert_dict_key_and_val_in_stdout
)


def test_cli_datasource_list(caplog, empty_data_context, filesystem_csv_2):
    """Test an empty project and after adding a single datasource."""
    project_root_dir = empty_data_context.root_directory
    context = DataContext(project_root_dir)

    runner = CliRunner(mix_stderr=False)
    result = runner.invoke(
        cli, ["datasource", "list", "-d", project_root_dir], catch_exceptions=False
    )

    stdout = result.output.strip()
    assert "No Datasources found" in stdout
    assert context.list_datasources() == []

    base_directory = str(filesystem_csv_2)

    context.add_datasource(
        "wow_a_datasource",
        module_name="great_expectations.datasource",
        class_name="PandasDatasource",
        batch_kwargs_generators={
            "subdir_reader": {
                "class_name": "SubdirReaderBatchKwargsGenerator",
                "base_directory": base_directory,
            }
        },
    )

    datasources = context.list_datasources()

    assert datasources == [
<<<<<<< HEAD
        {'batch_kwargs_generators': {'subdir_reader': {
            'base_directory': base_directory,
            'class_name': 'SubdirReaderBatchKwargsGenerator'}},
         'class_name': 'PandasDatasource',
         'data_asset_type': {'class_name': 'PandasDataset',
                             'module_name': 'great_expectations.dataset'},
         'module_name': 'great_expectations.datasource',
         'name': 'wow_a_datasource'}]
=======
        {
            "name": "wow_a_datasource",
            "class_name": "PandasDatasource",
            "data_asset_type": {"class_name": "PandasDataset",
                                "module_name": "great_expectations.dataset"},
            "batch_kwargs_generators": {"subdir_reader": {
                "base_directory": base_directory,
                "class_name": "SubdirReaderBatchKwargsGenerator"}},
            "module_name": "great_expectations.datasource",
        }
    ]
>>>>>>> 92162e7f

    runner = CliRunner(mix_stderr=False)
    result = runner.invoke(
        cli, ["datasource", "list", "-d", project_root_dir], catch_exceptions=False
    )
    expected_output = """
1 Datasource found:[0m
[0m
 - [36mname:[0m wow_a_datasource[0m
   [36mmodule_name:[0m great_expectations.datasource[0m
   [36mclass_name:[0m PandasDatasource[0m
   [36mbatch_kwargs_generators:[0m[0m
     [36msubdir_reader:[0m[0m
       [36mclass_name:[0m SubdirReaderBatchKwargsGenerator[0m
       [36mbase_directory:[0m {}[0m
<<<<<<< HEAD
   [36mdata_asset_type:[0m[0m
=======
    [36mdata_asset_type:[0m[0m
>>>>>>> 92162e7f
     [36mmodule_name:[0m great_expectations.dataset[0m
     [36mclass_name:[0m PandasDataset[0m""".format(base_directory).strip()
    stdout = result.output.strip()
    assert stdout == expected_output
    assert_no_logging_messages_or_tracebacks(caplog, result)


def test_cli_datasorce_new(caplog, empty_data_context, filesystem_csv_2):
    project_root_dir = empty_data_context.root_directory
    context = DataContext(project_root_dir)
    assert context.list_datasources() == []

    runner = CliRunner(mix_stderr=False)
    result = runner.invoke(
        cli,
        ["datasource", "new", "-d", project_root_dir],
        input="1\n1\n%s\nmynewsource\n" % str(filesystem_csv_2),
        catch_exceptions=False,
    )
    stdout = result.stdout

    assert "What data would you like Great Expectations to connect to?" in stdout
    assert "What are you processing your files with?" in stdout
    assert "Give your new data source a short name." in stdout
    assert "A new datasource 'mynewsource' was added to your project." in stdout

    assert result.exit_code == 0

    config_path = os.path.join(project_root_dir, DataContext.GE_YML)
    config = yaml.load(open(config_path, "r"))
    datasources = config["datasources"]
    assert "mynewsource" in datasources.keys()
    data_source_class = datasources["mynewsource"]["data_asset_type"]["class_name"]
    assert data_source_class == "PandasDataset"
    assert_no_logging_messages_or_tracebacks(caplog, result)


def test_cli_datasource_profile_answering_no(
    caplog, empty_data_context, filesystem_csv_2
):
    empty_data_context.add_datasource(
        "my_datasource",
        module_name="great_expectations.datasource",
        class_name="PandasDatasource",
        batch_kwargs_generators={
            "subdir_reader": {
                "class_name": "SubdirReaderBatchKwargsGenerator",
                "base_directory": str(filesystem_csv_2),
            }
        },
    )

    not_so_empty_data_context = empty_data_context
    project_root_dir = not_so_empty_data_context.root_directory

    runner = CliRunner(mix_stderr=False)
    result = runner.invoke(
        cli,
        [
            "datasource",
            "profile",
            "my_datasource",
            "-d",
            project_root_dir,
            "--no-view",
        ],
        input="n\n",
        catch_exceptions=False,
    )

    stdout = result.stdout
    print(stdout)
    assert result.exit_code == 0
    assert "Warning - this is a BETA feature." in stdout
    assert "Profiling 'my_datasource'" in stdout
    assert "Skipping profiling for now." in stdout
    assert_no_logging_messages_or_tracebacks(caplog, result)


def test_cli_datasource_profile_with_datasource_arg(
    caplog, empty_data_context, filesystem_csv_2
):
    empty_data_context.add_datasource(
        "my_datasource",
        module_name="great_expectations.datasource",
        class_name="PandasDatasource",
        batch_kwargs_generators={
            "subdir_reader": {
                "class_name": "SubdirReaderBatchKwargsGenerator",
                "base_directory": str(filesystem_csv_2),
            }
        },
    )

    not_so_empty_data_context = empty_data_context
    project_root_dir = not_so_empty_data_context.root_directory

    runner = CliRunner(mix_stderr=False)
    result = runner.invoke(
        cli,
        [
            "datasource",
            "profile",
            "my_datasource",
            "-d",
            project_root_dir,
            "--no-view",
        ],
        input="Y\n",
        catch_exceptions=False,
    )
    assert result.exit_code == 0
    stdout = result.stdout
    assert "Profiling 'my_datasource'" in stdout
    assert result.exit_code == 0

    context = DataContext(project_root_dir)
    assert len(context.list_datasources()) == 1

    expectations_store = context.stores["expectations_store"]
    suites = expectations_store.list_keys()
    assert len(suites) == 1
    assert (
        suites[0].expectation_suite_name
        == "my_datasource.subdir_reader.f1.BasicDatasetProfiler"
    )

    validations_store = context.stores["validations_store"]
    validation_keys = validations_store.list_keys()
    assert len(validation_keys) == 1

    validation = validations_store.get(validation_keys[0])
    assert (
        validation.meta["expectation_suite_name"]
        == "my_datasource.subdir_reader.f1.BasicDatasetProfiler"
    )
    assert validation.success is False
    assert len(validation.results) == 8

    assert "Preparing column 1 of 1" in caplog.messages[0]
    assert_no_tracebacks(result)


def test_cli_datasource_profile_with_no_datasource_args(
    caplog, empty_data_context, filesystem_csv_2
):
    empty_data_context.add_datasource(
        "my_datasource",
        module_name="great_expectations.datasource",
        class_name="PandasDatasource",
        batch_kwargs_generators={
            "subdir_reader": {
                "class_name": "SubdirReaderBatchKwargsGenerator",
                "base_directory": str(filesystem_csv_2),
            }
        },
    )

    not_so_empty_data_context = empty_data_context

    project_root_dir = not_so_empty_data_context.root_directory

    runner = CliRunner(mix_stderr=False)
    result = runner.invoke(
        cli,
        ["datasource", "profile", "-d", project_root_dir, "--no-view"],
        input="Y\n",
        catch_exceptions=False,
    )
    assert result.exit_code == 0
    stdout = result.stdout

    assert (
        "Profiling 'my_datasource' will create expectations and documentation."
        in stdout
    )
    assert "Would you like to profile 'my_datasource'" in stdout
    assert (
        "Great Expectations is building Data Docs from the data you just profiled!"
        in stdout
    )

    context = DataContext(project_root_dir)
    assert len(context.list_datasources()) == 1

    expectations_store = context.stores["expectations_store"]
    suites = expectations_store.list_keys()
    assert len(suites) == 1
    assert (
        suites[0].expectation_suite_name
        == "my_datasource.subdir_reader.f1.BasicDatasetProfiler"
    )

    validations_store = context.stores["validations_store"]
    validation_keys = validations_store.list_keys()
    assert len(validation_keys) == 1

    validation = validations_store.get(validation_keys[0])
    assert (
        validation.meta["expectation_suite_name"]
        == "my_datasource.subdir_reader.f1.BasicDatasetProfiler"
    )
    assert validation.success is False
    assert len(validation.results) == 8

    assert "Preparing column 1 of 1" in caplog.messages[0]
    assert len(caplog.messages) == 1
    assert_no_tracebacks(result)


def test_cli_datasource_profile_with_additional_batch_kwargs(
    caplog, empty_data_context, filesystem_csv_2
):
    empty_data_context.add_datasource(
        "my_datasource",
        class_name="PandasDatasource",
        batch_kwargs_generators={
            "subdir_reader": {
                "class_name": "SubdirReaderBatchKwargsGenerator",
                "base_directory": str(filesystem_csv_2),
            }
        },
    )

    not_so_empty_data_context = empty_data_context

    project_root_dir = not_so_empty_data_context.root_directory

    runner = CliRunner(mix_stderr=False)
    result = runner.invoke(
        cli,
        [
            "datasource",
            "profile",
            "-d",
            project_root_dir,
            "--additional-batch-kwargs",
            '{"reader_options": {"sep": ",", "parse_dates": [0]}}',
            "--no-view",
        ],
        input="Y\n",
        catch_exceptions=False,
    )
    stdout = result.output
    assert result.exit_code == 0

    assert (
        "Profiling 'my_datasource' will create expectations and documentation."
        in stdout
    )
    assert "Would you like to profile 'my_datasource'" in stdout
    assert (
        "Great Expectations is building Data Docs from the data you just profiled!"
        in stdout
    )

    context = DataContext(project_root_dir)
    assert len(context.list_datasources()) == 1

    expectations_store = context.stores["expectations_store"]
    suites = expectations_store.list_keys()
    assert len(suites) == 1
    expected_suite_name = "my_datasource.subdir_reader.f1.BasicDatasetProfiler"
    assert suites[0].expectation_suite_name == expected_suite_name

    validations_store = context.stores["validations_store"]
    validation_keys = validations_store.list_keys()
    assert len(validation_keys) == 1

    validation = validations_store.get(validation_keys[0])
    assert validation.meta["expectation_suite_name"] == expected_suite_name
    assert validation.success is False
    assert len(validation.results) == 9

    batch_id = validation_keys[0].batch_identifier
    evr = context.get_validation_result(
        expectation_suite_name=expected_suite_name, batch_identifier=batch_id
    )
    reader_options = evr.meta["batch_kwargs"]["reader_options"]
    assert reader_options["parse_dates"] == [0]
    assert reader_options["sep"] == ","

    assert "Preparing column 1 of 1" in caplog.messages[0]
    assert len(caplog.messages) == 1
    assert_no_tracebacks(result)


def test_cli_datasource_profile_with_valid_data_asset_arg(
    caplog, empty_data_context, filesystem_csv_2
):
    empty_data_context.add_datasource(
        "my_datasource",
        module_name="great_expectations.datasource",
        class_name="PandasDatasource",
        batch_kwargs_generators={
            "subdir_reader": {
                "class_name": "SubdirReaderBatchKwargsGenerator",
                "base_directory": str(filesystem_csv_2),
            }
        },
    )
    context = empty_data_context

    project_root_dir = context.root_directory

    runner = CliRunner(mix_stderr=False)
    result = runner.invoke(
        cli,
        [
            "datasource",
            "profile",
            "my_datasource",
            "--data-assets",
            "f1",
            "-d",
            project_root_dir,
            "--no-view",
        ],
        catch_exceptions=False,
    )

    assert result.exit_code == 0
    stdout = result.stdout
    assert "Profiling 'my_datasource'" in stdout
    assert "The following Data Docs sites were built:\n" in stdout
    assert "local_site:" in stdout

    context = DataContext(project_root_dir)
    assert len(context.list_datasources()) == 1

    expectations_store = context.stores["expectations_store"]
    suites = expectations_store.list_keys()
    assert len(suites) == 1
    assert (
        suites[0].expectation_suite_name
        == "my_datasource.subdir_reader.f1.BasicDatasetProfiler"
    )

    validations_store = context.stores["validations_store"]
    validation_keys = validations_store.list_keys()
    assert len(validation_keys) == 1

    validation = validations_store.get(validation_keys[0])
    suite_name = validation.meta["expectation_suite_name"]
    assert suite_name == "my_datasource.subdir_reader.f1.BasicDatasetProfiler"
    assert validation.success is False
    assert len(validation.results) == 8

    assert "Preparing column 1 of 1" in caplog.messages[0]
    assert len(caplog.messages) == 1
    assert_no_tracebacks(result)


def test_cli_datasource_profile_with_invalid_data_asset_arg_answering_no(
    caplog, empty_data_context, filesystem_csv_2
):
    empty_data_context.add_datasource(
        "my_datasource",
        module_name="great_expectations.datasource",
        class_name="PandasDatasource",
        batch_kwargs_generators={
            "subdir_reader": {
                "class_name": "SubdirReaderBatchKwargsGenerator",
                "base_directory": str(filesystem_csv_2),
            }
        },
    )

    not_so_empty_data_context = empty_data_context

    project_root_dir = not_so_empty_data_context.root_directory

    runner = CliRunner(mix_stderr=False)
    result = runner.invoke(
        cli,
        [
            "datasource",
            "profile",
            "my_datasource",
            "--data-assets",
            "bad-bad-asset",
            "-d",
            project_root_dir,
            "--no-view",
        ],
        input="2\n",
        catch_exceptions=False,
    )

    stdout = result.stdout
    assert (
        "Some of the data assets you specified were not found: bad-bad-asset" in stdout
    )
    assert "Choose how to proceed" in stdout
    assert "Skipping profiling for now." in stdout

    context = DataContext(project_root_dir)
    assert len(context.list_datasources()) == 1

    expectations_store = context.stores["expectations_store"]
    suites = expectations_store.list_keys()
    assert len(suites) == 0
    assert_no_logging_messages_or_tracebacks(caplog, result)<|MERGE_RESOLUTION|>--- conflicted
+++ resolved
@@ -45,16 +45,6 @@
     datasources = context.list_datasources()
 
     assert datasources == [
-<<<<<<< HEAD
-        {'batch_kwargs_generators': {'subdir_reader': {
-            'base_directory': base_directory,
-            'class_name': 'SubdirReaderBatchKwargsGenerator'}},
-         'class_name': 'PandasDatasource',
-         'data_asset_type': {'class_name': 'PandasDataset',
-                             'module_name': 'great_expectations.dataset'},
-         'module_name': 'great_expectations.datasource',
-         'name': 'wow_a_datasource'}]
-=======
         {
             "name": "wow_a_datasource",
             "class_name": "PandasDatasource",
@@ -66,7 +56,6 @@
             "module_name": "great_expectations.datasource",
         }
     ]
->>>>>>> 92162e7f
 
     runner = CliRunner(mix_stderr=False)
     result = runner.invoke(
@@ -82,11 +71,7 @@
      [36msubdir_reader:[0m[0m
        [36mclass_name:[0m SubdirReaderBatchKwargsGenerator[0m
        [36mbase_directory:[0m {}[0m
-<<<<<<< HEAD
-   [36mdata_asset_type:[0m[0m
-=======
     [36mdata_asset_type:[0m[0m
->>>>>>> 92162e7f
      [36mmodule_name:[0m great_expectations.dataset[0m
      [36mclass_name:[0m PandasDataset[0m""".format(base_directory).strip()
     stdout = result.output.strip()
