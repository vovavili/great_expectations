--- conflicted
+++ resolved
@@ -53,15 +53,7 @@
         execution_engine: ExecutionEngine = None,
     ) -> Union[ExpectationValidationResult, dict]:
         query_result = metrics.get("query.multiple_columns")
-<<<<<<< HEAD
-        query_result_list = []
-        for element in query_result:
-            query_result_list.append(element.values())
-
-        query_result = dict(query_result_list)
-=======
         query_result = dict([element.values() for element in query_result])
->>>>>>> fdabee8d
 
         columns = configuration["kwargs"].get("columns")
         duplicates = [
