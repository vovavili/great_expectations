--- conflicted
+++ resolved
@@ -1,11 +1,7 @@
 import logging
 
-<<<<<<< HEAD
-from abc import ABC
-=======
 # PYTHON 2 - py2 - update to ABC direct use rather than __metaclass__ once we drop py2 support
 from abc import ABCMeta
->>>>>>> bbf14ef7
 from hashlib import md5
 import datetime
 
@@ -97,36 +93,24 @@
         return self.get("timestamp")
 
 
-<<<<<<< HEAD
-class PandasDatasourceBatchKwargs(ABC, BatchKwargs):
-=======
 class PandasDatasourceBatchKwargs(BatchKwargs):
     __metaclass__ = ABCMeta
->>>>>>> bbf14ef7
     """This is an abstract class and should not be instantiated. It's relevant for testing whether
     a subclass is allowed
     """
     pass
 
 
-<<<<<<< HEAD
-class SparkDFDatasourceBatchKwargs(ABC, BatchKwargs):
-=======
 class SparkDFDatasourceBatchKwargs(BatchKwargs):
     __metaclass__ = ABCMeta
->>>>>>> bbf14ef7
     """This is an abstract class and should not be instantiated. It's relevant for testing whether
     a subclass is allowed
     """
     pass
 
 
-<<<<<<< HEAD
-class SqlAlchemyDatasourceBatchKwargs(ABC, BatchKwargs):
-=======
 class SqlAlchemyDatasourceBatchKwargs(BatchKwargs):
     __metaclass__ = ABCMeta
->>>>>>> bbf14ef7
     """This is an abstract class and should not be instantiated. It's relevant for testing whether
     a subclass is allowed
     """
@@ -144,13 +128,10 @@
     @property
     def path(self):
         return self.get("path")
-<<<<<<< HEAD
-=======
 
     @property
     def reader_method(self):
         return self.get("reader_method")
->>>>>>> bbf14ef7
 
 
 class S3BatchKwargs(PandasDatasourceBatchKwargs, SparkDFDatasourceBatchKwargs):
@@ -158,13 +139,6 @@
         super(S3BatchKwargs, self).__init__(*args, **kwargs)
         if "s3" not in self:
             raise InvalidBatchKwargsError("S3BatchKwargs requires a path element")
-<<<<<<< HEAD
-
-    @property
-    def s3(self):
-        return self.get("s3")
-=======
->>>>>>> bbf14ef7
 
     @property
     def s3(self):
@@ -179,39 +153,20 @@
         super(InMemoryBatchKwargs, self).__init__(*args, **kwargs)
         if "dataset" not in self:
             raise InvalidBatchKwargsError("InMemoryBatchKwargs requires a 'dataset' element")
-<<<<<<< HEAD
 
     @property
     def dataset(self):
         return self.get("dataset")
-=======
->>>>>>> bbf14ef7
-
-    @property
-    def dataset(self):
-        return self.get("dataset")
-
-<<<<<<< HEAD
+
+
 class PandasDatasourceInMemoryBatchKwargs(InMemoryBatchKwargs):
     def __init__(self, *args, **kwargs):
         super(PandasDatasourceInMemoryBatchKwargs, self).__init__(*args, **kwargs)
         import pandas as pd
         if not isinstance(self["dataset"], pd.DataFrame):
             raise InvalidBatchKwargsError("PandasDatasourceInMemoryBatchKwargs 'dataset' must be a pandas DataFrame")
-=======
->>>>>>> bbf14ef7
-
-class PandasDatasourceInMemoryBatchKwargs(InMemoryBatchKwargs):
-    def __init__(self, *args, **kwargs):
-        super(PandasDatasourceInMemoryBatchKwargs, self).__init__(*args, **kwargs)
-        import pandas as pd
-        if not isinstance(self["dataset"], pd.DataFrame):
-            raise InvalidBatchKwargsError("PandasDatasourceInMemoryBatchKwargs 'dataset' must be a pandas DataFrame")
-
-<<<<<<< HEAD
-=======
-
->>>>>>> bbf14ef7
+
+
 class SparkDFDatasourceInMemoryBatchKwargs(InMemoryBatchKwargs):
     def __init__(self, *args, **kwargs):
         super(SparkDFDatasourceInMemoryBatchKwargs, self).__init__(*args, **kwargs)
