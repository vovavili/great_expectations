from __future__ import annotations

import logging
import pathlib
from typing import TYPE_CHECKING, ClassVar, List, Sequence, Type, Union

import pydantic
from pydantic import Field
from typing_extensions import Literal

from great_expectations.datasource.fluent import _SparkDatasource
from great_expectations.datasource.fluent.file_path_data_asset import (
    _FilePathDataAsset,
)

if TYPE_CHECKING:
    from great_expectations.datasource.fluent.interfaces import DataAsset


logger = logging.getLogger(__name__)


class CSVAsset(_FilePathDataAsset):
    # Overridden inherited instance fields
    type: Literal["csv"] = "csv"
    header: bool = False
    infer_schema: bool = Field(False, alias="InferSchema")

    class Config:
        extra = pydantic.Extra.forbid
        allow_population_by_field_name = True

    def _get_reader_method(self) -> str:
        return self.type

    def _get_reader_options_include(self) -> set[str] | None:
        return {"header", "infer_schema"}


class DirectoryCSVAsset(_FilePathDataAsset):
    # Overridden inherited instance fields
    type: Literal["directory_csv"] = "directory_csv"
<<<<<<< HEAD
    data_directory: str
=======
    data_directory: pathlib.Path
>>>>>>> 9c0fcd4d
    header: bool = False
    infer_schema: bool = Field(False, alias="InferSchema")

    class Config:
        extra = pydantic.Extra.forbid
        allow_population_by_field_name = True

    def _get_reader_method(self) -> str:
        # Reader method is still "csv"
        return self.type.replace("directory_", "")

    def _get_reader_options_include(self) -> set[str] | None:
        return {"data_directory", "header", "infer_schema"}


class ParquetAsset(_FilePathDataAsset):
    type: Literal["parquet"] = "parquet"
    # The options below are available for parquet as of spark v3.4.0
    # See https://spark.apache.org/docs/latest/sql-data-sources-parquet.html for more info.
    datetime_rebase_mode: Literal["EXCEPTION", "CORRECTED", "LEGACY"] = Field(
        alias="datetimeRebaseMode"
    )
    int_96_rebase_mode: Literal["EXCEPTION", "CORRECTED", "LEGACY"] = Field(
        alias="int96RebaseMode"
    )
    merge_schema: bool = Field(False, alias="mergeSchema")

    class Config:
        extra = pydantic.Extra.forbid
        allow_population_by_field_name = True

    def _get_reader_method(self) -> str:
        return self.type

    def _get_reader_options_include(self) -> set[str] | None:
        """These options are available as of spark v3.4.0

        See https://spark.apache.org/docs/latest/sql-data-sources-parquet.html for more info.
        """
        return {"datetimeRebaseMode", "int96RebaseMode", "mergeSchema"}


<<<<<<< HEAD
_SPARK_FILE_PATH_ASSET_TYPES = Union[CSVAsset, DirectoryCSVAsset]
=======
# New asset types should be added to the _SPARK_FILE_PATH_ASSET_TYPES tuple,
# and to _SPARK_FILE_PATH_ASSET_TYPES_UNION
# so that the schemas are generated and the assets are registered.
_SPARK_FILE_PATH_ASSET_TYPES = (
    CSVAsset,
    DirectoryCSVAsset,
    ParquetAsset,
)
_SPARK_FILE_PATH_ASSET_TYPES_UNION = Union[CSVAsset, DirectoryCSVAsset, ParquetAsset]
# Directory asset classes should be added to the _SPARK_DIRECTORY_ASSET_CLASSES
# tuple so that the appropriate directory related methods are called.
>>>>>>> 9c0fcd4d
_SPARK_DIRECTORY_ASSET_CLASSES = (DirectoryCSVAsset,)


class _SparkFilePathDatasource(_SparkDatasource):
    # class attributes
<<<<<<< HEAD
    asset_types: ClassVar[List[Type[DataAsset]]] = [
        CSVAsset,
        DirectoryCSVAsset,
        ParquetAsset,
    ]
=======
    asset_types: ClassVar[Sequence[Type[DataAsset]]] = _SPARK_FILE_PATH_ASSET_TYPES
>>>>>>> 9c0fcd4d

    # instance attributes
    assets: List[_SPARK_FILE_PATH_ASSET_TYPES_UNION] = []  # type: ignore[assignment]<|MERGE_RESOLUTION|>--- conflicted
+++ resolved
@@ -40,11 +40,7 @@
 class DirectoryCSVAsset(_FilePathDataAsset):
     # Overridden inherited instance fields
     type: Literal["directory_csv"] = "directory_csv"
-<<<<<<< HEAD
-    data_directory: str
-=======
     data_directory: pathlib.Path
->>>>>>> 9c0fcd4d
     header: bool = False
     infer_schema: bool = Field(False, alias="InferSchema")
 
@@ -87,9 +83,6 @@
         return {"datetimeRebaseMode", "int96RebaseMode", "mergeSchema"}
 
 
-<<<<<<< HEAD
-_SPARK_FILE_PATH_ASSET_TYPES = Union[CSVAsset, DirectoryCSVAsset]
-=======
 # New asset types should be added to the _SPARK_FILE_PATH_ASSET_TYPES tuple,
 # and to _SPARK_FILE_PATH_ASSET_TYPES_UNION
 # so that the schemas are generated and the assets are registered.
@@ -101,21 +94,12 @@
 _SPARK_FILE_PATH_ASSET_TYPES_UNION = Union[CSVAsset, DirectoryCSVAsset, ParquetAsset]
 # Directory asset classes should be added to the _SPARK_DIRECTORY_ASSET_CLASSES
 # tuple so that the appropriate directory related methods are called.
->>>>>>> 9c0fcd4d
 _SPARK_DIRECTORY_ASSET_CLASSES = (DirectoryCSVAsset,)
 
 
 class _SparkFilePathDatasource(_SparkDatasource):
     # class attributes
-<<<<<<< HEAD
-    asset_types: ClassVar[List[Type[DataAsset]]] = [
-        CSVAsset,
-        DirectoryCSVAsset,
-        ParquetAsset,
-    ]
-=======
     asset_types: ClassVar[Sequence[Type[DataAsset]]] = _SPARK_FILE_PATH_ASSET_TYPES
->>>>>>> 9c0fcd4d
 
     # instance attributes
     assets: List[_SPARK_FILE_PATH_ASSET_TYPES_UNION] = []  # type: ignore[assignment]