from __future__ import annotations

import pathlib
import re
from logging import Logger
from typing import TYPE_CHECKING, ClassVar, Optional, Type

from typing_extensions import Literal

from great_expectations.datasource.fluent import _SparkFilePathDatasource
from great_expectations.datasource.fluent.data_asset.data_connector import (
    FilesystemDataConnector,
)

if TYPE_CHECKING:
    from great_expectations.datasource.fluent import BatchMetadata
    from great_expectations.datasource.fluent.interfaces import (
        SortersDefinition,
    )
    from great_expectations.datasource.fluent.spark_file_path_datasource import (
        CSVAsset,
<<<<<<< HEAD
        DirectoryCSVAsset,
=======
        ParquetAsset,
>>>>>>> f52b3431
    )

logger: Logger

class SparkFilesystemDatasource(_SparkFilePathDatasource):
    # class attributes
    data_connector_type: ClassVar[Type[FilesystemDataConnector]] = ...

    # instance attributes
    type: Literal["spark_filesystem"] = "spark_filesystem"

    base_directory: pathlib.Path
    data_context_root_directory: Optional[pathlib.Path] = None
    def add_csv_asset(
        self,
        name: str,
        *,
        batch_metadata: Optional[BatchMetadata] = ...,
        batching_regex: re.Pattern | str = r".*",
        glob_directive: str = "**/*",
        header: bool = ...,
        infer_schema: bool = ...,
        order_by: Optional[SortersDefinition] = ...,
    ) -> CSVAsset: ...
<<<<<<< HEAD
    def add_directory_csv_asset(
=======
    def add_parquet_asset(
>>>>>>> f52b3431
        self,
        name: str,
        *,
        batch_metadata: Optional[BatchMetadata] = ...,
<<<<<<< HEAD
        glob_directive: str = "**/*",
        data_directory: str,
        header: bool = ...,
        infer_schema: bool = ...,
        order_by: Optional[SortersDefinition] = ...,
    ) -> DirectoryCSVAsset: ...
=======
        batching_regex: re.Pattern | str = r".*",
        glob_directive: str = "**/*",
        datetime_rebase_mode: Literal["EXCEPTION", "CORRECTED", "LEGACY"],
        int_96_rebase_mode: Literal["EXCEPTION", "CORRECTED", "LEGACY"],
        merge_schema: bool = ...,
        order_by: Optional[SortersDefinition] = ...,
    ) -> ParquetAsset: ...
>>>>>>> f52b3431
<|MERGE_RESOLUTION|>--- conflicted
+++ resolved
@@ -19,11 +19,8 @@
     )
     from great_expectations.datasource.fluent.spark_file_path_datasource import (
         CSVAsset,
-<<<<<<< HEAD
         DirectoryCSVAsset,
-=======
         ParquetAsset,
->>>>>>> f52b3431
     )
 
 logger: Logger
@@ -48,28 +45,28 @@
         infer_schema: bool = ...,
         order_by: Optional[SortersDefinition] = ...,
     ) -> CSVAsset: ...
-<<<<<<< HEAD
+
     def add_directory_csv_asset(
-=======
-    def add_parquet_asset(
->>>>>>> f52b3431
         self,
         name: str,
         *,
         batch_metadata: Optional[BatchMetadata] = ...,
-<<<<<<< HEAD
         glob_directive: str = "**/*",
         data_directory: str,
         header: bool = ...,
         infer_schema: bool = ...,
         order_by: Optional[SortersDefinition] = ...,
     ) -> DirectoryCSVAsset: ...
-=======
+
+    def add_parquet_asset(
+        self,
+        name: str,
+        *,
+        batch_metadata: Optional[BatchMetadata] = ...,
         batching_regex: re.Pattern | str = r".*",
         glob_directive: str = "**/*",
         datetime_rebase_mode: Literal["EXCEPTION", "CORRECTED", "LEGACY"],
         int_96_rebase_mode: Literal["EXCEPTION", "CORRECTED", "LEGACY"],
         merge_schema: bool = ...,
         order_by: Optional[SortersDefinition] = ...,
-    ) -> ParquetAsset: ...
->>>>>>> f52b3431
+    ) -> ParquetAsset: ...