--- conflicted
+++ resolved
@@ -30,10 +30,7 @@
 # TODO: <Alex>ALEX</Alex>
 
 if TYPE_CHECKING:
-<<<<<<< HEAD
-=======
     from great_expectations.alias_types import PathStr
->>>>>>> 9c0fcd4d
     from great_expectations.datasource.fluent import BatchRequest
 
 logger = logging.getLogger(__name__)
@@ -71,11 +68,7 @@
 
 
 def make_directory_get_unfiltered_batch_definition_list_fn(
-<<<<<<< HEAD
-    data_directory: str,
-=======
     data_directory: PathStr,
->>>>>>> 9c0fcd4d
 ) -> Callable[[FilePathDataConnector, BatchRequest], list[BatchDefinition]]:
     def directory_get_unfiltered_batch_definition_list_fn(
         data_connector: FilePathDataConnector,
