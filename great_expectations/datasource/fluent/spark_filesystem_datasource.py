--- conflicted
+++ resolved
@@ -22,17 +22,7 @@
     _SPARK_DIRECTORY_ASSET_CLASSES,
 )
 
-<<<<<<< HEAD
-from great_expectations.datasource.fluent.spark_file_path_datasource import (
-    _SPARK_DIRECTORY_ASSET_CLASSES,
-)
 
-from great_expectations.datasource.fluent import BatchRequest
-
-from great_expectations.core.batch import BatchDefinition
-
-=======
->>>>>>> 9c0fcd4d
 if TYPE_CHECKING:
     from great_expectations.datasource.fluent.spark_file_path_datasource import (
         _SPARK_FILE_PATH_ASSET_TYPES_UNION,
