from __future__ import annotations

import hashlib
import json
import logging
import warnings
from typing import TYPE_CHECKING, List, Optional, Tuple, Union, cast
from uuid import UUID

from dateutil.parser import parse
from marshmallow import Schema, fields, post_load

import great_expectations.exceptions as ge_exceptions
from great_expectations.core.data_context_key import DataContextKey
from great_expectations.core.id_dict import BatchKwargs, IDDict
from great_expectations.core.run_identifier import RunIdentifier, RunIdentifierSchema
<<<<<<< HEAD
from great_expectations.core.util import convert_to_json_serializable
from great_expectations.exceptions import DataContextError, InvalidDataContextKeyError
=======
>>>>>>> 6a51a2e1

if TYPE_CHECKING:
    from great_expectations.data_context.cloud_constants import GXCloudRESTResource

logger = logging.getLogger(__name__)


class ExpectationSuiteIdentifier(DataContextKey):
    def __init__(self, expectation_suite_name: str) -> None:
        super().__init__()
        if not isinstance(expectation_suite_name, str):
            raise ge_exceptions.InvalidDataContextKeyError(
                f"expectation_suite_name must be a string, not {type(expectation_suite_name).__name__}"
            )
        self._expectation_suite_name = expectation_suite_name

    @property
    def expectation_suite_name(self):
        return self._expectation_suite_name

    def to_tuple(self):
        return tuple(self.expectation_suite_name.split("."))

    def to_fixed_length_tuple(self):
        return (self.expectation_suite_name,)

    @classmethod
    def from_tuple(cls, tuple_):
        return cls(".".join(tuple_))

    @classmethod
    def from_fixed_length_tuple(cls, tuple_):
        return cls(expectation_suite_name=tuple_[0])

    def __repr__(self):
        return f"{self.__class__.__name__}::{self._expectation_suite_name}"


class ExpectationSuiteIdentifierSchema(Schema):
    expectation_suite_name = fields.Str()

    # noinspection PyUnusedLocal
    @post_load
    def make_expectation_suite_identifier(self, data, **kwargs):
        return ExpectationSuiteIdentifier(**data)


class BatchIdentifier(DataContextKey):
    """A BatchIdentifier tracks"""

    def __init__(
        self,
        batch_identifier: Union[BatchKwargs, dict, str],
        data_asset_name: Optional[str] = None,
    ) -> None:
        super().__init__()
        # if isinstance(batch_identifier, (BatchKwargs, dict)):
        #     self._batch_identifier = batch_identifier.batch_fingerprint

        self._batch_identifier = batch_identifier
        self._data_asset_name = data_asset_name

    @property
    def batch_identifier(self):
        return self._batch_identifier

    @property
    def data_asset_name(self):
        return self._data_asset_name

    def to_tuple(self):
        return (self.batch_identifier,)

    @classmethod
    def from_tuple(cls, tuple_):
        return cls(batch_identifier=tuple_[0])


class BatchIdentifierSchema(Schema):
    batch_identifier = fields.Str()
    data_asset_name = fields.Str()

    # noinspection PyUnusedLocal
    @post_load
    def make_batch_identifier(self, data, **kwargs):
        return BatchIdentifier(**data)


class ValidationResultIdentifier(DataContextKey):
    """A ValidationResultIdentifier identifies a validation result by the fully-qualified expectation_suite_identifier
    and run_id.
    """

    def __init__(self, expectation_suite_identifier, run_id, batch_identifier) -> None:
        """Constructs a ValidationResultIdentifier

        Args:
            expectation_suite_identifier (ExpectationSuiteIdentifier, list, tuple, or dict):
                identifying information for the fully-qualified expectation suite used to validate
            run_id (RunIdentifier): The run_id for which validation occurred
        """
        super().__init__()
        self._expectation_suite_identifier = expectation_suite_identifier
        if isinstance(run_id, str):
            # deprecated-v0.11.0
            warnings.warn(
                "String run_ids are deprecated as of v0.11.0 and support will be removed in v0.16. Please provide a run_id of type "
                "RunIdentifier(run_name=None, run_time=None), or a dictionary containing run_name "
                "and run_time (both optional).",
                DeprecationWarning,
            )
            try:
                run_time = parse(run_id)
            except (ValueError, TypeError):
                run_time = None
            run_id = RunIdentifier(run_name=run_id, run_time=run_time)
        elif isinstance(run_id, dict):
            run_id = RunIdentifier(**run_id)
        elif run_id is None:
            run_id = RunIdentifier()
        elif not isinstance(run_id, RunIdentifier):
            run_id = RunIdentifier(run_name=str(run_id))

        self._run_id = run_id
        self._batch_identifier = batch_identifier

    @property
    def expectation_suite_identifier(self) -> ExpectationSuiteIdentifier:
        return self._expectation_suite_identifier

    @property
    def run_id(self):
        return self._run_id

    @property
    def batch_identifier(self):
        return self._batch_identifier

    def to_tuple(self):
        return tuple(
            list(self.expectation_suite_identifier.to_tuple())
            + list(self.run_id.to_tuple())
            + [self.batch_identifier or "__none__"]
        )

    def to_fixed_length_tuple(self):
        return tuple(
            [self.expectation_suite_identifier.expectation_suite_name]
            + list(self.run_id.to_tuple())
            + [self.batch_identifier or "__none__"]
        )

    @classmethod
    def from_tuple(cls, tuple_):
        return cls(
            ExpectationSuiteIdentifier.from_tuple(tuple_[0:-3]),
            RunIdentifier.from_tuple((tuple_[-3], tuple_[-2])),
            tuple_[-1],
        )

    @classmethod
    def from_fixed_length_tuple(cls, tuple_):
        return cls(
            ExpectationSuiteIdentifier(tuple_[0]),
            RunIdentifier.from_tuple((tuple_[1], tuple_[2])),
            tuple_[3],
        )

    @classmethod
    def from_object(cls, validation_result):
        batch_kwargs = validation_result.meta.get("batch_kwargs", {})
        if isinstance(batch_kwargs, IDDict):
            batch_identifier = batch_kwargs.to_id()
        elif isinstance(batch_kwargs, dict):
            batch_identifier = IDDict(batch_kwargs).to_id()
        else:
            raise ge_exceptions.DataContextError(
                "Unable to construct ValidationResultIdentifier from provided object."
            )
        return cls(
            expectation_suite_identifier=ExpectationSuiteIdentifier(
                validation_result.meta["expectation_suite_name"]
            ),
            run_id=validation_result.meta.get("run_id"),
            batch_identifier=batch_identifier,
        )


class MetricIdentifier(DataContextKey):
    """A MetricIdentifier serves as a key to store and retrieve Metrics."""

    def __init__(self, metric_name, metric_kwargs_id) -> None:
        self._metric_name = metric_name
        self._metric_kwargs_id = metric_kwargs_id

    @property
    def metric_name(self):
        return self._metric_name

    @property
    def metric_kwargs_id(self):
        return self._metric_kwargs_id

    def to_fixed_length_tuple(self):
        return self.to_tuple()

    def to_tuple(self):
        if self._metric_kwargs_id is None:
            tuple_metric_kwargs_id = "__"
        else:
            tuple_metric_kwargs_id = self._metric_kwargs_id
        return tuple(
            (self.metric_name, tuple_metric_kwargs_id)
        )  # We use the placeholder in to_tuple

    @classmethod
    def from_fixed_length_tuple(cls, tuple_):
        return cls.from_tuple(tuple_)

    @classmethod
    def from_tuple(cls, tuple_):
        if tuple_[-1] == "__":
            return cls(*tuple_[:-1], None)
        return cls(*tuple_)


class ValidationMetricIdentifier(MetricIdentifier):
    def __init__(
        self,
        run_id,
        data_asset_name,
        expectation_suite_identifier,
        metric_name,
        metric_kwargs_id,
    ) -> None:
        super().__init__(metric_name, metric_kwargs_id)
        if not isinstance(expectation_suite_identifier, ExpectationSuiteIdentifier):
            expectation_suite_identifier = ExpectationSuiteIdentifier(
                expectation_suite_name=expectation_suite_identifier
            )

        if isinstance(run_id, str):
            # deprecated-v0.11.0
            warnings.warn(
                "String run_ids are deprecated as of v0.11.0 and support will be removed in v0.16. Please provide a run_id of type "
                "RunIdentifier(run_name=None, run_time=None), or a dictionary containing run_name "
                "and run_time (both optional).",
                DeprecationWarning,
            )
            try:
                run_time = parse(run_id)
            except (ValueError, TypeError):
                run_time = None
            run_id = RunIdentifier(run_name=run_id, run_time=run_time)
        elif isinstance(run_id, dict):
            run_id = RunIdentifier(**run_id)
        elif run_id is None:
            run_id = RunIdentifier()
        elif not isinstance(run_id, RunIdentifier):
            run_id = RunIdentifier(run_name=str(run_id))

        self._run_id = run_id
        self._data_asset_name = data_asset_name
        self._expectation_suite_identifier = expectation_suite_identifier

    @property
    def run_id(self):
        return self._run_id

    @property
    def data_asset_name(self):
        return self._data_asset_name

    @property
    def expectation_suite_identifier(self):
        return self._expectation_suite_identifier

    def to_tuple(self):
        if self.data_asset_name is None:
            tuple_data_asset_name = "__"
        else:
            tuple_data_asset_name = self.data_asset_name
        return tuple(
            list(self.run_id.to_tuple())
            + [tuple_data_asset_name]
            + list(self.expectation_suite_identifier.to_tuple())
            + [self.metric_name, self.metric_kwargs_id or "__"]
        )

    def to_fixed_length_tuple(self):
        if self.data_asset_name is None:
            tuple_data_asset_name = "__"
        else:
            tuple_data_asset_name = self.data_asset_name
        return tuple(
            list(self.run_id.to_tuple())
            + [tuple_data_asset_name]
            + list(self.expectation_suite_identifier.to_fixed_length_tuple())
            + [self.metric_name, self.metric_kwargs_id or "__"]
        )

    def to_evaluation_parameter_urn(self):
        if self._metric_kwargs_id is None:
            return "urn:great_expectations:validations:" + ":".join(
                list(self.expectation_suite_identifier.to_fixed_length_tuple())
                + [self.metric_name]
            )
        else:
            return "urn:great_expectations:validations:" + ":".join(
                list(self.expectation_suite_identifier.to_fixed_length_tuple())
                + [self.metric_name, self._metric_kwargs_id]
            )

    @classmethod
    def from_tuple(cls, tuple_):
        if len(tuple_) < 6:
            raise ge_exceptions.GreatExpectationsError(
                "ValidationMetricIdentifier tuple must have at least six components."
            )
        if tuple_[2] == "__":
            tuple_data_asset_name = None
        else:
            tuple_data_asset_name = tuple_[2]
        metric_id = MetricIdentifier.from_tuple(tuple_[-2:])
        return cls(
            run_id=RunIdentifier.from_tuple((tuple_[0], tuple_[1])),
            data_asset_name=tuple_data_asset_name,
            expectation_suite_identifier=ExpectationSuiteIdentifier.from_tuple(
                tuple_[3:-2]
            ),
            metric_name=metric_id.metric_name,
            metric_kwargs_id=metric_id.metric_kwargs_id,
        )

    @classmethod
    def from_fixed_length_tuple(cls, tuple_):
        if len(tuple_) != 6:
            raise ge_exceptions.GreatExpectationsError(
                "ValidationMetricIdentifier fixed length tuple must have exactly six "
                "components."
            )
        if tuple_[2] == "__":
            tuple_data_asset_name = None
        else:
            tuple_data_asset_name = tuple_[2]
        metric_id = MetricIdentifier.from_tuple(tuple_[-2:])
        return cls(
            run_id=RunIdentifier.from_fixed_length_tuple((tuple_[0], tuple_[1])),
            data_asset_name=tuple_data_asset_name,
            expectation_suite_identifier=ExpectationSuiteIdentifier.from_fixed_length_tuple(
                tuple((tuple_[3],))
            ),
            metric_name=metric_id.metric_name,
            metric_kwargs_id=metric_id.metric_kwargs_id,
        )


class GXCloudIdentifier(DataContextKey):
    def __init__(
        self,
        resource_type: GXCloudRESTResource,
        cloud_id: Optional[str] = None,
        resource_name: Optional[str] = None,
    ) -> None:
        super().__init__()

        self._resource_type = resource_type
        self._cloud_id = cloud_id or ""
        self._resource_name = resource_name or ""

    @property
    def resource_type(self):
        return self._resource_type

    @resource_type.setter
    def resource_type(self, value) -> None:
        self._resource_type = value

    @property
    def cloud_id(self):
        return self._cloud_id

    @cloud_id.setter
    def cloud_id(self, value) -> None:
        self._cloud_id = value

    @property
    def ge_cloud_id(self):
        # <GX_RENAME> Deprecated 0.15.40
        return self.cloud_id

    @ge_cloud_id.setter
    def ge_cloud_id(self, value) -> None:
        # <GX_RENAME> Deprecated 0.15.40
        self.cloud_id = value

    @property
    def resource_name(self) -> str:
        return self._resource_name

    def to_tuple(self):
        return (self.resource_type, self.cloud_id, self.resource_name)

    def to_fixed_length_tuple(self):
        return self.to_tuple()

    @classmethod
    def from_tuple(cls, tuple_):
        # Only add resource name if it exists in the tuple_
        if len(tuple_) == 3:
            return cls(
                resource_type=tuple_[0], cloud_id=tuple_[1], resource_name=tuple_[2]
            )
        return cls(resource_type=tuple_[0], cloud_id=tuple_[1])

    @classmethod
    def from_fixed_length_tuple(cls, tuple_):
        return cls.from_tuple(tuple_)

    def __repr__(self):
        repr = f"{self.__class__.__name__}::{self.resource_type}::{self.cloud_id}"
        if self.resource_name:
            repr += f"::{self.resource_name}"
        return repr


class ValidationResultIdentifierSchema(Schema):
    expectation_suite_identifier = fields.Nested(
        ExpectationSuiteIdentifierSchema,
        required=True,
        error_messages={
            "required": "expectation_suite_identifier is required for a ValidationResultIdentifier"
        },
    )
    run_id = fields.Nested(
        RunIdentifierSchema,
        required=True,
        error_messages={
            "required": "run_id is required for a " "ValidationResultIdentifier"
        },
    )
    batch_identifier = fields.Nested(BatchIdentifierSchema, required=True)

    # noinspection PyUnusedLocal
    @post_load
    def make_validation_result_identifier(self, data, **kwargs):
        return ValidationResultIdentifier(**data)


class SiteSectionIdentifier(DataContextKey):
    def __init__(self, site_section_name, resource_identifier) -> None:
        self._site_section_name = site_section_name
        if site_section_name in ["validations", "profiling"]:
            if isinstance(resource_identifier, ValidationResultIdentifier):
                self._resource_identifier = resource_identifier
            elif isinstance(resource_identifier, (tuple, list)):
                self._resource_identifier = ValidationResultIdentifier(
                    *resource_identifier
                )
            else:
                self._resource_identifier = ValidationResultIdentifier(
                    **resource_identifier
                )
        elif site_section_name == "expectations":
            if isinstance(resource_identifier, ExpectationSuiteIdentifier):
                self._resource_identifier = resource_identifier  # type: ignore[assignment]
            elif isinstance(resource_identifier, (tuple, list)):
                self._resource_identifier = ExpectationSuiteIdentifier(  # type: ignore[assignment]
                    *resource_identifier
                )
            else:
                self._resource_identifier = ExpectationSuiteIdentifier(  # type: ignore[assignment]
                    **resource_identifier
                )
        else:
            raise ge_exceptions.InvalidDataContextKeyError(
                "SiteSectionIdentifier only supports 'validations' and 'expectations' as site section names"
            )

    @property
    def site_section_name(self):
        return self._site_section_name

    @property
    def resource_identifier(self):
        return self._resource_identifier

    def to_tuple(self):
        site_section_identifier_tuple_list = [self.site_section_name] + list(
            self.resource_identifier.to_tuple()
        )
        return tuple(site_section_identifier_tuple_list)

    @classmethod
    def from_tuple(cls, tuple_):
        if tuple_[0] == "validations":
            return cls(
                site_section_name=tuple_[0],
                resource_identifier=ValidationResultIdentifier.from_tuple(tuple_[1:]),
            )
        elif tuple_[0] == "expectations":
            return cls(
                site_section_name=tuple_[0],
                resource_identifier=ExpectationSuiteIdentifier.from_tuple(tuple_[1:]),
            )
        else:
            raise ge_exceptions.InvalidDataContextKeyError(
                "SiteSectionIdentifier only supports 'validations' and 'expectations' as site section names"
            )


class ConfigurationIdentifier(DataContextKey):
    def __init__(self, configuration_key: Union[str, UUID]) -> None:
        super().__init__()
        if isinstance(configuration_key, UUID):
            configuration_key = str(configuration_key)
        if not isinstance(configuration_key, str):
            raise ge_exceptions.InvalidDataContextKeyError(
                f"configuration_key must be a string, not {type(configuration_key).__name__}"
            )
        self._configuration_key = configuration_key

    @property
    def configuration_key(self) -> str:
        return self._configuration_key

    def to_tuple(self):
        return tuple(self.configuration_key.split("."))

    def to_fixed_length_tuple(self):
        return (self.configuration_key,)

    @classmethod
    def from_tuple(cls, tuple_):
        return cls(".".join(tuple_))

    @classmethod
    def from_fixed_length_tuple(cls, tuple_):
        return cls(configuration_key=tuple_[0])

    def __repr__(self):
        return f"{self.__class__.__name__}::{self._configuration_key}"


class ConfigurationIdentifierSchema(Schema):
    configuration_key = fields.Str()

    # noinspection PyUnusedLocal
    @post_load
    def make_configuration_identifier(self, data, **kwargs):
        return ConfigurationIdentifier(**data)


class MetricIdentifier(DataContextKey):
    def __init__(
        self,
        metric_key: Tuple[
            Optional[Union[str, tuple, dict, UUID]],
            Optional[str],
            Optional[Union[str, tuple, dict, UUID]],
            Optional[Union[str, tuple, dict, UUID]],
        ],
    ) -> None:
        super().__init__()
        conditioned_metric_key: List[Union[str, UUID]] = []
        element: Optional[Union[str, tuple, dict, UUID]]
        for element in metric_key:
            if isinstance(element, UUID):
                conditioned_metric_key.append(str(element))
            elif isinstance(element, (type(None), tuple, dict)):
                conditioned_metric_key.append(
                    hashlib.md5(
                        json.dumps(
                            convert_to_json_serializable(data=element), sort_keys=True
                        ).encode("utf-8")
                    ).hexdigest()
                )
            else:
                conditioned_metric_key.append(element)

        metric_key = tuple(conditioned_metric_key)

        metric_key = cast(
            Tuple[
                Optional[Union[str, UUID]],
                Optional[str],
                Optional[Union[str, UUID]],
                Optional[Union[str, UUID]],
            ],
            metric_key,
        )
        if any(not isinstance(element, str) for element in metric_key):
            types_detected: str = (
                f"{[type(element).__name__ for element in metric_key]}"
            )
            raise InvalidDataContextKeyError(
                f"metric_key tuple elements must be of string type; {types_detected} detected"
            )

        self._metric_key = metric_key

    @property
    def metric_key(
        self,
    ) -> Tuple[
        Optional[Union[str, UUID]],
        Optional[str],
        Optional[Union[str, UUID]],
        Optional[Union[str, UUID]],
    ]:
        return self._metric_key

    def to_tuple(
        self,
    ) -> Tuple[
        Optional[Union[str, UUID]],
        Optional[str],
        Optional[Union[str, UUID]],
        Optional[Union[str, UUID]],
    ]:
        return self._metric_key

    def to_fixed_length_tuple(self) -> tuple:
        # noinspection PyRedundantParentheses
        return (self._metric_key,)

    @classmethod
    def from_tuple(
        cls,
        value: Tuple[
            Optional[Union[str, UUID]],
            Optional[str],
            Optional[Union[str, UUID]],
            Optional[Union[str, UUID]],
        ],
    ) -> MetricIdentifier:
        return cls(metric_key=value)

    @classmethod
    def from_fixed_length_tuple(cls, value: tuple) -> MetricIdentifier:
        return cls(metric_key=value[0])

    def __repr__(self):
        return f"{self.__class__.__name__}::{self._metric_key}"


class MetricIdentifierSchema(Schema):
    metric_key = fields.Str()

    # noinspection PyUnusedLocal
    @post_load
    def make_metric_identifier(self, data, **kwargs):
        return MetricIdentifier(**data)


expectationSuiteIdentifierSchema = ExpectationSuiteIdentifierSchema()
validationResultIdentifierSchema = ValidationResultIdentifierSchema()
runIdentifierSchema = RunIdentifierSchema()
batchIdentifierSchema = BatchIdentifierSchema()
configurationIdentifierSchema = ConfigurationIdentifierSchema()
metricIdentifierSchema = MetricIdentifierSchema()<|MERGE_RESOLUTION|>--- conflicted
+++ resolved
@@ -14,11 +14,7 @@
 from great_expectations.core.data_context_key import DataContextKey
 from great_expectations.core.id_dict import BatchKwargs, IDDict
 from great_expectations.core.run_identifier import RunIdentifier, RunIdentifierSchema
-<<<<<<< HEAD
 from great_expectations.core.util import convert_to_json_serializable
-from great_expectations.exceptions import DataContextError, InvalidDataContextKeyError
-=======
->>>>>>> 6a51a2e1
 
 if TYPE_CHECKING:
     from great_expectations.data_context.cloud_constants import GXCloudRESTResource
@@ -572,7 +568,7 @@
         return ConfigurationIdentifier(**data)
 
 
-class MetricIdentifier(DataContextKey):
+class ComputedMetricIdentifier(DataContextKey):
     def __init__(
         self,
         metric_key: Tuple[
@@ -614,7 +610,7 @@
             types_detected: str = (
                 f"{[type(element).__name__ for element in metric_key]}"
             )
-            raise InvalidDataContextKeyError(
+            raise ge_exceptions.InvalidDataContextKeyError(
                 f"metric_key tuple elements must be of string type; {types_detected} detected"
             )
 
@@ -654,24 +650,24 @@
             Optional[Union[str, UUID]],
             Optional[Union[str, UUID]],
         ],
-    ) -> MetricIdentifier:
+    ) -> ComputedMetricIdentifier:
         return cls(metric_key=value)
 
     @classmethod
-    def from_fixed_length_tuple(cls, value: tuple) -> MetricIdentifier:
+    def from_fixed_length_tuple(cls, value: tuple) -> ComputedMetricIdentifier:
         return cls(metric_key=value[0])
 
     def __repr__(self):
         return f"{self.__class__.__name__}::{self._metric_key}"
 
 
-class MetricIdentifierSchema(Schema):
+class ComputedMetricIdentifierSchema(Schema):
     metric_key = fields.Str()
 
     # noinspection PyUnusedLocal
     @post_load
     def make_metric_identifier(self, data, **kwargs):
-        return MetricIdentifier(**data)
+        return ComputedMetricIdentifier(**data)
 
 
 expectationSuiteIdentifierSchema = ExpectationSuiteIdentifierSchema()
@@ -679,4 +675,4 @@
 runIdentifierSchema = RunIdentifierSchema()
 batchIdentifierSchema = BatchIdentifierSchema()
 configurationIdentifierSchema = ConfigurationIdentifierSchema()
-metricIdentifierSchema = MetricIdentifierSchema()+computedMetricsIdentifierSchema = ComputedMetricIdentifierSchema()