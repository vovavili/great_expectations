--- conflicted
+++ resolved
@@ -1685,159 +1685,10 @@
                     complete_site_config = site_config
                     SiteBuilder.build(self, complete_site_config)
 
-<<<<<<< HEAD
     def get_absolute_path(self, path):
         #TODO: ideally, the data context object should resolve all paths before
         # calling the site builder (or any other specific logic)
         return os.path.join(self._context_root_directory, path)
-=======
-            source_header_block = RenderedComponentContent(**{
-                "content_block_type": "header",
-                "header": source,
-                "styling": {
-                    "classes": ["col-12"],
-                    "header": {
-                        "classes": ["alert", "alert-secondary"]
-                    }
-                }
-            })
-            content_blocks.append(source_header_block)
-
-            for generator, data_assets in generators.items():
-                generator_header_block = RenderedComponentContent(**{
-                    "content_block_type": "header",
-                    "header": generator,
-                    "styling": {
-                        "classes": ["col-12", "ml-4"],
-                    }
-                })
-                content_blocks.append(generator_header_block)
-
-                horizontal_rule = RenderedComponentContent(**{
-                    "content_block_type": "string_template",
-                    "string_template": {
-                        "template": "",
-                        "params": {},
-                        "tag": "hr"
-                    },
-                    "styling": {
-                        "classes": ["col-12"],
-                    }
-                })
-                content_blocks.append(horizontal_rule)
-
-                for data_asset, link_lists in data_assets.items():
-                    data_asset_heading = RenderedComponentContent(**{
-                        "content_block_type": "string_template",
-                        "string_template": {
-                            "template": "$data_asset",
-                            "params": {
-                                "data_asset": data_asset
-                            },
-                            "tag": "blockquote",
-                            "styling": {
-                                "params": {
-                                    "data_asset": {
-                                        "classes": ["blockquote"],
-                                    }
-                                }
-                            }
-                        },
-                        "styling": {
-                            "classes": ["col-sm-4", "col-xs-12", "pl-sm-5", "pl-xs-0"],
-                            "styles": {
-                                "margin-top": "10px",
-                                "word-break": "break-all"
-                            }
-                        }
-                    })
-                    content_blocks.append(data_asset_heading)
-
-                    expectation_suite_links = link_lists["expectation_suite_links"]
-                    expectation_suite_link_table_rows = [
-                        [RenderedComponentContent(**{
-                            "content_block_type": "string_template",
-                            "string_template": {
-                                "template": "$link_text",
-                                "params": {
-                                    "link_text": link_dict["expectation_suite_name"]
-                                },
-                                "tag": "a",
-                                "styling": {
-                                    "attributes": {
-                                        "href": link_dict["filepath"]
-                                    }
-                                }
-                            }
-                        })] for link_dict in expectation_suite_links
-                    ]
-                    expectation_suite_link_table = RenderedComponentContent(**{
-                        "content_block_type": "table",
-                        "subheader": "Expectation Suites",
-                        "table": expectation_suite_link_table_rows,
-                        "styling": {
-                            "classes": ["col-sm-4", "col-xs-12"],
-                            "styles": {
-                                "margin-top": "10px"
-                            },
-                            "body": {
-                                "classes": ["table", "table-sm", ],
-                            }
-                        },
-                    })
-                    content_blocks.append(expectation_suite_link_table)
-
-                    validation_links = link_lists["validation_links"]
-                    validation_link_table_rows = [
-                        [RenderedComponentContent(**{
-                            "content_block_type": "string_template",
-                            "string_template": {
-                                "template": "$link_text",
-                                "params": {
-                                    "link_text": (link_dict["run_id"] + "-" + link_dict[
-                                        "expectation_suite_name"] + "-ProfilingResults") if "ProfilingResults" in link_dict[
-                                        "filepath"] else
-                                    (link_dict["run_id"] + "-" + link_dict["expectation_suite_name"] + "-ValidationResults")
-                                },
-                                "tag": "a",
-                                "styling": {
-                                    "attributes": {
-                                        "href": link_dict["filepath"]
-                                    }
-                                }
-                            }
-                        })] for link_dict in validation_links
-                    ]
-                    validation_link_table = RenderedComponentContent(**{
-                        "content_block_type": "table",
-                        "subheader": "Batch Validations",
-                        "table": validation_link_table_rows,
-                        "styling": {
-                            "classes": ["col-sm-4", "col-xs-12"],
-                            "styles": {
-                                "margin-top": "10px"
-                            },
-                            "body": {
-                                "classes": ["table", "table-sm", ],
-                            }
-                        },
-                    })
-                    content_blocks.append(validation_link_table)
-
-            section = RenderedSectionContent(**{
-                "section_name": source,
-                "content_blocks": content_blocks
-            })
-            sections.append(section)
-
-        with open(os.path.join(self.data_doc_directory, "index.html"), "w") as writer:
-            writer.write(DefaultJinjaIndexPageView.render(
-                RenderedDocumentContent(**{
-                    "utm_medium": "index-page",
-                    "sections": sections
-                })
-            ))
->>>>>>> 1999da09
 
     def profile_datasource(self,
                            datasource_name,
