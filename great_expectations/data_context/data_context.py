# -*- coding: utf-8 -*-
import configparser
import copy
import datetime
import errno
import glob
import json
import logging
import os
import shutil
import sys
import uuid
import warnings
import webbrowser

from marshmallow import ValidationError
from ruamel.yaml import YAML, YAMLError
from six import string_types

import great_expectations.exceptions as ge_exceptions
from great_expectations.core import (
    ExpectationSuite,
    get_metric_kwargs_id,
)
from great_expectations.core.id_dict import BatchKwargs
from great_expectations.core.metric import ValidationMetricIdentifier
from great_expectations.core.usage_statistics.usage_statistics import (
    run_validation_operator_usage_statistics,
    UsageStatisticsHandler,
    usage_statistics_enabled_method,
    save_expectation_suite_usage_statistics)
from great_expectations.core.util import nested_update
from great_expectations.data_context.templates import (
    CONFIG_VARIABLES_TEMPLATE,
    PROJECT_TEMPLATE_USAGE_STATISTICS_ENABLED,
    PROJECT_TEMPLATE_USAGE_STATISTICS_DISABLED,
)
from great_expectations.data_context.types.base import (
    DataContextConfig,
    dataContextConfigSchema,
    AnonymizedUsageStatisticsConfig,
    datasourceConfigSchema, DatasourceConfig, anonymizedUsageStatisticsSchema
)
from great_expectations.data_context.types.resource_identifiers import (
    ExpectationSuiteIdentifier,
    ValidationResultIdentifier,
)
from great_expectations.data_context.util import (
    file_relative_path,
    substitute_config_variable,
)
from great_expectations.data_context.util import (
    instantiate_class_from_config,
    load_class,
    safe_mmkdir,
    substitute_all_config_variables,
)
<<<<<<< HEAD

from urllib.parse import urlparse
=======
from great_expectations.dataset import Dataset
from great_expectations.profile.basic_dataset_profiler import (
    BasicDatasetProfiler,
)
from great_expectations.util import verify_dynamic_loading_support
from great_expectations.validator.validator import Validator
>>>>>>> e86aec61

try:
    from sqlalchemy.exc import SQLAlchemyError
except ImportError:
    # We'll redefine this error in code below to catch ProfilerError, which is caught above, so SA errors will
    # just fall through
    SQLAlchemyError = ge_exceptions.ProfilerError

logger = logging.getLogger(__name__)
yaml = YAML()
yaml.indent(mapping=2, sequence=4, offset=2)
yaml.default_flow_style = False


class BaseDataContext(object):
    """
    This class implements most of the functionality of DataContext, with a few exceptions.

    1. BaseDataContext does not attempt to keep its project_config in sync with a file on disc.
    2. BaseDataContext doesn't attempt to "guess" paths or objects types. Instead, that logic is pushed
        into DataContext class.

    Together, these changes make BaseDataContext class more testable.
    """

    PROFILING_ERROR_CODE_TOO_MANY_DATA_ASSETS = 2
    PROFILING_ERROR_CODE_SPECIFIED_DATA_ASSETS_NOT_FOUND = 3
    PROFILING_ERROR_CODE_NO_BATCH_KWARGS_GENERATORS_FOUND = 4
    PROFILING_ERROR_CODE_MULTIPLE_BATCH_KWARGS_GENERATORS_FOUND = 5
    UNCOMMITTED_DIRECTORIES = ["data_docs", "validations"]
    GE_UNCOMMITTED_DIR = "uncommitted"
    BASE_DIRECTORIES = [
        "expectations",
        "notebooks",
        "plugins",
        GE_UNCOMMITTED_DIR,
    ]
    NOTEBOOK_SUBDIRECTORIES = ["pandas", "spark", "sql"]
    GE_DIR = "great_expectations"
    GE_YML = "great_expectations.yml"
    GE_EDIT_NOTEBOOK_DIR = GE_UNCOMMITTED_DIR
    FALSEY_STRINGS = ["FALSE", "False", "f", "F", "0"]
    GLOBAL_CONFIG_PATHS = [
        os.path.expanduser("~/.great_expectations/great_expectations.conf"),
        "/etc/great_expectations.conf"
    ]

    @classmethod
    def validate_config(cls, project_config):
        if isinstance(project_config, DataContextConfig):
            return True
        try:
            dataContextConfigSchema.load(project_config)
        except ValidationError:
            raise
        return True

    @usage_statistics_enabled_method(
        event_name="data_context.__init__",
    )
    def __init__(self, project_config, context_root_dir=None):
        """DataContext constructor

        Args:
            context_root_dir: location to look for the ``great_expectations.yml`` file. If None, searches for the file \
            based on conventions for project subdirectories.

        Returns:
            None
        """
        if not BaseDataContext.validate_config(project_config):
            raise ge_exceptions.InvalidConfigError("Your project_config is not valid. Try using the CLI check-config command.")
        self._project_config = project_config
        self._apply_global_config_overrides()
        if context_root_dir is not None:
            self._context_root_directory = os.path.abspath(context_root_dir)
        else:
            self._context_root_directory = context_root_dir

        # Init plugin support
        if self.plugins_directory is not None:
            sys.path.append(self.plugins_directory)

        # We want to have directories set up before initializing usage statistics so that we can obtain a context instance id
        self._in_memory_instance_id = None  # This variable *may* be used in case we cannot save an instance id
        self._initialize_usage_statistics(project_config.anonymous_usage_statistics)

        # Init data sources
        self._datasources = {}
        for datasource in self._project_config_with_variables_substituted.datasources.keys():
            self.get_datasource(datasource)

        # Init stores
        self._stores = dict()
        self._init_stores(self._project_config_with_variables_substituted.stores)

        # Init validation operators
        self.validation_operators = {}
        for validation_operator_name, validation_operator_config in self._project_config_with_variables_substituted.validation_operators.items():
            self.add_validation_operator(
                validation_operator_name,
                validation_operator_config,
            )

        self._evaluation_parameter_dependencies_compiled = False
        self._evaluation_parameter_dependencies = {}

    def _build_store(self, store_name, store_config):
        module_name = 'great_expectations.data_context.store'
        new_store = instantiate_class_from_config(
            config=store_config,
            runtime_environment={
                "root_directory": self.root_directory,
            },
            config_defaults={
                "module_name": module_name
            }
        )
        if not new_store:
            raise ge_exceptions.ClassInstantiationError(
                module_name=module_name,
                package_name=None,
                class_name=store_config['class_name']
            )
        self._stores[store_name] = new_store
        return new_store

    def _init_stores(self, store_configs):
        """Initialize all Stores for this DataContext.

        Stores are a good fit for reading/writing objects that:
            1. follow a clear key-value pattern, and
            2. are usually edited programmatically, using the Context

        In general, Stores should take over most of the reading and writing to disk that DataContext had previously done.
        As of 9/21/2019, the following Stores had not yet been implemented
            * great_expectations.yml
            * expectations
            * data documentation
            * config_variables
            * anything accessed via write_resource

        Note that stores do NOT manage plugins.
        """

        for store_name, store_config in store_configs.items():
            self._build_store(store_name, store_config)

    def _apply_global_config_overrides(self):
        # check for global usage statistics opt out
        validation_errors = {}

        if self._check_global_usage_statistics_opt_out():
            logger.info("Usage statistics is disabled globally. Applying override to project_config.")
            self._project_config.anonymous_usage_statistics.enabled = False

        # check for global data_context_id
        global_data_context_id = self._get_global_config_value(
            environment_variable="GE_DATA_CONTEXT_ID",
            conf_file_section="anonymous_usage_statistics",
            conf_file_option="data_context_id"
        )
        if global_data_context_id:
            data_context_id_errors = anonymizedUsageStatisticsSchema.validate({"data_context_id": global_data_context_id})
            if not data_context_id_errors:
                logger.info("data_context_id is defined globally. Applying override to project_config.")
                self._project_config.anonymous_usage_statistics.data_context_id = global_data_context_id
            else:
                validation_errors.update(data_context_id_errors)
        # check for global usage_statistics url
        global_usage_statistics_url = self._get_global_config_value(
            environment_variable="GE_USAGE_STATISTICS_URL",
            conf_file_section="anonymous_usage_statistics",
            conf_file_option="usage_statistics_url"
        )
        if global_usage_statistics_url:
            usage_statistics_url_errors = anonymizedUsageStatisticsSchema.validate(
                {"usage_statistics_url": global_usage_statistics_url})
            if not usage_statistics_url_errors:
                logger.info("usage_statistics_url is defined globally. Applying override to project_config.")
                self._project_config.anonymous_usage_statistics.usage_statistics_url = global_usage_statistics_url
            else:
                validation_errors.update(usage_statistics_url_errors)
        if validation_errors:
            logger.warning(
                "The following globally-defined config variables failed validation:\n{}\n\n"
                "Please fix the variables if you would like to apply global values to project_config.".format(
                    json.dumps(validation_errors, indent=2)))

    def _get_global_config_value(
            self,
            environment_variable=None,
            conf_file_section=None,
            conf_file_option=None
    ):
        assert (conf_file_section and conf_file_option) or (not conf_file_section and not conf_file_option), \
            "Must pass both 'conf_file_section' and 'conf_file_option' or neither."
        if environment_variable and os.environ.get(environment_variable, False):
            return os.environ.get(environment_variable)
        if conf_file_section and conf_file_option:
            for config_path in BaseDataContext.GLOBAL_CONFIG_PATHS:
                config = configparser.ConfigParser()
                config.read(config_path)
                config_value = config.get(conf_file_section, conf_file_option, fallback=None)
                if config_value:
                    return config_value
        return None

    def _check_global_usage_statistics_opt_out(self):
        if os.environ.get("GE_USAGE_STATS", False):
            ge_usage_stats = os.environ.get("GE_USAGE_STATS")
            if ge_usage_stats in BaseDataContext.FALSEY_STRINGS:
                return True
            else:
                logger.warning("GE_USAGE_STATS environment variable must be one of: {}".format(BaseDataContext.FALSEY_STRINGS))
        for config_path in BaseDataContext.GLOBAL_CONFIG_PATHS:
            config = configparser.ConfigParser()
            config.read(config_path)
            try:
                if not config.getboolean("anonymous_usage_statistics", "enabled"):
                    return True
            except Exception:
                pass
        return False

    def _initialize_usage_statistics(self, usage_statistics_config: AnonymizedUsageStatisticsConfig):
        """Initialize the usage statistics system."""
        if not usage_statistics_config.enabled:
            logger.info("Usage statistics is disabled; skipping initialization.")
            self._usage_statistics_handler = None
            return

        self._usage_statistics_handler = UsageStatisticsHandler(
            data_context=self,
            data_context_id=usage_statistics_config.data_context_id,
            usage_statistics_url=usage_statistics_config.usage_statistics_url)

    def add_store(self, store_name, store_config):
        """Add a new Store to the DataContext and (for convenience) return the instantiated Store object.

        Args:
            store_name (str): a key for the new Store in in self._stores
            store_config (dict): a config for the Store to add

        Returns:
            store (Store)
        """

        self._project_config["stores"][store_name] = store_config
        return self._build_store(store_name, store_config)

    def add_validation_operator(self, validation_operator_name, validation_operator_config):
        """Add a new ValidationOperator to the DataContext and (for convenience) return the instantiated object.

        Args:
            validation_operator_name (str): a key for the new ValidationOperator in in self._validation_operators
            validation_operator_config (dict): a config for the ValidationOperator to add

        Returns:
            validation_operator (ValidationOperator)
        """

        self._project_config["validation_operators"][validation_operator_name] = validation_operator_config
        config = self._project_config_with_variables_substituted.validation_operators[
            validation_operator_name]
        module_name = 'great_expectations.validation_operators'
        new_validation_operator = instantiate_class_from_config(
            config=config,
            runtime_environment={
                "data_context": self,
            },
            config_defaults={
                "module_name": module_name
            }
        )
        if not new_validation_operator:
            raise ge_exceptions.ClassInstantiationError(
                module_name=module_name,
                package_name=None,
                class_name=config['class_name']
            )
        self.validation_operators[validation_operator_name] = new_validation_operator
        return new_validation_operator

    def _normalize_absolute_or_relative_path(self, path):
        if path is None:
            return
        if os.path.isabs(path):
            return path
        else:
            return os.path.join(self.root_directory, path)

    def _normalize_store_path(self, resource_store):
        if resource_store["type"] == "filesystem":
            if not os.path.isabs(resource_store["base_directory"]):
                resource_store["base_directory"] = os.path.join(self.root_directory, resource_store["base_directory"])
        return resource_store

    def get_docs_sites_urls(self, resource_identifier=None):
        """
        Get URLs for a resource for all data docs sites.

        This function will return URLs for any configured site even if the sites have not
        been built yet.

        :param resource_identifier: optional. It can be an identifier of ExpectationSuite's,
                ValidationResults and other resources that have typed identifiers.
                If not provided, the method will return the URLs of the index page.
        :return: a list of URLs. Each item is the URL for the resource for a data docs site
        """

        site_urls = []

        site_names = None
        sites = self._project_config_with_variables_substituted.data_docs_sites
        if sites:
            logger.debug("Found data_docs_sites.")

            for site_name, site_config in sites.items():
                if (site_names and site_name in site_names) or not site_names:
                    complete_site_config = site_config
                    module_name = 'great_expectations.render.renderer.site_builder'
                    site_builder = instantiate_class_from_config(
                        config=complete_site_config,
                        runtime_environment={
                            "data_context": self,
                            "root_directory": self.root_directory
                        },
                        config_defaults={
                            "module_name": module_name
                        }
                    )
                    if not site_builder:
                        raise ge_exceptions.ClassInstantiationError(
                            module_name=module_name,
                            package_name=None,
                            class_name=complete_site_config['class_name']
                        )

                    url = site_builder.get_resource_url(resource_identifier=resource_identifier)

                    site_urls.append({
                        "site_name": site_name,
                        "site_url": url
                    })

        return site_urls

    @usage_statistics_enabled_method(event_name="data_context.open_data_docs",)
    def open_data_docs(self, resource_identifier=None):
        """
        A stdlib cross-platform way to open a file in a browser.

        :param resource_identifier: ExpectationSuiteIdentifier, ValidationResultIdentifier
                or any other type's identifier. The argument is optional - when
                not supplied, the method returns the URL of the index page.
        """
        data_docs_urls = self.get_docs_sites_urls(resource_identifier=resource_identifier)
        for site_dict in data_docs_urls:
            logger.debug("Opening Data Docs found here: {}".format(site_dict["site_url"]))
            webbrowser.open(site_dict["site_url"])

    @property
    def root_directory(self):
        """The root directory for configuration objects in the data context; the location in which
        ``great_expectations.yml`` is located."""
        return self._context_root_directory

    @property
    def plugins_directory(self):
        """The directory in which custom plugin modules should be placed."""
        return self._normalize_absolute_or_relative_path(
            self._project_config_with_variables_substituted.plugins_directory
        )

    @property
    def _project_config_with_variables_substituted(self):
        return self.get_config_with_variables_substituted()

    @property
    def anonymous_usage_statistics(self):
        return self._project_config_with_variables_substituted.anonymous_usage_statistics

    @property
    def stores(self):
        """A single holder for all Stores in this context"""
        return self._stores

    @property
    def datasources(self):
        """A single holder for all Datasources in this context"""
        return self._datasources

    @property
    def expectations_store_name(self):
        return self._project_config_with_variables_substituted.expectations_store_name

    @property
    def data_context_id(self):
        return self._project_config_with_variables_substituted.anonymous_usage_statistics.data_context_id

    @property
    def instance_id(self):
        instance_id = self._load_config_variables_file().get("instance_id")
        if instance_id is None:
            if self._in_memory_instance_id is not None:
                return self._in_memory_instance_id
            instance_id = str(uuid.uuid4())
            self._in_memory_instance_id = instance_id
        return instance_id

    #####
    #
    # Internal helper methods
    #
    #####

    def _load_config_variables_file(self):
        """Get all config variables from the default location."""
        config_variables_file_path = self.get_config().config_variables_file_path
        if config_variables_file_path:
            try:
                # If the user specifies the config variable path with an environment variable, we want to substitute it
                defined_path = substitute_config_variable(config_variables_file_path, {})
                if not os.path.isabs(defined_path):
                    # A BaseDataContext will not have a root directory; in that case use the current directory
                    # for any non-absolute path
                    root_directory = self.root_directory or os.curdir()
                else:
                    root_directory = ""
                var_path = os.path.join(root_directory, defined_path)
                with open(var_path, "r") as config_variables_file:
                    return yaml.load(config_variables_file) or {}
            except IOError as e:
                if e.errno != errno.ENOENT:
                    raise
                logger.debug("Generating empty config variables file.")
                return {}
        else:
            return {}

    def get_config_with_variables_substituted(self, config=None):
        if not config:
            config = self._project_config

        return DataContextConfig(
            **substitute_all_config_variables(config, self._load_config_variables_file())
        )

    def save_config_variable(self, config_variable_name, value):
        """Save config variable value

        Args:
            config_variable_name: name of the property
            value: the value to save for the property

        Returns:
            None
        """
        config_variables = self._load_config_variables_file()
        config_variables[config_variable_name] = value
        config_variables_filepath = self.get_config().config_variables_file_path
        if not config_variables_filepath:
            raise ge_exceptions.InvalidConfigError("'config_variables_file_path' property is not found in config - setting it is required to use this feature")

        config_variables_filepath = os.path.join(self.root_directory, config_variables_filepath)

        safe_mmkdir(os.path.dirname(config_variables_filepath), exist_ok=True)
        if not os.path.isfile(config_variables_filepath):
            logger.info("Creating new substitution_variables file at {config_variables_filepath}".format(
                config_variables_filepath=config_variables_filepath)
            )
            with open(config_variables_filepath, "w") as template:
                template.write(CONFIG_VARIABLES_TEMPLATE)

        with open(config_variables_filepath, "w") as config_variables_file:
            yaml.dump(config_variables, config_variables_file)

    def get_available_data_asset_names(self, datasource_names=None, batch_kwargs_generator_names=None):
        """Inspect datasource and batch kwargs generators to provide available data_asset objects.

        Args:
            datasource_names: list of datasources for which to provide available data_asset_name objects. If None, \
            return available data assets for all datasources.
            batch_kwargs_generator_names: list of batch kwargs generators for which to provide available
            data_asset_name objects.

        Returns:
            data_asset_names (dict): Dictionary describing available data assets
            ::

                {
                  datasource_name: {
                    batch_kwargs_generator_name: [ data_asset_1, data_asset_2, ... ]
                    ...
                  }
                  ...
                }

        """
        data_asset_names = {}
        if datasource_names is None:
            datasource_names = [datasource["name"] for datasource in self.list_datasources()]
        elif isinstance(datasource_names, string_types):
            datasource_names = [datasource_names]
        elif not isinstance(datasource_names, list):
            raise ValueError(
                "Datasource names must be a datasource name, list of datasource names or None (to list all datasources)"
            )

        if batch_kwargs_generator_names is not None:
            if isinstance(batch_kwargs_generator_names, string_types):
                batch_kwargs_generator_names = [batch_kwargs_generator_names]
            if len(batch_kwargs_generator_names) == len(datasource_names):  # Iterate over both together
                for idx, datasource_name in enumerate(datasource_names):
                    datasource = self.get_datasource(datasource_name)
                    data_asset_names[datasource_name] = \
                        datasource.get_available_data_asset_names(batch_kwargs_generator_names[idx])

            elif len(batch_kwargs_generator_names) == 1:
                datasource = self.get_datasource(datasource_names[0])
                datasource_names[datasource_names[0]] = datasource.get_available_data_asset_names(batch_kwargs_generator_names)

            else:
                raise ValueError(
                    "If providing batch kwargs generator, you must either specify one for each datasource or only "
                    "one datasource."
                )
        else:  # generator_names is None
            for datasource_name in datasource_names:
                try:
                    datasource = self.get_datasource(datasource_name)
                    data_asset_names[datasource_name] = datasource.get_available_data_asset_names()
                except ValueError:
                    # handle the edge case of a non-existent datasource
                    data_asset_names[datasource_name] = {}

        return data_asset_names

    def build_batch_kwargs(self, datasource, batch_kwargs_generator, name=None, partition_id=None, **kwargs):
        """Builds batch kwargs using the provided datasource, batch kwargs generator, and batch_parameters.

        Args:
            datasource (str): the name of the datasource for which to build batch_kwargs
            batch_kwargs_generator (str): the name of the batch kwargs generator to use to build batch_kwargs
            name (str): an optional name batch_parameter
            **kwargs: additional batch_parameters

        Returns:
            BatchKwargs

        """
        datasource_obj = self.get_datasource(datasource)
        batch_kwargs = datasource_obj.build_batch_kwargs(
            batch_kwargs_generator=batch_kwargs_generator,
            name=name,
            partition_id=partition_id,
            **kwargs
        )
        return batch_kwargs

    def get_batch(self, batch_kwargs, expectation_suite_name, data_asset_type=None, batch_parameters=None):
        """Build a batch of data using batch_kwargs, and return a DataAsset with expectation_suite_name attached. If
        batch_parameters are included, they will be available as attributes of the batch.

        Args:
            batch_kwargs: the batch_kwargs to use; must include a datasource key
            expectation_suite_name: The ExpectationSuite or the name of the expectation_suite to get
            data_asset_type: the type of data_asset to build, with associated expectation implementations. This can
                generally be inferred from the datasource.
            batch_parameters: optional parameters to store as the reference description of the batch. They should
                reflect parameters that would provide the passed BatchKwargs.

        Returns:
            DataAsset
        """
        if isinstance(batch_kwargs, dict):
            batch_kwargs = BatchKwargs(batch_kwargs)

        if not isinstance(batch_kwargs, BatchKwargs):
            raise ge_exceptions.BatchKwargsError("BatchKwargs must be a BatchKwargs object or dictionary.")

        if not isinstance(expectation_suite_name, (ExpectationSuite, ExpectationSuiteIdentifier, str)):
            raise ge_exceptions.DataContextError(
                "expectation_suite_name must be an ExpectationSuite, "
                "ExpectationSuiteIdentifier or string."
            )

        if isinstance(expectation_suite_name, ExpectationSuite):
            expectation_suite = expectation_suite_name
        elif isinstance(expectation_suite_name, ExpectationSuiteIdentifier):
            expectation_suite = self.get_expectation_suite(expectation_suite_name.expectation_suite_name)
        else:
            expectation_suite = self.get_expectation_suite(expectation_suite_name)

        datasource = self.get_datasource(batch_kwargs.get("datasource"))
        batch = datasource.get_batch(batch_kwargs=batch_kwargs, batch_parameters=batch_parameters)
        if data_asset_type is None:
            data_asset_type = datasource.config.get("data_asset_type")
        validator = Validator(
            batch=batch,
            expectation_suite=expectation_suite,
            expectation_engine=data_asset_type
        )
        return validator.get_dataset()

    @usage_statistics_enabled_method(
        event_name="data_context.run_validation_operator",
        args_payload_fn=run_validation_operator_usage_statistics,
    )
    def run_validation_operator(
            self,
            validation_operator_name,
            assets_to_validate,
            run_id=None,
            evaluation_parameters=None,
            **kwargs
    ):
        """
        Run a validation operator to validate data assets and to perform the business logic around
        validation that the operator implements.

        Args:
            validation_operator_name: name of the operator, as appears in the context's config file
            assets_to_validate: a list that specifies the data assets that the operator will validate. The members of
                the list can be either batches, or a tuple that will allow the operator to fetch the batch:
                (batch_kwargs, expectation_suite_name)
            run_id: The run_id for the validation; if None, a default value will be used
            **kwargs: Additional kwargs to pass to the validation operator

        Returns:
            ValidationOperatorResult
        """
        if run_id is None:
            run_id = datetime.datetime.utcnow().strftime("%Y%m%dT%H%M%S.%fZ")
            logger.info("Setting run_id to: {}".format(run_id))
        if evaluation_parameters is None:
            return self.validation_operators[validation_operator_name].run(
                assets_to_validate=assets_to_validate,
                run_id=run_id,
                **kwargs
            )
        else:
            return self.validation_operators[validation_operator_name].run(
                assets_to_validate=assets_to_validate,
                run_id=run_id,
                evaluation_parameters=evaluation_parameters,
                **kwargs
            )

    def list_validation_operator_names(self):
        if not self.validation_operators:
            return []
        return list(self.validation_operators.keys())

    def add_datasource(self, name, initialize=True, **kwargs):
        """Add a new datasource to the data context, with configuration provided as kwargs.
        Args:
            name: the name for the new datasource to add
            initialize: if False, add the datasource to the config, but do not
                initialize it, for example if a user needs to debug database connectivity.
            kwargs (keyword arguments): the configuration for the new datasource

        Returns:
            datasource (Datasource)
        """
        logger.debug("Starting BaseDataContext.add_datasource for %s" % name)
        module_name = kwargs.get("module_name", "great_expectations.datasource")
        verify_dynamic_loading_support(module_name=module_name, package_name=None)
        class_name = kwargs.get("class_name")
        datasource_class = load_class(
            module_name=module_name,
            class_name=class_name
        )

        # For any class that should be loaded, it may control its configuration construction
        # by implementing a classmethod called build_configuration
        if hasattr(datasource_class, "build_configuration"):
            config = datasource_class.build_configuration(**kwargs)
        else:
            config = kwargs

        config = datasourceConfigSchema.load(config)
        self._project_config["datasources"][name] = config

        # We perform variable substitution in the datasource's config here before using the config
        # to instantiate the datasource object. Variable substitution is a service that the data
        # context provides. Datasources should not see unsubstituted variables in their config.
        if initialize:
            datasource = self._build_datasource_from_config(
                name, self._project_config_with_variables_substituted.datasources[name])
            self._datasources[name] = datasource
        else:
            datasource = None

        return datasource

    def add_batch_kwargs_generator(self, datasource_name, batch_kwargs_generator_name, class_name, **kwargs):
        """
        Add a batch kwargs generator to the named datasource, using the provided
        configuration.

        Args:
            datasource_name: name of datasource to which to add the new batch kwargs generator
            batch_kwargs_generator_name: name of the generator to add
            class_name: class of the batch kwargs generator to add
            **kwargs: batch kwargs generator configuration, provided as kwargs

        Returns:

        """
        datasource_obj = self.get_datasource(datasource_name)
        generator = datasource_obj.add_batch_kwargs_generator(name=batch_kwargs_generator_name, class_name=class_name, **kwargs)
        return generator

    def get_config(self):
        return self._project_config

    def _build_datasource_from_config(self, name, config):
        # We convert from the type back to a dictionary for purposes of instantiation
        if isinstance(config, DatasourceConfig):
            config = datasourceConfigSchema.dump(config)
        config.update({
            "name": name
        })
        module_name = 'great_expectations.datasource'
        datasource = instantiate_class_from_config(
            config=config,
            runtime_environment={
                "data_context": self
            },
            config_defaults={
                "module_name": module_name
            }
        )
        if not datasource:
            raise ge_exceptions.ClassInstantiationError(
                module_name=module_name,
                package_name=None,
                class_name=config['class_name']
            )
        return datasource

    def get_datasource(self, datasource_name="default"):
        """Get the named datasource

        Args:
            datasource_name (str): the name of the datasource from the configuration

        Returns:
            datasource (Datasource)
        """
        if datasource_name in self._datasources:
            return self._datasources[datasource_name]
        elif datasource_name in self._project_config_with_variables_substituted.datasources:
            datasource_config = copy.deepcopy(
                self._project_config_with_variables_substituted.datasources[datasource_name])
        else:
            raise ValueError(
                "Unable to load datasource `%s` -- no configuration found or invalid configuration." % datasource_name
            )
        datasource_config = datasourceConfigSchema.load(datasource_config)
        datasource = self._build_datasource_from_config(datasource_name, datasource_config)
        self._datasources[datasource_name] = datasource
        return datasource

    def list_expectation_suites(self):
        """Return a list of available expectation suite names."""
        try:
            keys = self.stores[self.expectations_store_name].list_keys()
        except KeyError as e:
            raise ge_exceptions.InvalidConfigError("Unable to find configured store: %s" % str(e))
        return keys

    def list_datasources(self):
        """List currently-configured datasources on this context.

        Returns:
            List(dict): each dictionary includes "name", "class_name", and "module_name" keys
        """
        datasources = []
        for key, value in self._project_config_with_variables_substituted.datasources.items():
            value["name"] = key
            datasources.append(value)
        return datasources

    def list_stores(self):
        """List currently-configured Stores on this context"""

        stores = []
        for name, value in self._project_config_with_variables_substituted.stores.items():
            value["name"] = name
            stores.append(value)
        return stores

    def list_validation_operators(self):
        """List currently-configured Validation Operators on this context"""

        validation_operators = []
        for name, value in self._project_config_with_variables_substituted.validation_operators.items():
            value["name"] = name
            validation_operators.append(value)
        return validation_operators

    def create_expectation_suite(self, expectation_suite_name, overwrite_existing=False):
        """Build a new expectation suite and save it into the data_context expectation store.

        Args:
            expectation_suite_name: The name of the expectation_suite to create
            overwrite_existing (boolean): Whether to overwrite expectation suite if expectation suite with given name
                already exists.

        Returns:
            A new (empty) expectation suite.
        """
        if not isinstance(overwrite_existing, bool):
            raise ValueError("Parameter overwrite_existing must be of type BOOL")

        expectation_suite = ExpectationSuite(expectation_suite_name=expectation_suite_name)
        key = ExpectationSuiteIdentifier(expectation_suite_name=expectation_suite_name)

        if self._stores[self.expectations_store_name].has_key(key) and not overwrite_existing:
            raise ge_exceptions.DataContextError(
                "expectation_suite with name {} already exists. If you would like to overwrite this "
                "expectation_suite, set overwrite_existing=True.".format(expectation_suite_name)
            )
        else:
            self._stores[self.expectations_store_name].set(key, expectation_suite)

        return expectation_suite

    def get_expectation_suite(self, expectation_suite_name):
        """Get a named expectation suite for the provided data_asset_name.

        Args:
            expectation_suite_name (str): the name for the expectation suite

        Returns:
            expectation_suite
        """
        key = ExpectationSuiteIdentifier(expectation_suite_name=expectation_suite_name)

        if self.stores[self.expectations_store_name].has_key(key):
            return self.stores[self.expectations_store_name].get(key)
        else:
            raise ge_exceptions.DataContextError(
                "expectation_suite %s not found" % expectation_suite_name
            )

    def list_expectation_suite_names(self):
        """Lists the available expectation suite names"""
        sorted_expectation_suite_names = [i.expectation_suite_name for i in self.list_expectation_suites()]
        sorted_expectation_suite_names.sort()
        return sorted_expectation_suite_names

    @usage_statistics_enabled_method(
        event_name="data_context.save_expectation_suite",
        args_payload_fn=save_expectation_suite_usage_statistics,
    )
    def save_expectation_suite(self, expectation_suite, expectation_suite_name=None):
        """Save the provided expectation suite into the DataContext.

        Args:
            expectation_suite: the suite to save
            expectation_suite_name: the name of this expectation suite. If no name is provided the name will \
                be read from the suite

        Returns:
            None
        """
        if expectation_suite_name is None:
            key = ExpectationSuiteIdentifier(expectation_suite_name=expectation_suite.expectation_suite_name)
        else:
            expectation_suite.expectation_suite_name = expectation_suite_name
            key = ExpectationSuiteIdentifier(expectation_suite_name=expectation_suite_name)

        self.stores[self.expectations_store_name].set(key, expectation_suite)
        self._evaluation_parameter_dependencies_compiled = False

    def _store_metrics(self, requested_metrics, validation_results, target_store_name):
        """
        requested_metrics is a dictionary like this:

              requested_metrics:
                *:  # The asterisk here matches *any* expectation suite name
                  # use the 'kwargs' key to request metrics that are defined by kwargs,
                  # for example because they are defined only for a particular column
                  # - column:
                  #     Age:
                  #        - expect_column_min_to_be_between.result.observed_value
                    - statistics.evaluated_expectations
                    - statistics.successful_expectations

        Args:
            requested_metrics:
            validation_results:
            target_store_name:

        Returns:

        """
        expectation_suite_name = validation_results.meta["expectation_suite_name"]
        run_id = validation_results.meta["run_id"]

        for expectation_suite_dependency, metrics_list in requested_metrics.items():
            if (expectation_suite_dependency != "*") and (expectation_suite_dependency != expectation_suite_name):
                continue

            if not isinstance(metrics_list, list):
                raise ge_exceptions.DataContextError("Invalid requested_metrics configuration: metrics requested for "
                                                     "each expectation suite must be a list.")

            for metric_configuration in metrics_list:
                metric_configurations = _get_metric_configuration_tuples(metric_configuration)
                for metric_name, metric_kwargs in metric_configurations:
                    try:
                        metric_value = validation_results.get_metric(metric_name, **metric_kwargs)
                        self.stores[target_store_name].set(
                            ValidationMetricIdentifier(
                                run_id=run_id,
                                expectation_suite_identifier=ExpectationSuiteIdentifier(expectation_suite_name),
                                metric_name=metric_name,
                                metric_kwargs_id=get_metric_kwargs_id(metric_name, metric_kwargs)
                            ),
                            metric_value
                        )
                    except ge_exceptions.UnavailableMetricError:
                        # This will happen frequently in larger pipelines
                        logger.debug("metric {} was requested by another expectation suite but is not available in "
                                     "this validation result.".format(metric_name))

    def store_validation_result_metrics(self, requested_metrics, validation_results, target_store_name):
        self._store_metrics(requested_metrics, validation_results, target_store_name)

    def store_evaluation_parameters(self, validation_results, target_store_name=None):
        if not self._evaluation_parameter_dependencies_compiled:
            self._compile_evaluation_parameter_dependencies()

        if target_store_name is None:
            target_store_name = self.evaluation_parameter_store_name

        self._store_metrics(self._evaluation_parameter_dependencies, validation_results, target_store_name)

    @property
    def evaluation_parameter_store(self):
        return self.stores[self.evaluation_parameter_store_name]

    @property
    def evaluation_parameter_store_name(self):
        return self._project_config_with_variables_substituted.evaluation_parameter_store_name

    @property
    def validations_store_name(self):
        return self._project_config_with_variables_substituted.validations_store_name

    @property
    def validations_store(self):
        return self.stores[self.validations_store_name]

    def _compile_evaluation_parameter_dependencies(self):
        self._evaluation_parameter_dependencies = {}
        for key in self.stores[self.expectations_store_name].list_keys():
            expectation_suite = self.stores[self.expectations_store_name].get(key)
            if not expectation_suite:
                continue

            dependencies = expectation_suite.get_evaluation_parameter_dependencies()
            if len(dependencies) > 0:
                nested_update(self._evaluation_parameter_dependencies, dependencies)

        self._evaluation_parameter_dependencies_compiled = True

    def get_validation_result(
        self,
        expectation_suite_name,
        run_id=None,
        batch_identifier=None,
        validations_store_name=None,
        failed_only=False,
    ):
        """Get validation results from a configured store.

        Args:
            data_asset_name: name of data asset for which to get validation result
            expectation_suite_name: expectation_suite name for which to get validation result (default: "default")
            run_id: run_id for which to get validation result (if None, fetch the latest result by alphanumeric sort)
            validations_store_name: the name of the store from which to get validation results
            failed_only: if True, filter the result to return only failed expectations

        Returns:
            validation_result

        """
        if validations_store_name is None:
            validations_store_name = self.validations_store_name
        selected_store = self.stores[validations_store_name]

        if run_id is None or batch_identifier is None:
            #Get most recent run id
            # NOTE : This method requires a (potentially very inefficient) list_keys call.
            # It should probably move to live in an appropriate Store class,
            # but when we do so, that Store will need to function as more than just a key-value Store.
            key_list = selected_store.list_keys()
            filtered_key_list = []
            for key in key_list:
                if run_id is not None and key.run_id != run_id:
                    continue
                if batch_identifier is not None and key.batch_identifier != batch_identifier:
                    continue
                filtered_key_list.append(key)

            # run_id_set = set([key.run_id for key in filtered_key_list])
            if len(filtered_key_list) == 0:
                logger.warning("No valid run_id values found.")
                return {}

            filtered_key_list = sorted(filtered_key_list, key=lambda x: x.run_id)

            if run_id is None:
                run_id = filtered_key_list[-1].run_id
            if batch_identifier is None:
                batch_identifier = filtered_key_list[-1].batch_identifier

        key = ValidationResultIdentifier(
                expectation_suite_identifier=ExpectationSuiteIdentifier(
                    expectation_suite_name=expectation_suite_name
                ),
                run_id=run_id,
                batch_identifier=batch_identifier
        )
        results_dict = selected_store.get(key)

        #TODO: This should be a convenience method of ValidationResultSuite
        if failed_only:
            failed_results_list = [result for result in results_dict.results if not result.success]
            results_dict.results = failed_results_list
            return results_dict
        else:
            return results_dict

    def update_return_obj(self, data_asset, return_obj):
        """Helper called by data_asset.

        Args:
            data_asset: The data_asset whose validation produced the current return object
            return_obj: the return object to update

        Returns:
            return_obj: the return object, potentially changed into a widget by the configured expectation explorer
        """
        return return_obj

    @usage_statistics_enabled_method(event_name="data_context.build_data_docs")
    def build_data_docs(self, site_names=None, resource_identifiers=None):
        """
        Build Data Docs for your project.

        These make it simple to visualize data quality in your project. These
        include Expectations, Validations & Profiles. The are built for all
        Datasources from JSON artifacts in the local repo including validations
        & profiles from the uncommitted directory.

        :param site_names: if specified, build data docs only for these sites, otherwise,
                            build all the sites specified in the context's config
        :param resource_identifiers: a list of resource identifiers (ExpectationSuiteIdentifier,
                            ValidationResultIdentifier). If specified, rebuild HTML
                            (or other views the data docs sites are rendering) only for
                            the resources in this list. This supports incremental build
                            of data docs sites (e.g., when a new validation result is created)
                            and avoids full rebuild.

        Returns:
            A dictionary with the names of the updated data documentation sites as keys and the the location info
            of their index.html files as values
        """
        logger.debug("Starting DataContext.build_data_docs")

        index_page_locator_infos = {}

        sites = self._project_config_with_variables_substituted.data_docs_sites
        if sites:
            logger.debug("Found data_docs_sites. Building sites...")

            for site_name, site_config in sites.items():
                logger.debug("Building Data Docs Site %s" % site_name,)

                if (site_names and site_name in site_names) or not site_names:
                    complete_site_config = site_config
                    module_name = 'great_expectations.render.renderer.site_builder'
                    site_builder = instantiate_class_from_config(
                        config=complete_site_config,
                        runtime_environment={
                            "data_context": self,
                            "root_directory": self.root_directory,
                            "site_name": site_name
                        },
                        config_defaults={
                            "module_name": module_name
                        }
                    )
                    if not site_builder:
                        raise ge_exceptions.ClassInstantiationError(
                            module_name=module_name,
                            package_name=None,
                            class_name=complete_site_config['class_name']
                        )
                    index_page_resource_identifier_tuple = site_builder.build(resource_identifiers)
                    if index_page_resource_identifier_tuple:
                        index_page_locator_infos[site_name] = index_page_resource_identifier_tuple[0]

        else:
            logger.debug("No data_docs_config found. No site(s) built.")

        return index_page_locator_infos

    def profile_datasource(self,
                           datasource_name,
                           batch_kwargs_generator_name=None,
                           data_assets=None,
                           max_data_assets=20,
                           profile_all_data_assets=True,
                           profiler=BasicDatasetProfiler,
                           profiler_configuration=None,
                           dry_run=False,
                           run_id="profiling",
                           additional_batch_kwargs=None):
        """Profile the named datasource using the named profiler.

        Args:
            datasource_name: the name of the datasource for which to profile data_assets
            batch_kwargs_generator_name: the name of the batch kwargs generator to use to get batches
            data_assets: list of data asset names to profile
            max_data_assets: if the number of data assets the batch kwargs generator yields is greater than this max_data_assets,
                profile_all_data_assets=True is required to profile all
            profile_all_data_assets: when True, all data assets are profiled, regardless of their number
            profiler: the profiler class to use
            profiler_configuration: Optional profiler configuration dict
            dry_run: when true, the method checks arguments and reports if can profile or specifies the arguments that are missing
            additional_batch_kwargs: Additional keyword arguments to be provided to get_batch when loading the data asset.
        Returns:
            A dictionary::

                {
                    "success": True/False,
                    "results": List of (expectation_suite, EVR) tuples for each of the data_assets found in the datasource
                }

            When success = False, the error details are under "error" key
        """

        # We don't need the datasource object, but this line serves to check if the datasource by the name passed as
        # an arg exists and raise an error if it does not.
        datasource = self.get_datasource(datasource_name)

        if not dry_run:
            logger.info("Profiling '%s' with '%s'" % (datasource_name, profiler.__name__))

        profiling_results = {}

        # Build the list of available data asset names (each item a tuple of name and type)

        data_asset_names_dict = self.get_available_data_asset_names(datasource_name)

        available_data_asset_name_list = []
        try:
            datasource_data_asset_names_dict = data_asset_names_dict[datasource_name]
        except KeyError:
            # KeyError will happen if there is not datasource
            raise ge_exceptions.ProfilerError(
                "No datasource {} found.".format(datasource_name))

        if batch_kwargs_generator_name is None:
            # if no generator name is passed as an arg and the datasource has only
            # one generator with data asset names, use it.
            # if ambiguous, raise an exception
            for name in datasource_data_asset_names_dict.keys():
                if batch_kwargs_generator_name is not None:
                    profiling_results = {
                        'success': False,
                        'error': {
                            'code': DataContext.PROFILING_ERROR_CODE_MULTIPLE_BATCH_KWARGS_GENERATORS_FOUND
                        }
                    }
                    return profiling_results

                if len(datasource_data_asset_names_dict[name]["names"]) > 0:
                    available_data_asset_name_list = datasource_data_asset_names_dict[name]["names"]
                    batch_kwargs_generator_name = name

            if batch_kwargs_generator_name is None:
                profiling_results = {
                    'success': False,
                    'error': {
                        'code': DataContext.PROFILING_ERROR_CODE_NO_BATCH_KWARGS_GENERATORS_FOUND
                    }
                }
                return profiling_results
        else:
            # if the generator name is passed as an arg, get this generator's available data asset names
            try:
                available_data_asset_name_list = datasource_data_asset_names_dict[batch_kwargs_generator_name]["names"]
            except KeyError:
                raise ge_exceptions.ProfilerError(
                    "batch kwargs Generator {} not found. Specify the name of a generator configured in this datasource".format(batch_kwargs_generator_name))

        available_data_asset_name_list = sorted(available_data_asset_name_list, key=lambda x: x[0])

        if len(available_data_asset_name_list) == 0:
            raise ge_exceptions.ProfilerError(
                "No Data Assets found in Datasource {}. Used batch kwargs generator: {}.".format(
                    datasource_name,
                    batch_kwargs_generator_name)
            )
        total_data_assets = len(available_data_asset_name_list)

        data_asset_names_to_profiled = None

        if isinstance(data_assets, list) and len(data_assets) > 0:
            not_found_data_assets = [name for name in data_assets if name not in [da[0] for da in available_data_asset_name_list]]
            if len(not_found_data_assets) > 0:
                profiling_results = {
                    'success': False,
                    'error': {
                        'code': DataContext.PROFILING_ERROR_CODE_SPECIFIED_DATA_ASSETS_NOT_FOUND,
                        'not_found_data_assets': not_found_data_assets,
                        'data_assets': available_data_asset_name_list
                    }
                }
                return profiling_results

            data_assets.sort()
            data_asset_names_to_profiled = data_assets
            total_data_assets = len(available_data_asset_name_list)
            if not dry_run:
                logger.info("Profiling the white-listed data assets: %s, alphabetically." % (",".join(data_assets)))
        else:
            if not profile_all_data_assets:
                if total_data_assets > max_data_assets:
                    profiling_results = {
                        'success': False,
                        'error': {
                            'code': DataContext.PROFILING_ERROR_CODE_TOO_MANY_DATA_ASSETS,
                            'num_data_assets': total_data_assets,
                            'data_assets': available_data_asset_name_list
                        }
                    }
                    return profiling_results

            data_asset_names_to_profiled = [name[0] for name in available_data_asset_name_list]
        if not dry_run:
            logger.info("Profiling all %d data assets from batch kwargs generator %s" % (len(available_data_asset_name_list), batch_kwargs_generator_name))
        else:
            logger.info("Found %d data assets from batch kwargs generator %s" % (len(available_data_asset_name_list), batch_kwargs_generator_name))

        profiling_results['success'] = True

        if not dry_run:
            profiling_results['results'] = []
            total_columns, total_expectations, total_rows, skipped_data_assets = 0, 0, 0, 0
            total_start_time = datetime.datetime.now()

            for name in data_asset_names_to_profiled:
                logger.info("\tProfiling '%s'..." % name)
                try:
                    profiling_results['results'].append(
                        self.profile_data_asset(
                            datasource_name=datasource_name,
                            batch_kwargs_generator_name=batch_kwargs_generator_name,
                            data_asset_name=name,
                            profiler=profiler,
                            profiler_configuration=profiler_configuration,
                            run_id=run_id,
                            additional_batch_kwargs=additional_batch_kwargs
                        )["results"][0]
                    )

                except ge_exceptions.ProfilerError as err:
                    logger.warning(err.message)
                except IOError as err:
                    logger.warning("IOError while profiling %s. (Perhaps a loading error?) Skipping." % name[1])
                    logger.debug(str(err))
                    skipped_data_assets += 1
                except SQLAlchemyError as e:
                    logger.warning("SqlAlchemyError while profiling %s. Skipping." % name[1])
                    logger.debug(str(e))
                    skipped_data_assets += 1

            total_duration = (datetime.datetime.now() - total_start_time).total_seconds()
            logger.info("""
    Profiled %d of %d named data assets, with %d total rows and %d columns in %.2f seconds.
    Generated, evaluated, and stored %d Expectations during profiling. Please review results using data-docs.""" % (
                len(data_asset_names_to_profiled),
                total_data_assets,
                total_rows,
                total_columns,
                total_duration,
                total_expectations,
            ))
            if skipped_data_assets > 0:
                logger.warning("Skipped %d data assets due to errors." % skipped_data_assets)

        profiling_results['success'] = True
        return profiling_results

    def profile_data_asset(self,
                           datasource_name,
                           batch_kwargs_generator_name=None,
                           data_asset_name=None,
                           batch_kwargs=None,
                           expectation_suite_name=None,
                           profiler=BasicDatasetProfiler,
                           profiler_configuration=None,
                           run_id="profiling",
                           additional_batch_kwargs=None):
        """
        Profile a data asset

        :param datasource_name: the name of the datasource to which the profiled data asset belongs
        :param batch_kwargs_generator_name: the name of the batch kwargs generator to use to get batches (only if batch_kwargs are not provided)
        :param data_asset_name: the name of the profiled data asset
        :param batch_kwargs: optional - if set, the method will use the value to fetch the batch to be profiled. If not passed, the batch kwargs generator (generator_name arg) will choose a batch
        :param profiler: the profiler class to use
        :param profiler_configuration: Optional profiler configuration dict
        :param run_id: optional - if set, the validation result created by the profiler will be under the provided run_id
        :param additional_batch_kwargs:
        :returns
            A dictionary::

                {
                    "success": True/False,
                    "results": List of (expectation_suite, EVR) tuples for each of the data_assets found in the datasource
                }

            When success = False, the error details are under "error" key
        """

        logger.info("Profiling '%s' with '%s'" % (datasource_name, profiler.__name__))

        if not additional_batch_kwargs:
            additional_batch_kwargs = {}

        if batch_kwargs is None:
            try:
                generator = self.get_datasource(datasource_name=datasource_name).get_batch_kwargs_generator(
                    name=batch_kwargs_generator_name)
                batch_kwargs = generator.build_batch_kwargs(data_asset_name, **additional_batch_kwargs)
            except ge_exceptions.BatchKwargsError:
                raise ge_exceptions.ProfilerError(
                    "Unable to build batch_kwargs for datasource {}, using batch kwargs generator {} for name {}".format(
                        datasource_name,
                        batch_kwargs_generator_name,
                        data_asset_name
                    ))
            except ValueError:
                raise ge_exceptions.ProfilerError(
                    "Unable to find datasource {} or batch kwargs generator {}.".format(datasource_name, batch_kwargs_generator_name)
                )
        else:
            batch_kwargs.update(additional_batch_kwargs)

        profiling_results = {
            "success": False,
            "results": []
        }

        total_columns, total_expectations, total_rows, skipped_data_assets = 0, 0, 0, 0
        total_start_time = datetime.datetime.now()

        name = data_asset_name
        # logger.info("\tProfiling '%s'..." % name)

        start_time = datetime.datetime.now()

        if expectation_suite_name is None:
            if batch_kwargs_generator_name is None and data_asset_name is None:
                expectation_suite_name = datasource_name + "." + profiler.__name__ + "." + BatchKwargs(
                    batch_kwargs).to_id()
            else:
                expectation_suite_name = datasource_name + "." + batch_kwargs_generator_name + "." + data_asset_name + "." + \
                                         profiler.__name__

        self.create_expectation_suite(
            expectation_suite_name=expectation_suite_name,
            overwrite_existing=True
        )

        # TODO: Add batch_parameters
        batch = self.get_batch(
            expectation_suite_name=expectation_suite_name,
            batch_kwargs=batch_kwargs,
        )

        if not profiler.validate(batch):
            raise ge_exceptions.ProfilerError(
                "batch '%s' is not a valid batch for the '%s' profiler" % (name, profiler.__name__)
            )

        # Note: This logic is specific to DatasetProfilers, which profile a single batch. Multi-batch profilers
        # will have more to unpack.
        expectation_suite, validation_results = profiler.profile(batch, run_id=run_id, profiler_configuration=profiler_configuration)
        profiling_results['results'].append((expectation_suite, validation_results))

        self.validations_store.set(
            key=ValidationResultIdentifier(
                expectation_suite_identifier=ExpectationSuiteIdentifier(
                    expectation_suite_name=expectation_suite_name
                ),
                run_id=run_id,
                batch_identifier=batch.batch_id
            ),
            value=validation_results
        )

        if isinstance(batch, Dataset):
            # For datasets, we can produce some more detailed statistics
            row_count = batch.get_row_count()
            total_rows += row_count
            new_column_count = len(set([exp.kwargs["column"] for exp in expectation_suite.expectations if "column" in exp.kwargs]))
            total_columns += new_column_count

        new_expectation_count = len(expectation_suite.expectations)
        total_expectations += new_expectation_count

        self.save_expectation_suite(expectation_suite)
        duration = (datetime.datetime.now() - start_time).total_seconds()
        logger.info("\tProfiled %d columns using %d rows from %s (%.3f sec)" %
                    (new_column_count, row_count, name, duration))

        total_duration = (datetime.datetime.now() - total_start_time).total_seconds()
        logger.info("""
Profiled the data asset, with %d total rows and %d columns in %.2f seconds.
Generated, evaluated, and stored %d Expectations during profiling. Please review results using data-docs.""" % (
            total_rows,
            total_columns,
            total_duration,
            total_expectations,
        ))

        profiling_results['success'] = True
        return profiling_results


class DataContext(BaseDataContext):
    """A DataContext represents a Great Expectations project. It organizes storage and access for
    expectation suites, datasources, notification settings, and data fixtures.

    The DataContext is configured via a yml file stored in a directory called great_expectations; the configuration file
    as well as managed expectation suites should be stored in version control.

    Use the `create` classmethod to create a new empty config, or instantiate the DataContext
    by passing the path to an existing data context root directory.

    DataContexts use data sources you're already familiar with. BatchKwargGenerators help introspect data stores and data execution
    frameworks (such as airflow, Nifi, dbt, or dagster) to describe and produce batches of data ready for analysis. This
    enables fetching, validation, profiling, and documentation of  your data in a way that is meaningful within your
    existing infrastructure and work environment.

    DataContexts use a datasource-based namespace, where each accessible type of data has a three-part
    normalized *data_asset_name*, consisting of *datasource/generator/generator_asset*.

    - The datasource actually connects to a source of materialized data and returns Great Expectations DataAssets \
      connected to a compute environment and ready for validation.

    - The BatchKwargGenerator knows how to introspect datasources and produce identifying "batch_kwargs" that define \
      particular slices of data.

    - The generator_asset is a specific name -- often a table name or other name familiar to users -- that \
      batch kwargs generators can slice into batches.

    An expectation suite is a collection of expectations ready to be applied to a batch of data. Since
    in many projects it is useful to have different expectations evaluate in different contexts--profiling
    vs. testing; warning vs. error; high vs. low compute; ML model or dashboard--suites provide a namespace
    option for selecting which expectations a DataContext returns.

    In many simple projects, the datasource or batch kwargs generator name may be omitted and the DataContext will infer
    the correct name when there is no ambiguity.

    Similarly, if no expectation suite name is provided, the DataContext will assume the name "default".
    """
    @classmethod
    def create(cls, project_root_dir=None, usage_statistics_enabled=True):
        """
        Build a new great_expectations directory and DataContext object in the provided project_root_dir.

        `create` will not create a new "great_expectations" directory in the provided folder, provided one does not
        already exist. Then, it will initialize a new DataContext in that folder and write the resulting config.

        Args:
            project_root_dir: path to the root directory in which to create a new great_expectations directory

        Returns:
            DataContext
        """

        if not os.path.isdir(project_root_dir):
            raise ge_exceptions.DataContextError(
                "The project_root_dir must be an existing directory in which "
                "to initialize a new DataContext"
            )

        ge_dir = os.path.join(project_root_dir, cls.GE_DIR)
        safe_mmkdir(ge_dir, exist_ok=True)
        cls.scaffold_directories(ge_dir)

        if os.path.isfile(os.path.join(ge_dir, cls.GE_YML)):
            message = """Warning. An existing `{}` was found here: {}.
    - No action was taken.""".format(cls.GE_YML, ge_dir)
            warnings.warn(message)
        else:
            cls.write_project_template_to_disk(ge_dir, usage_statistics_enabled)

        if os.path.isfile(os.path.join(ge_dir, "notebooks")):
            message = """Warning. An existing `notebooks` directory was found here: {}.
    - No action was taken.""".format(ge_dir)
            warnings.warn(message)
        else:
            cls.scaffold_notebooks(ge_dir)

        uncommitted_dir = os.path.join(ge_dir, cls.GE_UNCOMMITTED_DIR)
        if os.path.isfile(os.path.join(uncommitted_dir, "config_variables.yml")):
            message = """Warning. An existing `config_variables.yml` was found here: {}.
    - No action was taken.""".format(uncommitted_dir)
            warnings.warn(message)
        else:
            cls.write_config_variables_template_to_disk(uncommitted_dir)

        return cls(ge_dir)

    @classmethod
    def all_uncommitted_directories_exist(cls, ge_dir):
        """Check if all uncommitted direcotries exist."""
        uncommitted_dir = os.path.join(ge_dir, cls.GE_UNCOMMITTED_DIR)
        for directory in cls.UNCOMMITTED_DIRECTORIES:
            if not os.path.isdir(os.path.join(uncommitted_dir, directory)):
                return False

        return True

    @classmethod
    def config_variables_yml_exist(cls, ge_dir):
        """Check if all config_variables.yml exists."""
        path_to_yml = os.path.join(ge_dir, cls.GE_YML)

        # TODO this is so brittle and gross
        with open(path_to_yml, "r") as f:
            config = yaml.load(f)
        config_var_path = config.get("config_variables_file_path")
        config_var_path = os.path.join(ge_dir, config_var_path)
        return os.path.isfile(config_var_path)

    @classmethod
    def write_config_variables_template_to_disk(cls, uncommitted_dir):
        safe_mmkdir(uncommitted_dir)
        config_var_file = os.path.join(uncommitted_dir, "config_variables.yml")
        with open(config_var_file, "w") as template:
            template.write(CONFIG_VARIABLES_TEMPLATE)

    @classmethod
    def write_project_template_to_disk(cls, ge_dir, usage_statistics_enabled=True):
        file_path = os.path.join(ge_dir, cls.GE_YML)
        with open(file_path, "w") as template:
            if usage_statistics_enabled:
                template.write(PROJECT_TEMPLATE_USAGE_STATISTICS_ENABLED)
            else:
                template.write(PROJECT_TEMPLATE_USAGE_STATISTICS_DISABLED)

    @classmethod
    def scaffold_directories(cls, base_dir):
        """Safely create GE directories for a new project."""
        safe_mmkdir(base_dir, exist_ok=True)
        open(os.path.join(base_dir, ".gitignore"), 'w').write("uncommitted/")

        for directory in cls.BASE_DIRECTORIES:
            if directory == "plugins":
                plugins_dir = os.path.join(base_dir, directory)
                safe_mmkdir(plugins_dir, exist_ok=True)
                safe_mmkdir(os.path.join(plugins_dir, "custom_data_docs"), exist_ok=True)
                safe_mmkdir(os.path.join(plugins_dir, "custom_data_docs", "views"), exist_ok=True)
                safe_mmkdir(os.path.join(plugins_dir, "custom_data_docs", "renderers"), exist_ok=True)
                safe_mmkdir(os.path.join(plugins_dir, "custom_data_docs", "styles"), exist_ok=True)
                cls.scaffold_custom_data_docs(plugins_dir)
            else:
                safe_mmkdir(os.path.join(base_dir, directory), exist_ok=True)

        uncommitted_dir = os.path.join(base_dir, cls.GE_UNCOMMITTED_DIR)

        for new_directory in cls.UNCOMMITTED_DIRECTORIES:
            new_directory_path = os.path.join(uncommitted_dir, new_directory)
            safe_mmkdir(
                new_directory_path,
                exist_ok=True
            )

        notebook_path = os.path.join(base_dir, "notebooks")
        for subdir in cls.NOTEBOOK_SUBDIRECTORIES:
            safe_mmkdir(os.path.join(notebook_path, subdir), exist_ok=True)

    @classmethod
    def scaffold_custom_data_docs(cls, plugins_dir):
        """Copy custom data docs templates"""
        styles_template = file_relative_path(
            __file__, "../render/view/static/styles/data_docs_custom_styles_template.css")
        styles_destination_path = os.path.join(
            plugins_dir, "custom_data_docs", "styles", "data_docs_custom_styles.css")
        shutil.copyfile(styles_template, styles_destination_path)

    @classmethod
    def scaffold_notebooks(cls, base_dir):
        """Copy template notebooks into the notebooks directory for a project."""
        template_dir = file_relative_path(__file__, "../init_notebooks/")
        notebook_dir = os.path.join(base_dir, "notebooks/")
        for subdir in cls.NOTEBOOK_SUBDIRECTORIES:
            subdir_path = os.path.join(notebook_dir, subdir)
            for notebook in glob.glob(os.path.join(template_dir, subdir, "*.ipynb")):
                notebook_name = os.path.basename(notebook)
                destination_path = os.path.join(subdir_path, notebook_name)
                shutil.copyfile(notebook, destination_path)

    def __init__(self, context_root_dir=None):

        # Determine the "context root directory" - this is the parent of "great_expectations" dir
        if context_root_dir is None:
            context_root_dir = self.find_context_root_dir()
        context_root_directory = os.path.abspath(os.path.expanduser(context_root_dir))
        self._context_root_directory = context_root_directory

        project_config = self._load_project_config()
        project_config_dict = dataContextConfigSchema.dump(project_config)
        super(DataContext, self).__init__(
            project_config,
            context_root_directory
        )

        # save project config if data_context_id auto-generated or global config values applied
        if project_config.anonymous_usage_statistics.explicit_id is False or \
            project_config_dict != dataContextConfigSchema.dump(self._project_config):
            self._save_project_config()

    def _load_project_config(self):
        """
        Reads the project configuration from the project configuration file.
        The file may contain ${SOME_VARIABLE} variables - see self._project_config_with_variables_substituted
        for how these are substituted.

        :return: the configuration object read from the file
        """
        path_to_yml = os.path.join(self.root_directory, self.GE_YML)
        try:
            with open(path_to_yml, "r") as data:
                config_dict = yaml.load(data)

        except YAMLError as err:
            raise ge_exceptions.InvalidConfigurationYamlError(
                "Your configuration file is not a valid yml file likely due to a yml syntax error:\n\n{}".format(err)
            )
        except IOError:
            raise ge_exceptions.ConfigNotFoundError()

        try:
            return DataContextConfig.from_commented_map(config_dict)
        except ge_exceptions.InvalidDataContextConfigError:
            # Just to be explicit about what we intended to catch
            raise

    def _save_project_config(self):
        """Save the current project to disk."""
        logger.debug("Starting DataContext._save_project_config")

        config_filepath = os.path.join(self.root_directory, self.GE_YML)
        with open(config_filepath, "w") as outfile:
            self._project_config.to_yaml(outfile)

    def add_store(self, store_name, store_config):
        logger.debug("Starting DataContext.add_store for store %s" % store_name)

        new_store = super(DataContext, self).add_store(store_name, store_config)
        self._save_project_config()
        return new_store

    def add_datasource(self, name, **kwargs):
        logger.debug("Starting DataContext.add_datasource for datasource %s" % name)

        new_datasource = super(DataContext, self).add_datasource(name, **kwargs)
        self._save_project_config()

        return new_datasource

    @classmethod
    def find_context_root_dir(cls):
        result = None
        yml_path = None
        ge_home_environment = os.getenv("GE_HOME", None)
        if ge_home_environment:
            ge_home_environment = os.path.expanduser(ge_home_environment)
            if os.path.isdir(ge_home_environment) and os.path.isfile(
                os.path.join(ge_home_environment, "great_expectations.yml")
            ):
                result = ge_home_environment
        else:
            yml_path = cls.find_context_yml_file()
            if yml_path:
                result = os.path.dirname(yml_path)

        if result is None:
            raise ge_exceptions.ConfigNotFoundError()

        logger.debug("Using project config: {}".format(yml_path))
        return result

    @classmethod
    def find_context_yml_file(cls, search_start_dir=None):
        """Search for the yml file starting here and moving upward."""
        yml_path = None
        if search_start_dir is None:
            search_start_dir = os.getcwd()

        for i in range(4):
            logger.debug("Searching for config file {} ({} layer deep)".format(search_start_dir, i))

            potential_ge_dir = os.path.join(search_start_dir, cls.GE_DIR)

            if os.path.isdir(potential_ge_dir):
                potential_yml = os.path.join(potential_ge_dir, cls.GE_YML)
                if os.path.isfile(potential_yml):
                    yml_path = potential_yml
                    logger.debug("Found config file at " + str(yml_path))
                    break
            # move up one directory
            search_start_dir = os.path.dirname(search_start_dir)

        return yml_path

    @classmethod
    def does_config_exist_on_disk(cls, context_root_dir):
        """Return True if the great_expectations.yml exists on disk."""
        return os.path.isfile(os.path.join(context_root_dir, cls.GE_YML))

    @classmethod
    def is_project_initialized(cls, ge_dir):
        """
        Return True if the project is initialized.

        To be considered initialized, all of the following must be true:
        - all project directories exist (including uncommitted directories)
        - a valid great_expectations.yml is on disk
        - a config_variables.yml is on disk
        - the project has at least one datasource
        - the project has at least one suite
        """
        return (
            cls.does_config_exist_on_disk(ge_dir)
            and cls.all_uncommitted_directories_exist(ge_dir)
            and cls.config_variables_yml_exist(ge_dir)
            and cls._does_context_have_at_least_one_datasource(ge_dir)
            and cls._does_context_have_at_least_one_suite(ge_dir)
        )

    @classmethod
    def does_project_have_a_datasource_in_config_file(cls, ge_dir):
        if not cls.does_config_exist_on_disk(ge_dir):
            return False
        return cls._does_context_have_at_least_one_datasource(ge_dir)

    @classmethod
    def _does_context_have_at_least_one_datasource(cls, ge_dir):
        context = cls._attempt_context_instantiation(ge_dir)
        if not isinstance(context, DataContext):
            return False
        return len(context.list_datasources()) >= 1

    @classmethod
    def _does_context_have_at_least_one_suite(cls, ge_dir):
        context = cls._attempt_context_instantiation(ge_dir)
        if not isinstance(context, DataContext):
            return False
        return len(context.list_expectation_suites()) >= 1

    @classmethod
    def _attempt_context_instantiation(cls, ge_dir):
        try:
            context = DataContext(ge_dir)
            return context
        except (
            ge_exceptions.DataContextError,
            ge_exceptions.InvalidDataContextConfigError
        ) as e:
            logger.debug(e)


class ExplorerDataContext(DataContext):

    def __init__(self, context_root_dir=None, expectation_explorer=True):
        """
            expectation_explorer: If True, load the expectation explorer manager, which will modify GE return objects \
            to include ipython notebook widgets.
        """

        super(ExplorerDataContext, self).__init__(
            context_root_dir
        )

        self._expectation_explorer = expectation_explorer
        if expectation_explorer:
            from great_expectations.jupyter_ux.expectation_explorer import ExpectationExplorer
            self._expectation_explorer_manager = ExpectationExplorer()

    def update_return_obj(self, data_asset, return_obj):
        """Helper called by data_asset.

        Args:
            data_asset: The data_asset whose validation produced the current return object
            return_obj: the return object to update

        Returns:
            return_obj: the return object, potentially changed into a widget by the configured expectation explorer
        """
        if self._expectation_explorer:
            return self._expectation_explorer_manager.create_expectation_widget(data_asset, return_obj)
        else:
            return return_obj


def _get_metric_configuration_tuples(metric_configuration, base_kwargs=None):
    if base_kwargs is None:
        base_kwargs = {}

    if isinstance(metric_configuration, string_types):
        return [(metric_configuration, base_kwargs)]

    metric_configurations_list = []
    for kwarg_name in metric_configuration.keys():
        if not isinstance(metric_configuration[kwarg_name], dict):
            raise ge_exceptions.DataContextError("Invalid metric_configuration: each key must contain a "
                                                 "dictionary.")
        if kwarg_name == "metric_kwargs_id":  # this special case allows a hash of multiple kwargs
            for metric_kwargs_id in metric_configuration[kwarg_name].keys():
                if base_kwargs != {}:
                    raise ge_exceptions.DataContextError("Invalid metric_configuration: when specifying "
                                                         "metric_kwargs_id, no other keys or values may be defined.")
                if not isinstance(metric_configuration[kwarg_name][metric_kwargs_id], list):
                    raise ge_exceptions.DataContextError("Invalid metric_configuration: each value must contain a "
                                                         "list.")
                metric_configurations_list += [(metric_name, {"metric_kwargs_id": metric_kwargs_id}) for metric_name
                                               in metric_configuration[kwarg_name][metric_kwargs_id]]
        else:
            for kwarg_value in metric_configuration[kwarg_name].keys():
                base_kwargs.update({kwarg_name: kwarg_value})
                if not isinstance(metric_configuration[kwarg_name][kwarg_value], list):
                    raise ge_exceptions.DataContextError("Invalid metric_configuration: each value must contain a "
                                                         "list.")
                for nested_configuration in metric_configuration[kwarg_name][kwarg_value]:
                    metric_configurations_list += _get_metric_configuration_tuples(nested_configuration,
                                                                                   base_kwargs=base_kwargs)

    return metric_configurations_list<|MERGE_RESOLUTION|>--- conflicted
+++ resolved
@@ -55,17 +55,14 @@
     safe_mmkdir,
     substitute_all_config_variables,
 )
-<<<<<<< HEAD
-
-from urllib.parse import urlparse
-=======
 from great_expectations.dataset import Dataset
 from great_expectations.profile.basic_dataset_profiler import (
     BasicDatasetProfiler,
 )
 from great_expectations.util import verify_dynamic_loading_support
 from great_expectations.validator.validator import Validator
->>>>>>> e86aec61
+
+from urllib.parse import urlparse
 
 try:
     from sqlalchemy.exc import SQLAlchemyError
