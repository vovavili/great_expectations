--- conflicted
+++ resolved
@@ -14,12 +14,7 @@
 import traceback
 from typing import TYPE_CHECKING, Any, List, Literal, Optional, Tuple, Union, cast
 
-<<<<<<< HEAD
-from ruamel.yaml.comments import CommentedMap
-from typing_extensions import Literal
-=======
 from ruamel.yaml import YAML
->>>>>>> 823620c2
 
 from great_expectations.alias_types import JSONValues  # noqa: TCH001
 from great_expectations.checkpoint import Checkpoint, SimpleCheckpoint
