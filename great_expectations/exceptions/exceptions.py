--- conflicted
+++ resolved
@@ -75,15 +75,7 @@
     pass
 
 
-<<<<<<< HEAD
-class ExpectationSuiteSaveError(ExpectationSuiteError):
-    pass
-
-
-class ExpectationSuiteNotAddedToStoreError(DataContextError):
-    def __init__(self) -> None:
-=======
-class ExpectationSuiteNotSavedError(DataContextError):
+class ExpectationSuiteSaveError(DataContextError):
     pass
 
 
@@ -102,7 +94,6 @@
 
 class ValidationDefinitionNotAddedError(ValidationDefinitionError):
     def __init__(self, name: str) -> None:
->>>>>>> 36e265e3
         super().__init__(
             f"ValidationDefinition '{name}' must be added to the DataContext before it can be updated. "  # noqa: E501
             "Please call context.validation_definitions.add(<VALIDATION_DEFINITION_OBJECT>), "
