import copy
import locale
import logging
import os
import platform
import random
import string
import tempfile
import threading
import warnings
from functools import wraps
from types import ModuleType
from typing import Dict, List, Optional, Union

import numpy as np
import pandas as pd
from dateutil.parser import parse
from pandas import DataFrame as pandas_DataFrame

from great_expectations.core import (
    ExpectationConfigurationSchema,
    ExpectationSuite,
    ExpectationSuiteSchema,
    ExpectationSuiteValidationResultSchema,
    ExpectationValidationResultSchema,
)
from great_expectations.core.batch import Batch, BatchDefinition
from great_expectations.core.expectation_diagnostics.expectation_test_data_cases import (
    ExpectationTestCase,
    ExpectationTestDataCases,
)
from great_expectations.core.expectation_diagnostics.supporting_types import (
    ExpectationExecutionEngineDiagnostics,
)
from great_expectations.core.util import (
    get_or_create_spark_application,
    get_sql_dialect_floating_point_infinity_value,
)
from great_expectations.dataset import PandasDataset, SparkDFDataset, SqlAlchemyDataset
from great_expectations.execution_engine import (
    PandasExecutionEngine,
    SparkDFExecutionEngine,
    SqlAlchemyExecutionEngine,
)
from great_expectations.execution_engine.sparkdf_batch_data import SparkDFBatchData
from great_expectations.execution_engine.sqlalchemy_batch_data import (
    SqlAlchemyBatchData,
)
from great_expectations.profile import ColumnsExistProfiler
from great_expectations.util import import_library_module
from great_expectations.validator.validator import Validator

expectationValidationResultSchema = ExpectationValidationResultSchema()
expectationSuiteValidationResultSchema = ExpectationSuiteValidationResultSchema()
expectationConfigurationSchema = ExpectationConfigurationSchema()
expectationSuiteSchema = ExpectationSuiteSchema()


logger = logging.getLogger(__name__)

tmp_dir = str(tempfile.mkdtemp())


try:
    import sqlalchemy as sqlalchemy
    from sqlalchemy import create_engine

    # noinspection PyProtectedMember
    from sqlalchemy.engine import Engine
    from sqlalchemy.exc import SQLAlchemyError
except ImportError:
    sqlalchemy = None
    create_engine = None
    Engine = None
    SQLAlchemyError = None
    logger.debug("Unable to load SqlAlchemy or one of its subclasses.")

try:
    from pyspark.sql import DataFrame as SparkDataFrame
    from pyspark.sql import SparkSession
except ImportError:
    SparkSession = None
    SparkDataFrame = type(None)

try:
    from pyspark.sql import DataFrame as spark_DataFrame
except ImportError:
    spark_DataFrame = type(None)

try:
    import sqlalchemy.dialects.sqlite as sqlitetypes
    from sqlalchemy.dialects.sqlite import dialect as sqliteDialect

    SQLITE_TYPES = {
        "VARCHAR": sqlitetypes.VARCHAR,
        "CHAR": sqlitetypes.CHAR,
        "INTEGER": sqlitetypes.INTEGER,
        "SMALLINT": sqlitetypes.SMALLINT,
        "DATETIME": sqlitetypes.DATETIME(truncate_microseconds=True),
        "DATE": sqlitetypes.DATE,
        "FLOAT": sqlitetypes.FLOAT,
        "BOOLEAN": sqlitetypes.BOOLEAN,
        "TIMESTAMP": sqlitetypes.TIMESTAMP,
    }
except (ImportError, KeyError):
    sqlitetypes = None
    sqliteDialect = None
    SQLITE_TYPES = {}

_BIGQUERY_MODULE_NAME = "sqlalchemy_bigquery"
try:
    import sqlalchemy_bigquery as sqla_bigquery
    import sqlalchemy_bigquery as BigQueryDialect

    sqlalchemy.dialects.registry.register("bigquery", _BIGQUERY_MODULE_NAME, "dialect")
    bigquery_types_tuple = None
    BIGQUERY_TYPES = {
        "INTEGER": sqla_bigquery.INTEGER,
        "NUMERIC": sqla_bigquery.NUMERIC,
        "STRING": sqla_bigquery.STRING,
        "BIGNUMERIC": sqla_bigquery.BIGNUMERIC,
        "BYTES": sqla_bigquery.BYTES,
        "BOOL": sqla_bigquery.BOOL,
        "BOOLEAN": sqla_bigquery.BOOLEAN,
        "TIMESTAMP": sqla_bigquery.TIMESTAMP,
        "TIME": sqla_bigquery.TIME,
        "FLOAT": sqla_bigquery.FLOAT,
        "DATE": sqla_bigquery.DATE,
        "DATETIME": sqla_bigquery.DATETIME,
    }
    try:
        from sqlalchemy_bigquery import GEOGRAPHY

        BIGQUERY_TYPES["GEOGRAPHY"] = GEOGRAPHY
    except ImportError:
        # BigQuery GEOGRAPHY support is optional
        pass
except ImportError:
    try:
        import pybigquery.sqlalchemy_bigquery as sqla_bigquery
        import pybigquery.sqlalchemy_bigquery as BigQueryDialect

        warnings.warn(
            "The pybigquery package is obsolete, please use sqlalchemy-bigquery",
            DeprecationWarning,
        )
        _BIGQUERY_MODULE_NAME = "pybigquery.sqlalchemy_bigquery"
        ###
        # NOTE: 20210816 - jdimatteo: A convention we rely on is for SqlAlchemy dialects
        # to define an attribute "dialect". A PR has been submitted to fix this upstream
        # with https://github.com/googleapis/python-bigquery-sqlalchemy/pull/251. If that
        # fix isn't present, add this "dialect" attribute here:
        if not hasattr(sqla_bigquery, "dialect"):
            sqla_bigquery.dialect = sqla_bigquery.BigQueryDialect

        # Sometimes "pybigquery.sqlalchemy_bigquery" fails to self-register in Azure (our CI/CD pipeline) in certain cases, so we do it explicitly.
        # (see https://stackoverflow.com/questions/53284762/nosuchmoduleerror-cant-load-plugin-sqlalchemy-dialectssnowflake)
        sqlalchemy.dialects.registry.register(
            "bigquery", _BIGQUERY_MODULE_NAME, "dialect"
        )
        try:
            getattr(sqla_bigquery, "INTEGER")
            bigquery_types_tuple = {}
            BIGQUERY_TYPES = {
                "INTEGER": sqla_bigquery.INTEGER,
                "NUMERIC": sqla_bigquery.NUMERIC,
                "STRING": sqla_bigquery.STRING,
                "BIGNUMERIC": sqla_bigquery.BIGNUMERIC,
                "BYTES": sqla_bigquery.BYTES,
                "BOOL": sqla_bigquery.BOOL,
                "BOOLEAN": sqla_bigquery.BOOLEAN,
                "TIMESTAMP": sqla_bigquery.TIMESTAMP,
                "TIME": sqla_bigquery.TIME,
                "FLOAT": sqla_bigquery.FLOAT,
                "DATE": sqla_bigquery.DATE,
                "DATETIME": sqla_bigquery.DATETIME,
            }
        except AttributeError:
            # In older versions of the pybigquery driver, types were not exported, so we use a hack
            logger.warning(
                "Old pybigquery driver version detected. Consider upgrading to 0.4.14 or later."
            )
            from collections import namedtuple

            BigQueryTypes = namedtuple("BigQueryTypes", sorted(sqla_bigquery._type_map))
            bigquery_types_tuple = BigQueryTypes(**sqla_bigquery._type_map)
            BIGQUERY_TYPES = {}

    except (ImportError, AttributeError):
        sqla_bigquery = None
        bigquery_types_tuple = None
        BigQueryDialect = None
        pybigquery = None
        BIGQUERY_TYPES = {}


try:
    import sqlalchemy.dialects.postgresql as postgresqltypes
    from sqlalchemy.dialects.postgresql import dialect as postgresqlDialect

    POSTGRESQL_TYPES = {
        "TEXT": postgresqltypes.TEXT,
        "CHAR": postgresqltypes.CHAR,
        "INTEGER": postgresqltypes.INTEGER,
        "SMALLINT": postgresqltypes.SMALLINT,
        "BIGINT": postgresqltypes.BIGINT,
        "TIMESTAMP": postgresqltypes.TIMESTAMP,
        "DATE": postgresqltypes.DATE,
        "DOUBLE_PRECISION": postgresqltypes.DOUBLE_PRECISION,
        "BOOLEAN": postgresqltypes.BOOLEAN,
        "NUMERIC": postgresqltypes.NUMERIC,
    }
except (ImportError, KeyError):
    postgresqltypes = None
    postgresqlDialect = None
    POSTGRESQL_TYPES = {}

try:
    import sqlalchemy.dialects.mysql as mysqltypes

    # noinspection PyPep8Naming
    from sqlalchemy.dialects.mysql import dialect as mysqlDialect

    MYSQL_TYPES = {
        "TEXT": mysqltypes.TEXT,
        "CHAR": mysqltypes.CHAR,
        "INTEGER": mysqltypes.INTEGER,
        "SMALLINT": mysqltypes.SMALLINT,
        "BIGINT": mysqltypes.BIGINT,
        "DATETIME": mysqltypes.DATETIME,
        "TIMESTAMP": mysqltypes.TIMESTAMP,
        "DATE": mysqltypes.DATE,
        "FLOAT": mysqltypes.FLOAT,
        "DOUBLE": mysqltypes.DOUBLE,
        "BOOLEAN": mysqltypes.BOOLEAN,
        "TINYINT": mysqltypes.TINYINT,
    }
except (ImportError, KeyError):
    mysqltypes = None
    mysqlDialect = None
    MYSQL_TYPES = {}

try:
    import sqlalchemy.dialects.mssql as mssqltypes

    # noinspection PyPep8Naming
    from sqlalchemy.dialects.mssql import dialect as mssqlDialect

    MSSQL_TYPES = {
        "BIGINT": mssqltypes.BIGINT,
        "BINARY": mssqltypes.BINARY,
        "BIT": mssqltypes.BIT,
        "CHAR": mssqltypes.CHAR,
        "DATE": mssqltypes.DATE,
        "DATETIME": mssqltypes.DATETIME,
        "DATETIME2": mssqltypes.DATETIME2,
        "DATETIMEOFFSET": mssqltypes.DATETIMEOFFSET,
        "DECIMAL": mssqltypes.DECIMAL,
        "FLOAT": mssqltypes.FLOAT,
        "IMAGE": mssqltypes.IMAGE,
        "INTEGER": mssqltypes.INTEGER,
        "MONEY": mssqltypes.MONEY,
        "NCHAR": mssqltypes.NCHAR,
        "NTEXT": mssqltypes.NTEXT,
        "NUMERIC": mssqltypes.NUMERIC,
        "NVARCHAR": mssqltypes.NVARCHAR,
        "REAL": mssqltypes.REAL,
        "SMALLDATETIME": mssqltypes.SMALLDATETIME,
        "SMALLINT": mssqltypes.SMALLINT,
        "SMALLMONEY": mssqltypes.SMALLMONEY,
        "SQL_VARIANT": mssqltypes.SQL_VARIANT,
        "TEXT": mssqltypes.TEXT,
        "TIME": mssqltypes.TIME,
        "TIMESTAMP": mssqltypes.TIMESTAMP,
        "TINYINT": mssqltypes.TINYINT,
        "UNIQUEIDENTIFIER": mssqltypes.UNIQUEIDENTIFIER,
        "VARBINARY": mssqltypes.VARBINARY,
        "VARCHAR": mssqltypes.VARCHAR,
    }
except (ImportError, KeyError):
    mssqltypes = None
    mssqlDialect = None
    MSSQL_TYPES = {}

try:
    import sqlalchemy_trino
    import sqlalchemy_trino.datatype as trinotypes
    from sqlalchemy_trino.dialect import TrinoDialect as trinoDialect

    TRINO_TYPES = {
        "BOOLEAN": trinotypes._type_map["boolean"],
        "TINYINT": trinotypes._type_map["tinyint"],
        "SMALLINT": trinotypes._type_map["smallint"],
        "INT": trinotypes._type_map["int"],
        "INTEGER": trinotypes._type_map["integer"],
        "BIGINT": trinotypes._type_map["bigint"],
        "REAL": trinotypes._type_map["real"],
        "DOUBLE": trinotypes._type_map["double"],
        "DECIMAL": trinotypes._type_map["decimal"],
        "VARCHAR": trinotypes._type_map["varchar"],
        "CHAR": trinotypes._type_map["char"],
        "VARBINARY": trinotypes._type_map["varbinary"],
        "JSON": trinotypes._type_map["json"],
        "DATE": trinotypes._type_map["date"],
        "TIME": trinotypes._type_map["time"],
        "TIMESTAMP": trinotypes._type_map["timestamp"],
    }
except (ImportError, KeyError):
    sqlalchemy_trino = None
    trinotypes = None
    trinoDialect = None
    TRINO_TYPES = {}


SQL_DIALECT_NAMES = (
    "sqlite",
    "postgresql",
    "mysql",
    "mssql",
    "bigquery",
)


class SqlAlchemyConnectionManager:
    def __init__(self):
        self.lock = threading.Lock()
        self._connections = {}

    def get_engine(self, connection_string):
        if sqlalchemy is not None:
            with self.lock:
                if connection_string not in self._connections:
                    try:
                        engine = create_engine(connection_string)
                        conn = engine.connect()
                        self._connections[connection_string] = conn
                    except (ImportError, SQLAlchemyError):
                        print(
                            f"Unable to establish connection with {connection_string}"
                        )
                        raise
                return self._connections[connection_string]
        return None


connection_manager = SqlAlchemyConnectionManager()


class LockingConnectionCheck:
    def __init__(self, sa, connection_string):
        self.lock = threading.Lock()
        self.sa = sa
        self.connection_string = connection_string
        self._is_valid = None

    def is_valid(self):
        with self.lock:
            if self._is_valid is None:
                try:
                    engine = self.sa.create_engine(self.connection_string)
                    conn = engine.connect()
                    conn.close()
                    self._is_valid = True
                except (ImportError, self.sa.exc.SQLAlchemyError) as e:
                    print(f"{str(e)}")
                    self._is_valid = False
            return self._is_valid


def get_sqlite_connection_url(sqlite_db_path):
    url = "sqlite://"
    if sqlite_db_path is not None:
        extra_slash = ""
        if platform.system() != "Windows":
            extra_slash = "/"
        url = f"{url}/{extra_slash}{sqlite_db_path}"
    return url


def get_dataset(
    dataset_type,
    data,
    schemas=None,
    profiler=ColumnsExistProfiler,
    caching=True,
    table_name=None,
    sqlite_db_path=None,
):
    """Utility to create datasets for json-formatted tests"""
    df = pd.DataFrame(data)
    if dataset_type == "PandasDataset":
        if schemas and "pandas" in schemas:
            schema = schemas["pandas"]
            pandas_schema = {}
            for (key, value) in schema.items():
                # Note, these are just names used in our internal schemas to build datasets *for internal tests*
                # Further, some changes in pandas internal about how datetimes are created means to support pandas
                # pre- 0.25, we need to explicitly specify when we want timezone.

                # We will use timestamp for timezone-aware (UTC only) dates in our tests
                if value.lower() in ["timestamp", "datetime64[ns, tz]"]:
                    df[key] = pd.to_datetime(df[key], utc=True)
                    continue
                elif value.lower() in ["datetime", "datetime64", "datetime64[ns]"]:
                    df[key] = pd.to_datetime(df[key])
                    continue
                elif value.lower() in ["date"]:
                    df[key] = pd.to_datetime(df[key]).dt.date
                    value = "object"
                try:
                    type_ = np.dtype(value)
                except TypeError:
                    # noinspection PyUnresolvedReferences
                    type_ = getattr(pd.core.dtypes.dtypes, value)
                    # If this raises AttributeError it's okay: it means someone built a bad test
                pandas_schema[key] = type_
            # pandas_schema = {key: np.dtype(value) for (key, value) in schemas["pandas"].items()}
            df = df.astype(pandas_schema)
        return PandasDataset(df, profiler=profiler, caching=caching)

    elif dataset_type == "sqlite":
        if not create_engine or not SQLITE_TYPES:
            return None

        engine = create_engine(get_sqlite_connection_url(sqlite_db_path=sqlite_db_path))

        # Add the data to the database as a new table

        sql_dtypes = {}
        if (
            schemas
            and "sqlite" in schemas
            and isinstance(engine.dialect, sqlitetypes.dialect)
        ):
            schema = schemas["sqlite"]
            sql_dtypes = {col: SQLITE_TYPES[dtype] for (col, dtype) in schema.items()}
            for col in schema:
                type_ = schema[col]
                if type_ in ["INTEGER", "SMALLINT", "BIGINT"]:
                    df[col] = pd.to_numeric(df[col], downcast="signed")
                elif type_ in ["FLOAT", "DOUBLE", "DOUBLE_PRECISION"]:
                    df[col] = pd.to_numeric(df[col])
                    min_value_dbms = get_sql_dialect_floating_point_infinity_value(
                        schema=dataset_type, negative=True
                    )
                    max_value_dbms = get_sql_dialect_floating_point_infinity_value(
                        schema=dataset_type, negative=False
                    )
                    for api_schema_type in ["api_np", "api_cast"]:
                        min_value_api = get_sql_dialect_floating_point_infinity_value(
                            schema=api_schema_type, negative=True
                        )
                        max_value_api = get_sql_dialect_floating_point_infinity_value(
                            schema=api_schema_type, negative=False
                        )
                        df.replace(
                            to_replace=[min_value_api, max_value_api],
                            value=[min_value_dbms, max_value_dbms],
                            inplace=True,
                        )
                elif type_ in ["DATETIME", "TIMESTAMP"]:
                    df[col] = pd.to_datetime(df[col])
                elif type_ in ["DATE"]:
                    df[col] = pd.to_datetime(df[col]).dt.date

        if table_name is None:
            table_name = generate_test_table_name()
        df.to_sql(
            name=table_name,
            con=engine,
            index=False,
            dtype=sql_dtypes,
            if_exists="replace",
        )

        # Build a SqlAlchemyDataset using that database
        return SqlAlchemyDataset(
            table_name, engine=engine, profiler=profiler, caching=caching
        )

    elif dataset_type == "postgresql":
        if not create_engine or not POSTGRESQL_TYPES:
            return None

        # Create a new database
        db_hostname = os.getenv("GE_TEST_LOCAL_DB_HOSTNAME", "localhost")
        engine = connection_manager.get_engine(
            f"postgresql://postgres@{db_hostname}/test_ci"
        )
        sql_dtypes = {}
        if (
            schemas
            and "postgresql" in schemas
            and isinstance(engine.dialect, postgresqltypes.dialect)
        ):
            schema = schemas["postgresql"]
            sql_dtypes = {
                col: POSTGRESQL_TYPES[dtype] for (col, dtype) in schema.items()
            }
            for col in schema:
                type_ = schema[col]
                if type_ in ["INTEGER", "SMALLINT", "BIGINT"]:
                    df[col] = pd.to_numeric(df[col], downcast="signed")
                elif type_ in ["FLOAT", "DOUBLE", "DOUBLE_PRECISION"]:
                    df[col] = pd.to_numeric(df[col])
                    min_value_dbms = get_sql_dialect_floating_point_infinity_value(
                        schema=dataset_type, negative=True
                    )
                    max_value_dbms = get_sql_dialect_floating_point_infinity_value(
                        schema=dataset_type, negative=False
                    )
                    for api_schema_type in ["api_np", "api_cast"]:
                        min_value_api = get_sql_dialect_floating_point_infinity_value(
                            schema=api_schema_type, negative=True
                        )
                        max_value_api = get_sql_dialect_floating_point_infinity_value(
                            schema=api_schema_type, negative=False
                        )
                        df.replace(
                            to_replace=[min_value_api, max_value_api],
                            value=[min_value_dbms, max_value_dbms],
                            inplace=True,
                        )
                elif type_ in ["DATETIME", "TIMESTAMP"]:
                    df[col] = pd.to_datetime(df[col])
                elif type_ in ["DATE"]:
                    df[col] = pd.to_datetime(df[col]).dt.date

        if table_name is None:
            table_name = generate_test_table_name()

        df.to_sql(
            name=table_name,
            con=engine,
            index=False,
            dtype=sql_dtypes,
            if_exists="replace",
        )

        # Build a SqlAlchemyDataset using that database
        return SqlAlchemyDataset(
            table_name, engine=engine, profiler=profiler, caching=caching
        )

    elif dataset_type == "mysql":
        if not create_engine or not MYSQL_TYPES:
            return None

        db_hostname = os.getenv("GE_TEST_LOCAL_DB_HOSTNAME", "localhost")
        engine = create_engine(f"mysql+pymysql://root@{db_hostname}/test_ci")

        sql_dtypes = {}
        if (
            schemas
            and "mysql" in schemas
            and isinstance(engine.dialect, mysqltypes.dialect)
        ):
            schema = schemas["mysql"]
            sql_dtypes = {col: MYSQL_TYPES[dtype] for (col, dtype) in schema.items()}
            for col in schema:
                type_ = schema[col]
                if type_ in ["INTEGER", "SMALLINT", "BIGINT"]:
                    df[col] = pd.to_numeric(df[col], downcast="signed")
                elif type_ in ["FLOAT", "DOUBLE", "DOUBLE_PRECISION"]:
                    df[col] = pd.to_numeric(df[col])
                    min_value_dbms = get_sql_dialect_floating_point_infinity_value(
                        schema=dataset_type, negative=True
                    )
                    max_value_dbms = get_sql_dialect_floating_point_infinity_value(
                        schema=dataset_type, negative=False
                    )
                    for api_schema_type in ["api_np", "api_cast"]:
                        min_value_api = get_sql_dialect_floating_point_infinity_value(
                            schema=api_schema_type, negative=True
                        )
                        max_value_api = get_sql_dialect_floating_point_infinity_value(
                            schema=api_schema_type, negative=False
                        )
                        df.replace(
                            to_replace=[min_value_api, max_value_api],
                            value=[min_value_dbms, max_value_dbms],
                            inplace=True,
                        )
                elif type_ in ["DATETIME", "TIMESTAMP"]:
                    df[col] = pd.to_datetime(df[col])
                elif type_ in ["DATE"]:
                    df[col] = pd.to_datetime(df[col]).dt.date

        if table_name is None:
            table_name = generate_test_table_name()

        df.to_sql(
            name=table_name,
            con=engine,
            index=False,
            dtype=sql_dtypes,
            if_exists="replace",
        )

        # Will - 20210126
        # For mysql we want our tests to know when a temp_table is referred to more than once in the
        # same query. This has caused problems in expectations like expect_column_values_to_be_unique().
        # Here we instantiate a SqlAlchemyDataset with a custom_sql, which causes a temp_table to be created,
        # rather than referring the table by name.
<<<<<<< HEAD
        custom_sql = f"SELECT * FROM {table_name}"
=======
        custom_sql: str = f"SELECT * FROM {table_name}"
>>>>>>> b65b5edb
        return SqlAlchemyDataset(
            custom_sql=custom_sql, engine=engine, profiler=profiler, caching=caching
        )

    elif dataset_type == "bigquery":
        if not create_engine:
            return None
        engine = _create_bigquery_engine()
        if schemas and dataset_type in schemas:
            schema = schemas[dataset_type]

        df.columns = df.columns.str.replace(" ", "_")

        if table_name is None:
            table_name = generate_test_table_name()
        df.to_sql(
            name=table_name,
            con=engine,
            index=False,
            if_exists="replace",
        )
        custom_sql = f"SELECT * FROM {_bigquery_dataset()}.{table_name}"
        return SqlAlchemyDataset(
            custom_sql=custom_sql, engine=engine, profiler=profiler, caching=caching
        )

    elif dataset_type == "mssql":
        if not create_engine or not MSSQL_TYPES:
            return None

        db_hostname = os.getenv("GE_TEST_LOCAL_DB_HOSTNAME", "localhost")
        engine = create_engine(
            f"mssql+pyodbc://sa:ReallyStrongPwd1234%^&*@{db_hostname}:1433/test_ci?"
            "driver=ODBC Driver 17 for SQL Server&charset=utf8&autocommit=true",
            # echo=True,
        )

        # If "autocommit" is not desired to be on by default, then use the following pattern when explicit "autocommit"
        # is desired (e.g., for temporary tables, "autocommit" is off by default, so the override option may be useful).
        # engine.execute(sa.text(sql_query_string).execution_options(autocommit=True))

        sql_dtypes = {}
        if (
            schemas
            and dataset_type in schemas
            and isinstance(engine.dialect, mssqltypes.dialect)
        ):
            schema = schemas[dataset_type]
            sql_dtypes = {col: MSSQL_TYPES[dtype] for (col, dtype) in schema.items()}
            for col in schema:
                type_ = schema[col]
                if type_ in ["INTEGER", "SMALLINT", "BIGINT"]:
                    df[col] = pd.to_numeric(df[col], downcast="signed")
                elif type_ in ["FLOAT"]:
                    df[col] = pd.to_numeric(df[col])
                    min_value_dbms = get_sql_dialect_floating_point_infinity_value(
                        schema=dataset_type, negative=True
                    )
                    max_value_dbms = get_sql_dialect_floating_point_infinity_value(
                        schema=dataset_type, negative=False
                    )
                    for api_schema_type in ["api_np", "api_cast"]:
                        min_value_api = get_sql_dialect_floating_point_infinity_value(
                            schema=api_schema_type, negative=True
                        )
                        max_value_api = get_sql_dialect_floating_point_infinity_value(
                            schema=api_schema_type, negative=False
                        )
                        df.replace(
                            to_replace=[min_value_api, max_value_api],
                            value=[min_value_dbms, max_value_dbms],
                            inplace=True,
                        )
                elif type_ in ["DATETIME", "TIMESTAMP"]:
                    df[col] = pd.to_datetime(df[col])
                elif type_ in ["DATE"]:
                    df[col] = pd.to_datetime(df[col]).dt.date

        if table_name is None:
            table_name = generate_test_table_name()

        df.to_sql(
            name=table_name,
            con=engine,
            index=False,
            dtype=sql_dtypes,
            if_exists="replace",
        )

        # Build a SqlAlchemyDataset using that database
        return SqlAlchemyDataset(
            table_name, engine=engine, profiler=profiler, caching=caching
        )

    elif dataset_type == "SparkDFDataset":
        import pyspark.sql.types as sparktypes

        spark_types = {
            "StringType": sparktypes.StringType,
            "IntegerType": sparktypes.IntegerType,
            "LongType": sparktypes.LongType,
            "DateType": sparktypes.DateType,
            "TimestampType": sparktypes.TimestampType,
            "FloatType": sparktypes.FloatType,
            "DoubleType": sparktypes.DoubleType,
            "BooleanType": sparktypes.BooleanType,
            "DataType": sparktypes.DataType,
            "NullType": sparktypes.NullType,
        }
        spark = get_or_create_spark_application(
            spark_config={
                "spark.sql.catalogImplementation": "hive",
                "spark.executor.memory": "450m",
                # "spark.driver.allowMultipleContexts": "true",  # This directive does not appear to have any effect.
            }
        )
        # We need to allow null values in some column types that do not support them natively, so we skip
        # use of df in this case.
        data_reshaped = list(
            zip(*(v for _, v in data.items()))
        )  # create a list of rows
        if schemas and "spark" in schemas:
            schema = schemas["spark"]
            # sometimes first method causes Spark to throw a TypeError
            try:
                spark_schema = sparktypes.StructType(
                    [
                        sparktypes.StructField(
                            column, spark_types[schema[column]](), True
                        )
                        for column in schema
                    ]
                )
                # We create these every time, which is painful for testing
                # However nuance around null treatment as well as the desire
                # for real datetime support in tests makes this necessary
                data = copy.deepcopy(data)
                if "ts" in data:
                    print(data)
                    print(schema)
                for col in schema:
                    type_ = schema[col]
                    if type_ in ["IntegerType", "LongType"]:
                        # Ints cannot be None...but None can be valid in Spark (as Null)
                        vals = []
                        for val in data[col]:
                            if val is None:
                                vals.append(val)
                            else:
                                vals.append(int(val))
                        data[col] = vals
                    elif type_ in ["FloatType", "DoubleType"]:
                        vals = []
                        for val in data[col]:
                            if val is None:
                                vals.append(val)
                            else:
                                vals.append(float(val))
                        data[col] = vals
                    elif type_ in ["DateType", "TimestampType"]:
                        vals = []
                        for val in data[col]:
                            if val is None:
                                vals.append(val)
                            else:
                                vals.append(parse(val))
                        data[col] = vals
                # Do this again, now that we have done type conversion using the provided schema
                data_reshaped = list(
                    zip(*(v for _, v in data.items()))
                )  # create a list of rows
                spark_df = spark.createDataFrame(data_reshaped, schema=spark_schema)
            except TypeError:
                string_schema = sparktypes.StructType(
                    [
                        sparktypes.StructField(column, sparktypes.StringType())
                        for column in schema
                    ]
                )
                spark_df = spark.createDataFrame(data_reshaped, string_schema)
                for c in spark_df.columns:
                    spark_df = spark_df.withColumn(
                        c, spark_df[c].cast(spark_types[schema[c]]())
                    )
        elif len(data_reshaped) == 0:
            # if we have an empty dataset and no schema, need to assign an arbitrary type
            columns = list(data.keys())
            spark_schema = sparktypes.StructType(
                [
                    sparktypes.StructField(column, sparktypes.StringType())
                    for column in columns
                ]
            )
            spark_df = spark.createDataFrame(data_reshaped, spark_schema)
        else:
            # if no schema provided, uses Spark's schema inference
            columns = list(data.keys())
            spark_df = spark.createDataFrame(data_reshaped, columns)
        return SparkDFDataset(spark_df, profiler=profiler, caching=caching)
    else:
        raise ValueError(f"Unknown dataset_type {str(dataset_type)}")


def get_test_validator_with_data(
    execution_engine,
    data,
    schemas=None,
    caching=True,
    table_name=None,
    sqlite_db_path=None,
):
    """Utility to create datasets for json-formatted tests."""
    df = pd.DataFrame(data)
    if execution_engine == "pandas":
        if schemas and "pandas" in schemas:
            schema = schemas["pandas"]
            pandas_schema = {}
            for (key, value) in schema.items():
                # Note, these are just names used in our internal schemas to build datasets *for internal tests*
                # Further, some changes in pandas internal about how datetimes are created means to support pandas
                # pre- 0.25, we need to explicitly specify when we want timezone.

                # We will use timestamp for timezone-aware (UTC only) dates in our tests
                if value.lower() in ["timestamp", "datetime64[ns, tz]"]:
                    df[key] = pd.to_datetime(df[key], utc=True)
                    continue
                elif value.lower() in ["datetime", "datetime64", "datetime64[ns]"]:
                    df[key] = pd.to_datetime(df[key])
                    continue
                elif value.lower() in ["date"]:
                    df[key] = pd.to_datetime(df[key]).dt.date
                    value = "object"
                try:
                    type_ = np.dtype(value)
                except TypeError:
                    # noinspection PyUnresolvedReferences
                    type_ = getattr(pd.core.dtypes.dtypes, value)
                    # If this raises AttributeError it's okay: it means someone built a bad test
                pandas_schema[key] = type_
            # pandas_schema = {key: np.dtype(value) for (key, value) in schemas["pandas"].items()}
            df = df.astype(pandas_schema)

        if table_name is None:
            # noinspection PyUnusedLocal
            table_name = generate_test_table_name()

        return build_pandas_validator_with_data(df=df)

    elif execution_engine in [
        "sqlite",
        "postgresql",
        "mysql",
        "mssql",
        "bigquery",
        "trino",
    ]:
        if not create_engine:
            return None

        return build_sa_validator_with_data(
            df=df,
            sa_engine_name=execution_engine,
            schemas=schemas,
            caching=caching,
            table_name=table_name,
            sqlite_db_path=sqlite_db_path,
        )

    elif execution_engine == "spark":
        import pyspark.sql.types as sparktypes

        spark_types: dict = {
            "StringType": sparktypes.StringType,
            "IntegerType": sparktypes.IntegerType,
            "LongType": sparktypes.LongType,
            "DateType": sparktypes.DateType,
            "TimestampType": sparktypes.TimestampType,
            "FloatType": sparktypes.FloatType,
            "DoubleType": sparktypes.DoubleType,
            "BooleanType": sparktypes.BooleanType,
            "DataType": sparktypes.DataType,
            "NullType": sparktypes.NullType,
        }

        spark = get_or_create_spark_application(
            spark_config={
                "spark.sql.catalogImplementation": "hive",
                "spark.executor.memory": "450m",
                # "spark.driver.allowMultipleContexts": "true",  # This directive does not appear to have any effect.
            }
        )
        # We need to allow null values in some column types that do not support them natively, so we skip
        # use of df in this case.
        data_reshaped = list(
            zip(*(v for _, v in data.items()))
        )  # create a list of rows
        if schemas and "spark" in schemas:
            schema = schemas["spark"]
            # sometimes first method causes Spark to throw a TypeError
            try:
                spark_schema = sparktypes.StructType(
                    [
                        sparktypes.StructField(
                            column, spark_types[schema[column]](), True
                        )
                        for column in schema
                    ]
                )
                # We create these every time, which is painful for testing
                # However nuance around null treatment as well as the desire
                # for real datetime support in tests makes this necessary
                data = copy.deepcopy(data)
                if "ts" in data:
                    print(data)
                    print(schema)
                for col in schema:
                    type_ = schema[col]
                    if type_ in ["IntegerType", "LongType"]:
                        # Ints cannot be None...but None can be valid in Spark (as Null)
                        vals = []
                        for val in data[col]:
                            if val is None:
                                vals.append(val)
                            else:
                                vals.append(int(val))
                        data[col] = vals
                    elif type_ in ["FloatType", "DoubleType"]:
                        vals = []
                        for val in data[col]:
                            if val is None:
                                vals.append(val)
                            else:
                                vals.append(float(val))
                        data[col] = vals
                    elif type_ in ["DateType", "TimestampType"]:
                        vals = []
                        for val in data[col]:
                            if val is None:
                                vals.append(val)
                            else:
                                vals.append(parse(val))
                        data[col] = vals
                # Do this again, now that we have done type conversion using the provided schema
                data_reshaped = list(
                    zip(*(v for _, v in data.items()))
                )  # create a list of rows
                spark_df = spark.createDataFrame(data_reshaped, schema=spark_schema)
            except TypeError:
                string_schema = sparktypes.StructType(
                    [
                        sparktypes.StructField(column, sparktypes.StringType())
                        for column in schema
                    ]
                )
                spark_df = spark.createDataFrame(data_reshaped, string_schema)
                for c in spark_df.columns:
                    spark_df = spark_df.withColumn(
                        c, spark_df[c].cast(spark_types[schema[c]]())
                    )
        elif len(data_reshaped) == 0:
            # if we have an empty dataset and no schema, need to assign an arbitrary type
            columns = list(data.keys())
            spark_schema = sparktypes.StructType(
                [
                    sparktypes.StructField(column, sparktypes.StringType())
                    for column in columns
                ]
            )
            spark_df = spark.createDataFrame(data_reshaped, spark_schema)
        else:
            # if no schema provided, uses Spark's schema inference
            columns = list(data.keys())
            spark_df = spark.createDataFrame(data_reshaped, columns)

        if table_name is None:
            # noinspection PyUnusedLocal
            table_name = generate_test_table_name()

        return build_spark_validator_with_data(df=spark_df, spark=spark)

    else:
        raise ValueError(f"Unknown dataset_type {str(execution_engine)}")


def build_pandas_validator_with_data(
    df: pd.DataFrame,
    batch_definition: Optional[BatchDefinition] = None,
) -> Validator:
    batch: Batch = Batch(data=df, batch_definition=batch_definition)
    return Validator(
        execution_engine=PandasExecutionEngine(),
        batches=[
            batch,
        ],
    )


def build_sa_validator_with_data(
    df,
    sa_engine_name,
    schemas=None,
    caching=True,
    table_name=None,
    sqlite_db_path=None,
    batch_definition: Optional[BatchDefinition] = None,
):
<<<<<<< HEAD
    dialect_classes = {}
    dialect_types = {}
    try:
        dialect_classes["sqlite"] = sqlitetypes.dialect
        dialect_types["sqlite"] = SQLITE_TYPES
    except AttributeError:
        pass
    try:
        dialect_classes["postgresql"] = postgresqltypes.dialect
        dialect_types["postgresql"] = POSTGRESQL_TYPES
    except AttributeError:
        pass
    try:
        dialect_classes["mysql"] = mysqltypes.dialect
        dialect_types["mysql"] = MYSQL_TYPES
    except AttributeError:
        pass
    try:
        dialect_classes["mssql"] = mssqltypes.dialect
        dialect_types["mssql"] = MSSQL_TYPES
    except AttributeError:
        pass
    try:
        dialect_classes["bigquery"] = sqla_bigquery.BigQueryDialect
        dialect_types["bigquery"] = BIGQUERY_TYPES
    except AttributeError:
        pass

=======
    dialect_classes = {
        "sqlite": sqlitetypes.dialect,
        "postgresql": postgresqltypes.dialect,
        "mysql": mysqltypes.dialect,
        "mssql": mssqltypes.dialect,
        "bigquery": pybigquery.sqlalchemy_bigquery.BigQueryDialect,
        "trino": trinoDialect,
    }
    dialect_types = {
        "sqlite": SQLITE_TYPES,
        "postgresql": POSTGRESQL_TYPES,
        "mysql": MYSQL_TYPES,
        "mssql": MSSQL_TYPES,
        "bigquery": BIGQUERY_TYPES,
        "trino": TRINO_TYPES,
    }
>>>>>>> b65b5edb
    db_hostname = os.getenv("GE_TEST_LOCAL_DB_HOSTNAME", "localhost")
    if sa_engine_name == "sqlite":
        engine = create_engine(get_sqlite_connection_url(sqlite_db_path))
    elif sa_engine_name == "postgresql":
        engine = connection_manager.get_engine(
            f"postgresql://postgres@{db_hostname}/test_ci"
        )
    elif sa_engine_name == "mysql":
        engine = create_engine(f"mysql+pymysql://root@{db_hostname}/test_ci")
    elif sa_engine_name == "mssql":
        engine = create_engine(
            f"mssql+pyodbc://sa:ReallyStrongPwd1234%^&*@{db_hostname}:1433/test_ci?driver=ODBC Driver 17 "
            "for SQL Server&charset=utf8&autocommit=true",
            # echo=True,
        )
    elif sa_engine_name == "bigquery":
        engine = _create_bigquery_engine()
    elif sa_engine_name == "trino":
        engine = _create_trino_engine()
    else:
        engine = None

    # If "autocommit" is not desired to be on by default, then use the following pattern when explicit "autocommit"
    # is desired (e.g., for temporary tables, "autocommit" is off by default, so the override option may be useful).
    # engine.execute(sa.text(sql_query_string).execution_options(autocommit=True))

    # Add the data to the database as a new table

    if sa_engine_name == "bigquery":
        df.columns = df.columns.str.replace(" ", "_")

    sql_dtypes = {}
    if (
        schemas
        and sa_engine_name in schemas
        and isinstance(engine.dialect, dialect_classes.get(sa_engine_name))
    ):
        schema = schemas[sa_engine_name]

        sql_dtypes = {
            col: dialect_types.get(sa_engine_name)[dtype]
            for (col, dtype) in schema.items()
        }
        for col in schema:
            type_ = schema[col]
            if type_ in ["INTEGER", "SMALLINT", "BIGINT"]:
                df[col] = pd.to_numeric(df[col], downcast="signed")
            elif type_ in ["FLOAT", "DOUBLE", "DOUBLE_PRECISION"]:
                df[col] = pd.to_numeric(df[col])
                min_value_dbms = get_sql_dialect_floating_point_infinity_value(
                    schema=sa_engine_name, negative=True
                )
                max_value_dbms = get_sql_dialect_floating_point_infinity_value(
                    schema=sa_engine_name, negative=False
                )
                for api_schema_type in ["api_np", "api_cast"]:
                    min_value_api = get_sql_dialect_floating_point_infinity_value(
                        schema=api_schema_type, negative=True
                    )
                    max_value_api = get_sql_dialect_floating_point_infinity_value(
                        schema=api_schema_type, negative=False
                    )
                    df.replace(
                        to_replace=[min_value_api, max_value_api],
                        value=[min_value_dbms, max_value_dbms],
                        inplace=True,
                    )
            elif type_ in ["DATETIME", "TIMESTAMP", "DATE"]:
                df[col] = pd.to_datetime(df[col])

    if table_name is None:
        table_name = generate_test_table_name()

    if sa_engine_name in [
        "trino",
    ]:
        table_name = table_name.lower()
        sql_insert_method = "multi"
    else:
        sql_insert_method = None

    df.to_sql(
        name=table_name,
        con=engine,
        index=False,
        dtype=sql_dtypes,
        if_exists="replace",
        method=sql_insert_method,
    )

    batch_data = SqlAlchemyBatchData(execution_engine=engine, table_name=table_name)
    batch = Batch(data=batch_data, batch_definition=batch_definition)
    execution_engine = SqlAlchemyExecutionEngine(caching=caching, engine=engine)

    return Validator(
        execution_engine=execution_engine,
        batches=[
            batch,
        ],
    )


def modify_locale(func):
    @wraps(func)
    def locale_wrapper(*args, **kwargs):
        old_locale = locale.setlocale(locale.LC_TIME, None)
        print(old_locale)
        # old_locale = locale.getlocale(locale.LC_TIME) Why not getlocale? not sure
        try:
            new_locale = locale.setlocale(locale.LC_TIME, "en_US.UTF-8")
            assert new_locale == "en_US.UTF-8"
            func(*args, **kwargs)
        except Exception:
            raise
        finally:
            locale.setlocale(locale.LC_TIME, old_locale)

    return locale_wrapper


def build_spark_validator_with_data(
    df: Union[pd.DataFrame, SparkDataFrame],
    spark: SparkSession,
    batch_definition: Optional[BatchDefinition] = None,
) -> Validator:
    if isinstance(df, pd.DataFrame):
        df = spark.createDataFrame(
            [
                tuple(
                    None if isinstance(x, (float, int)) and np.isnan(x) else x
                    for x in record.tolist()
                )
                for record in df.to_records(index=False)
            ],
            df.columns.tolist(),
        )
    batch: Batch = Batch(data=df, batch_definition=batch_definition)
    execution_engine: SparkDFExecutionEngine = build_spark_engine(
        spark=spark,
        df=df,
        batch_id=batch.id,
    )
    return Validator(
        execution_engine=execution_engine,
        batches=[
            batch,
        ],
    )


def build_pandas_engine(
    df: pd.DataFrame,
) -> PandasExecutionEngine:
    batch: Batch = Batch(data=df)

    execution_engine: PandasExecutionEngine = PandasExecutionEngine(
        batch_data_dict={batch.id: batch.data}
    )
    return execution_engine


def build_sa_engine(
    df: pd.DataFrame,
    sa: ModuleType,
    schema: Optional[str] = None,
    if_exists: str = "fail",
    index: bool = False,
    dtype: Optional[dict] = None,
) -> SqlAlchemyExecutionEngine:
    table_name: str = "test"

    # noinspection PyUnresolvedReferences
    sqlalchemy_engine: Engine = sa.create_engine("sqlite://", echo=False)
    df.to_sql(
        name=table_name,
        con=sqlalchemy_engine,
        schema=schema,
        if_exists=if_exists,
        index=index,
        dtype=dtype,
    )

    execution_engine: SqlAlchemyExecutionEngine

    execution_engine = SqlAlchemyExecutionEngine(engine=sqlalchemy_engine)
    batch_data: SqlAlchemyBatchData = SqlAlchemyBatchData(
        execution_engine=execution_engine, table_name=table_name
    )
    batch: Batch = Batch(data=batch_data)

    execution_engine = SqlAlchemyExecutionEngine(
        engine=sqlalchemy_engine, batch_data_dict={batch.id: batch_data}
    )

    return execution_engine


# Builds a Spark Execution Engine
def build_spark_engine(
    spark: SparkSession,
    df: Union[pd.DataFrame, SparkDataFrame],
    batch_id: Optional[str] = None,
    batch_definition: Optional[BatchDefinition] = None,
) -> SparkDFExecutionEngine:
    if (
        sum(
            bool(x)
            for x in [
                batch_id is not None,
                batch_definition is not None,
            ]
        )
        != 1
    ):
        raise ValueError(
            "Exactly one of batch_id or batch_definition must be specified."
        )

    if batch_id is None:
        batch_id = batch_definition.id

    if isinstance(df, pd.DataFrame):
        df = spark.createDataFrame(
            [
                tuple(
                    None if isinstance(x, (float, int)) and np.isnan(x) else x
                    for x in record.tolist()
                )
                for record in df.to_records(index=False)
            ],
            df.columns.tolist(),
        )
    conf: List[tuple] = spark.sparkContext.getConf().getAll()
    spark_config: Dict[str, str] = dict(conf)
    execution_engine: SparkDFExecutionEngine = SparkDFExecutionEngine(
        spark_config=spark_config
    )
    execution_engine.load_batch_data(batch_id=batch_id, batch_data=df)
    return execution_engine


def candidate_getter_is_on_temporary_notimplemented_list(context, getter):
    if context in ["sqlite"]:
        return getter in ["get_column_modes", "get_column_stdev"]
    if context in ["postgresql", "mysql", "mssql"]:
        return getter in ["get_column_modes"]
    if context == "spark":
        return getter in []


def candidate_test_is_on_temporary_notimplemented_list(context, expectation_type):
    if context in ["sqlite", "postgresql", "mysql", "mssql", "bigquery"]:
        expectations_not_implemented_v2_sql = [
            "expect_column_values_to_be_increasing",
            "expect_column_values_to_be_decreasing",
            "expect_column_values_to_match_strftime_format",
            "expect_column_values_to_be_dateutil_parseable",
            "expect_column_values_to_be_json_parseable",
            "expect_column_values_to_match_json_schema",
            "expect_column_stdev_to_be_between",
            "expect_column_most_common_value_to_be_in_set",
            "expect_column_bootstrapped_ks_test_p_value_to_be_greater_than",
            "expect_column_parameterized_distribution_ks_test_p_value_to_be_greater_than",
            "expect_column_pair_values_to_be_equal",
            "expect_column_pair_values_A_to_be_greater_than_B",
            "expect_column_pair_values_to_be_in_set",
            "expect_select_column_values_to_be_unique_within_record",
            "expect_compound_columns_to_be_unique",
            "expect_multicolumn_values_to_be_unique",
            "expect_column_pair_cramers_phi_value_to_be_less_than",
            "expect_multicolumn_sum_to_equal",
        ]
        if context in ["bigquery"]:
            ###
            # NOTE: 202201 - Will: Expectations below are temporarily not being tested
            # with BigQuery in V2 API
            ###
            expectations_not_implemented_v2_sql.append(
                "expect_column_kl_divergence_to_be_less_than"
            )  # TODO: unique to bigquery  -- https://github.com/great-expectations/great_expectations/issues/3261
            expectations_not_implemented_v2_sql.append(
                "expect_column_chisquare_test_p_value_to_be_greater_than"
            )  # TODO: unique to bigquery  -- https://github.com/great-expectations/great_expectations/issues/3261
            expectations_not_implemented_v2_sql.append(
                "expect_column_values_to_be_between"
            )  # TODO: error unique to bigquery -- https://github.com/great-expectations/great_expectations/issues/3261
            expectations_not_implemented_v2_sql.append(
                "expect_column_values_to_be_in_set"
            )  # TODO: error unique to bigquery -- https://github.com/great-expectations/great_expectations/issues/3261
            expectations_not_implemented_v2_sql.append(
                "expect_column_values_to_be_in_type_list"
            )  # TODO: error unique to bigquery -- https://github.com/great-expectations/great_expectations/issues/3261
            expectations_not_implemented_v2_sql.append(
                "expect_column_values_to_be_of_type"
            )  # TODO: error unique to bigquery -- https://github.com/great-expectations/great_expectations/issues/3261
            expectations_not_implemented_v2_sql.append(
                "expect_column_values_to_match_like_pattern_list"
            )  # TODO: error unique to bigquery -- https://github.com/great-expectations/great_expectations/issues/3261
            expectations_not_implemented_v2_sql.append(
                "expect_column_values_to_not_match_like_pattern_list"
            )  # TODO: error unique to bigquery -- https://github.com/great-expectations/great_expectations/issues/3261
        return expectation_type in expectations_not_implemented_v2_sql

    if context == "SparkDFDataset":
        return expectation_type in [
            "expect_column_values_to_be_dateutil_parseable",
            "expect_column_values_to_be_json_parseable",
            "expect_column_bootstrapped_ks_test_p_value_to_be_greater_than",
            "expect_column_parameterized_distribution_ks_test_p_value_to_be_greater_than",
            "expect_compound_columns_to_be_unique",
            "expect_column_pair_cramers_phi_value_to_be_less_than",
            "expect_table_row_count_to_equal_other_table",
        ]
    if context == "PandasDataset":
        return expectation_type in [
            "expect_table_row_count_to_equal_other_table",
        ]
    return False


def candidate_test_is_on_temporary_notimplemented_list_cfe(context, expectation_type):
    candidate_test_is_on_temporary_notimplemented_list_cfe_trino = [
        "expect_column_distinct_values_to_contain_set",
        "expect_column_max_to_be_between",
        "expect_column_mean_to_be_between",
        "expect_column_median_to_be_between",
        "expect_column_min_to_be_between",
        "expect_column_most_common_value_to_be_in_set",
        "expect_column_quantile_values_to_be_between",
        "expect_column_sum_to_be_between",
        "expect_column_kl_divergence_to_be_less_than",
        "expect_column_value_lengths_to_be_between",
        "expect_column_values_to_be_between",
        "expect_column_values_to_be_in_set",
        "expect_column_values_to_be_in_type_list",
        "expect_column_values_to_be_null",
        "expect_column_values_to_be_of_type",
        "expect_column_values_to_be_unique",
        "expect_column_values_to_match_like_pattern",
        "expect_column_values_to_match_like_pattern_list",
        "expect_column_values_to_match_regex",
        "expect_column_values_to_match_regex_list",
        "expect_column_values_to_not_be_null",
        "expect_column_values_to_not_match_like_pattern",
        "expect_column_values_to_not_match_like_pattern_list",
        "expect_column_values_to_not_match_regex",
        "expect_column_values_to_not_match_regex_list",
        "expect_column_pair_values_A_to_be_greater_than_B",
        "expect_column_pair_values_to_be_equal",
        "expect_column_pair_values_to_be_in_set",
        "expect_compound_columns_to_be_unique",
        "expect_select_column_values_to_be_unique_within_record",
        "expect_table_column_count_to_be_between",
        "expect_table_column_count_to_equal",
        "expect_table_row_count_to_be_between",
        "expect_table_row_count_to_equal",
    ]
    candidate_test_is_on_temporary_notimplemented_list_cfe_other_sql = [
        "expect_column_values_to_be_increasing",
        "expect_column_values_to_be_decreasing",
        "expect_column_values_to_match_strftime_format",
        "expect_column_values_to_be_dateutil_parseable",
        "expect_column_values_to_be_json_parseable",
        "expect_column_values_to_match_json_schema",
        "expect_column_stdev_to_be_between",
        # "expect_column_unique_value_count_to_be_between",
        # "expect_column_proportion_of_unique_values_to_be_between",
        # "expect_column_most_common_value_to_be_in_set",
        # "expect_column_max_to_be_between",
        # "expect_column_min_to_be_between",
        # "expect_column_sum_to_be_between",
        # "expect_column_pair_values_A_to_be_greater_than_B",
        # "expect_column_pair_values_to_be_equal",
        # "expect_column_pair_values_to_be_in_set",
        # "expect_multicolumn_sum_to_equal",
        # "expect_compound_columns_to_be_unique",
        "expect_multicolumn_values_to_be_unique",
        # "expect_select_column_values_to_be_unique_within_record",
        "expect_column_pair_cramers_phi_value_to_be_less_than",
        "expect_column_bootstrapped_ks_test_p_value_to_be_greater_than",
        "expect_column_chisquare_test_p_value_to_be_greater_than",
        "expect_column_parameterized_distribution_ks_test_p_value_to_be_greater_than",
    ]
    if context in ["trino"]:
        return expectation_type in set(
            candidate_test_is_on_temporary_notimplemented_list_cfe_trino
        ).union(set(candidate_test_is_on_temporary_notimplemented_list_cfe_other_sql))
    if context in ["sqlite", "postgresql", "mysql", "mssql"]:
        expectations_not_implemented_v3_sql = [
            "expect_column_values_to_be_increasing",
            "expect_column_values_to_be_decreasing",
            "expect_column_values_to_match_strftime_format",
            "expect_column_values_to_be_dateutil_parseable",
            "expect_column_values_to_be_json_parseable",
            "expect_column_values_to_match_json_schema",
            "expect_column_stdev_to_be_between",
            "expect_multicolumn_values_to_be_unique",
            "expect_column_pair_cramers_phi_value_to_be_less_than",
            "expect_column_bootstrapped_ks_test_p_value_to_be_greater_than",
            "expect_column_chisquare_test_p_value_to_be_greater_than",
            "expect_column_parameterized_distribution_ks_test_p_value_to_be_greater_than",
        ]
        if context in ["bigquery"]:
            ###
            # NOTE: 20210729 - jdimatteo: Below are temporarily not being tested
            # with BigQuery. For each disabled test below, please include a link to
            # a github issue tracking adding the test with BigQuery.
            ###
            expectations_not_implemented_v3_sql.append(
                "expect_column_kl_divergence_to_be_less_than"  # TODO: will collect for over 60 minutes, and will not completes
            )
            expectations_not_implemented_v3_sql.append(
                "expect_column_quantile_values_to_be_between"  # TODO: will run but will add about 1hr to pipeline.
            )
        return expectation_type in expectations_not_implemented_v3_sql

    if context == "spark":
        return expectation_type in [
            "expect_table_row_count_to_equal_other_table",
            "expect_column_values_to_be_in_set",
            "expect_column_values_to_not_be_in_set",
            "expect_column_values_to_not_match_regex_list",
            "expect_column_values_to_match_like_pattern",
            "expect_column_values_to_not_match_like_pattern",
            "expect_column_values_to_match_like_pattern_list",
            "expect_column_values_to_not_match_like_pattern_list",
            "expect_column_values_to_be_dateutil_parseable",
            "expect_multicolumn_values_to_be_unique",
            "expect_column_pair_cramers_phi_value_to_be_less_than",
            "expect_column_bootstrapped_ks_test_p_value_to_be_greater_than",
            "expect_column_chisquare_test_p_value_to_be_greater_than",
            "expect_column_parameterized_distribution_ks_test_p_value_to_be_greater_than",
        ]
    if context == "pandas":
        return expectation_type in [
            "expect_table_row_count_to_equal_other_table",
            "expect_column_values_to_match_like_pattern",
            "expect_column_values_to_not_match_like_pattern",
            "expect_column_values_to_match_like_pattern_list",
            "expect_column_values_to_not_match_like_pattern_list",
            "expect_multicolumn_values_to_be_unique",
            "expect_column_pair_cramers_phi_value_to_be_less_than",
            "expect_column_bootstrapped_ks_test_p_value_to_be_greater_than",
            "expect_column_chisquare_test_p_value_to_be_greater_than",
            "expect_column_parameterized_distribution_ks_test_p_value_to_be_greater_than",
        ]

    return False


def build_test_backends_list(
    include_pandas=True,
    include_spark=False,
    include_sqlalchemy=True,
    include_sqlite=True,
    include_postgresql=False,
    include_mysql=False,
    include_mssql=False,
    include_bigquery=False,
<<<<<<< HEAD
    include_aws=False,
    raise_exceptions_for_backends: bool = True,
) -> List[str]:
    """Attempts to identify supported backends by checking which imports are available."""

=======
    include_trino=False,
):
>>>>>>> b65b5edb
    test_backends = []

    if include_pandas:
        test_backends += ["pandas"]

    if include_spark:
        try:
            import pyspark
            from pyspark.sql import SparkSession
        except ImportError:
            if raise_exceptions_for_backends is True:
                raise ValueError(
                    "spark tests are requested, but pyspark is not installed"
                )
            else:
                logger.warning(
                    "spark tests are requested, but pyspark is not installed"
                )
        else:
            test_backends += ["spark"]

    db_hostname = os.getenv("GE_TEST_LOCAL_DB_HOSTNAME", "localhost")
    if include_sqlalchemy:

        sa: Optional[ModuleType] = import_library_module(module_name="sqlalchemy")
        if sa is None:
            if raise_exceptions_for_backends is True:
                raise ImportError(
                    "sqlalchemy tests are requested, but sqlalchemy in not installed"
                )
            else:
                logger.warning(
                    "sqlalchemy tests are requested, but sqlalchemy in not installed"
                )
            return test_backends

        if include_sqlite:
            test_backends += ["sqlite"]

        if include_postgresql:
            ###
            # NOTE: 20190918 - JPC: Since I've had to relearn this a few times, a note here.
            # SQLALCHEMY coerces postgres DOUBLE_PRECISION to float, which loses precision
            # round trip compared to NUMERIC, which stays as a python DECIMAL

            # Be sure to ensure that tests (and users!) understand that subtlety,
            # which can be important for distributional expectations, for example.
            ###
            connection_string = f"postgresql://postgres@{db_hostname}/test_ci"
            checker = LockingConnectionCheck(sa, connection_string)
            if checker.is_valid() is True:
                test_backends += ["postgresql"]
            else:
                if raise_exceptions_for_backends is True:
                    raise ValueError(
                        f"backend-specific tests are requested, but unable to connect to the database at "
                        f"{connection_string}"
                    )
                else:
                    logger.warning(
                        f"backend-specific tests are requested, but unable to connect to the database at "
                        f"{connection_string}"
                    )

        if include_mysql:
            try:
                engine = create_engine(f"mysql+pymysql://root@{db_hostname}/test_ci")
                conn = engine.connect()
                conn.close()
            except (ImportError, SQLAlchemyError):
                if raise_exceptions_for_backends is True:
                    raise ImportError(
                        "mysql tests are requested, but unable to connect to the mysql database at "
                        f"'mysql+pymysql://root@{db_hostname}/test_ci'"
                    )
                else:
                    logger.warning(
                        "mysql tests are requested, but unable to connect to the mysql database at "
                        f"'mysql+pymysql://root@{db_hostname}/test_ci'"
                    )
            else:
                test_backends += ["mysql"]

        if include_mssql:
            # noinspection PyUnresolvedReferences
            try:
                engine = create_engine(
                    f"mssql+pyodbc://sa:ReallyStrongPwd1234%^&*@{db_hostname}:1433/test_ci?"
                    "driver=ODBC Driver 17 for SQL Server&charset=utf8&autocommit=true",
                    # echo=True,
                )
                conn = engine.connect()
                conn.close()
            except (ImportError, sa.exc.SQLAlchemyError):
                if raise_exceptions_for_backends is True:
                    raise ImportError(
                        "mssql tests are requested, but unable to connect to the mssql database at "
                        f"'mssql+pyodbc://sa:ReallyStrongPwd1234%^&*@{db_hostname}:1433/test_ci?"
                        "driver=ODBC Driver 17 for SQL Server&charset=utf8&autocommit=true'",
                    )
                else:
                    logger.warning(
                        "mssql tests are requested, but unable to connect to the mssql database at "
                        f"'mssql+pyodbc://sa:ReallyStrongPwd1234%^&*@{db_hostname}:1433/test_ci?"
                        "driver=ODBC Driver 17 for SQL Server&charset=utf8&autocommit=true'",
                    )
            else:
                test_backends += ["mssql"]

        if include_bigquery:
            # noinspection PyUnresolvedReferences
            try:
                engine = _create_bigquery_engine()
                conn = engine.connect()
                conn.close()
<<<<<<< HEAD
            except (ImportError, ValueError, sa.exc.SQLAlchemyError) as e:
                if raise_exceptions_for_backends is True:
                    raise ImportError(
                        "bigquery tests are requested, but unable to connect"
                    ) from e
                else:
                    logger.warning(
                        f"bigquery tests are requested, but unable to connect; {repr(e)}"
                    )
            else:
                test_backends += ["bigquery"]

        if include_aws:
            # TODO need to come up with a better way to do this check.
            # currently this checks the 3 default EVN variables that boto3 looks for
            aws_access_key_id: Optional[str] = os.getenv("AWS_ACCESS_KEY_ID")
            aws_secret_access_key: Optional[str] = os.getenv("AWS_SECRET_ACCESS_KEY")
            aws_session_token: Optional[str] = os.getenv("AWS_SESSION_TOKEN")
            if (
                not aws_access_key_id
                and not aws_secret_access_key
                and not aws_session_token
            ):
                logger.warning(
                    f"AWS tests are requested, but credentials were not set up"
                )
=======
            except (ImportError, sa.exc.SQLAlchemyError) as e:
                raise ImportError(
                    "bigquery tests are requested, but unable to connect"
                ) from e
            test_backends += ["bigquery"]

        if include_trino:
            # noinspection PyUnresolvedReferences
            try:
                engine = _create_trino_engine()
                conn = engine.connect()
                conn.close()
            except (ImportError, sa.exc.SQLAlchemyError) as e:
                raise ImportError(
                    "trino tests are requested, but unable to connect"
                ) from e
            test_backends += ["trino"]

>>>>>>> b65b5edb
    return test_backends


def generate_expectation_tests(
    expectation_type: str,
    test_data_cases: List[ExpectationTestDataCases],
    execution_engine_diagnostics: ExpectationExecutionEngineDiagnostics,
    raise_exceptions_for_backends: bool = False,
):
    """

    :param expectation_type: snake_case name of the expectation type
    :param examples_config: a dictionary that defines the data and test cases for the expectation
    :param expectation_execution_engines_dict: shows which backends/execution engines the
            expectation is implemented for. It can be obtained from the output of the expectation's self_check method
            Example:
            {
             "PandasExecutionEngine": True,
             "SqlAlchemyExecutionEngine": False,
             "SparkDFExecutionEngine": False
            }
    :return:
    """
    parametrized_tests = []

    for d in test_data_cases:
        d = copy.deepcopy(d)
        dialects_to_include = {}
        engines_to_include = {}

        # Some Expectations (mostly contrib) explicitly list test_backends/dialects to test with
        if d.test_backends:
            for tb in d.test_backends:
                engines_to_include[tb.backend] = True
                if tb.backend == "sqlalchemy":
                    for dialect in tb.dialects:
                        dialects_to_include[dialect] = True
        else:
            engines_to_include[
                "pandas"
            ] = execution_engine_diagnostics.PandasExecutionEngine
            engines_to_include[
                "spark"
            ] = execution_engine_diagnostics.SparkDFExecutionEngine
            engines_to_include[
                "sqlalchemy"
            ] = execution_engine_diagnostics.SqlAlchemyExecutionEngine
            if (
                engines_to_include.get("sqlalchemy") is True
                and raise_exceptions_for_backends is False
            ):
                dialects_to_include = {
                    dialect: True
                    for dialect in SQL_DIALECT_NAMES
                    if dialect != "bigquery"
                }

        # Ensure that there is at least 1 SQL dialect if sqlalchemy is used
        if engines_to_include.get("sqlalchemy") is True and not dialects_to_include:
            dialects_to_include["sqlite"] = True

        backends = build_test_backends_list(
            include_pandas=engines_to_include.get("pandas", False),
            include_spark=engines_to_include.get("spark", False),
            include_sqlalchemy=engines_to_include.get("sqlalchemy", False),
            include_sqlite=dialects_to_include.get("sqlite", False),
            include_postgresql=dialects_to_include.get("postgresql", False),
            include_mysql=dialects_to_include.get("mysql", False),
            include_mssql=dialects_to_include.get("mssql", False),
            include_bigquery=dialects_to_include.get("bigquery", False),
            raise_exceptions_for_backends=raise_exceptions_for_backends,
        )

        for c in backends:

<<<<<<< HEAD
            try:
                validator_with_data = get_test_validator_with_data(
                    c, d["data"], d["schemas"]
                )
            except Exception as e:
                continue
=======
            datasets = []
            if candidate_test_is_on_temporary_notimplemented_list_cfe(
                c, expectation_type
            ):
                skip_expectation = True
            else:
                skip_expectation = False
                if isinstance(d["data"], list):
                    sqlite_db_path = os.path.abspath(
                        os.path.join(
                            tmp_dir,
                            "sqlite_db"
                            + "".join(
                                [
                                    random.choice(string.ascii_letters + string.digits)
                                    for _ in range(8)
                                ]
                            )
                            + ".db",
                        )
                    )
                    for dataset in d["data"]:
                        datasets.append(
                            get_test_validator_with_data(
                                c,
                                dataset["data"],
                                dataset.get("schemas"),
                                table_name=dataset.get("dataset_name"),
                                sqlite_db_path=sqlite_db_path,
                            )
                        )
                    validator_with_data = datasets[0]
                else:
                    schemas = d["schemas"] if "schemas" in d else None
                    validator_with_data = get_test_validator_with_data(
                        c, d["data"], schemas=schemas
                    )
>>>>>>> b65b5edb

            for test in d["tests"]:
                if not should_we_generate_this_test(
                    backend=c,
                    expectation_test_case=test,
                ):
                    continue

                # Known condition: SqlAlchemy does not support allow_cross_type_comparisons
                if (
                    "allow_cross_type_comparisons" in test["input"]
                    and validator_with_data
                    and isinstance(
                        validator_with_data.execution_engine.active_batch_data,
                        SqlAlchemyBatchData,
                    )
                ):
                    continue

                parametrized_tests.append(
                    {
                        "expectation_type": expectation_type,
                        "validator_with_data": validator_with_data,
                        "test": test,
                        "backend": c,
                    }
                )

    return parametrized_tests


def should_we_generate_this_test(
    backend: str,
    expectation_test_case: ExpectationTestCase,
):

    # backend will only ever be pandas, spark, or a specific SQL dialect, but sometimes
    # suppress_test_for or only_for may include "sqlalchemy"
    #
    # There is one Expectation (expect_column_values_to_be_of_type) that has some tests that
    # are only for specific versions of pandas
    #   - only_for can be any of: pandas, pandas_022, pandas_023, pandas>=024
    #   - See: https://github.com/great-expectations/great_expectations/blob/7766bb5caa4e0e5b22fa3b3a5e1f2ac18922fdeb/tests/test_definitions/test_expectations_cfe.py#L176-L185
    if backend in expectation_test_case.suppress_test_for:
        return False
    if (
        "sqlalchemy" in expectation_test_case.suppress_test_for
        and backend in SQL_DIALECT_NAMES
    ):
        return False
    if expectation_test_case.only_for != None and expectation_test_case.only_for:
        if not backend in expectation_test_case.only_for:
            if (
                "sqlalchemy" in expectation_test_case.only_for
                and backend in SQL_DIALECT_NAMES
            ):
                return True
            elif "pandas" == backend:
                major, minor, *_ = pd.__version__.split(".")
                if (
                    "pandas_022" in expectation_test_case.only_for
                    or "pandas_023" in expectation_test_case.only_for
                ):
                    if major == "0" and minor in ["22", "23"]:
                        return True
                elif "pandas>=024" in expectation_test_case.only_for:
                    if (major == "0" and int(minor) >= 24) or int(major) >= 1:
                        return True
            return False

    return True


def sort_unexpected_values(test_value_list, result_value_list):
    # check if value can be sorted; if so, sort so arbitrary ordering of results does not cause failure
    if (isinstance(test_value_list, list)) & (len(test_value_list) >= 1):
        # __lt__ is not implemented for python dictionaries making sorting trickier
        # in our case, we will sort on the values for each key sequentially
        if isinstance(test_value_list[0], dict):
            test_value_list = sorted(
                test_value_list,
                key=lambda x: tuple(x[k] for k in list(test_value_list[0].keys())),
            )
            result_value_list = sorted(
                result_value_list,
                key=lambda x: tuple(x[k] for k in list(test_value_list[0].keys())),
            )
        # if python built-in class has __lt__ then sorting can always work this way
        elif type(test_value_list[0].__lt__(test_value_list[0])) != type(
            NotImplemented
        ):
            test_value_list = sorted(test_value_list, key=lambda x: str(x))
            result_value_list = sorted(result_value_list, key=lambda x: str(x))

    return test_value_list, result_value_list


def evaluate_json_test(data_asset, expectation_type, test):
    """
    This method will evaluate the result of a test build using the Great Expectations json test format.

    NOTE: Tests can be suppressed for certain data types if the test contains the Key 'suppress_test_for' with a list
        of DataAsset types to suppress, such as ['SQLAlchemy', 'Pandas'].

    :param data_asset: (DataAsset) A great expectations DataAsset
    :param expectation_type: (string) the name of the expectation to be run using the test input
    :param test: (dict) a dictionary containing information for the test to be run. The dictionary must include:
        - title: (string) the name of the test
        - exact_match_out: (boolean) If true, match the 'out' dictionary exactly against the result of the expectation
        - in: (dict or list) a dictionary of keyword arguments to use to evaluate the expectation or a list of positional arguments
        - out: (dict) the dictionary keys against which to make assertions. Unless exact_match_out is true, keys must\
            come from the following list:
              - success
              - observed_value
              - unexpected_index_list
              - unexpected_list
              - details
              - traceback_substring (if present, the string value will be expected as a substring of the exception_traceback)
    :return: None. asserts correctness of results.
    """

    data_asset.set_default_expectation_argument("result_format", "COMPLETE")
    data_asset.set_default_expectation_argument("include_config", False)

    if "title" not in test:
        raise ValueError("Invalid test configuration detected: 'title' is required.")

    if "exact_match_out" not in test:
        raise ValueError(
            "Invalid test configuration detected: 'exact_match_out' is required."
        )

    if "input" not in test:
        if "in" in test:
            test["input"] = test["in"]
        else:
            raise ValueError(
                "Invalid test configuration detected: 'input' is required."
            )

    if "output" not in test:
        if "out" in test:
            test["output"] = test["out"]
        else:
            raise ValueError(
                "Invalid test configuration detected: 'output' is required."
            )

    # Support tests with positional arguments
    if isinstance(test["input"], list):
        result = getattr(data_asset, expectation_type)(*test["input"])
    # As well as keyword arguments
    else:
        result = getattr(data_asset, expectation_type)(**test["input"])

    check_json_test_result(test=test, result=result, data_asset=data_asset)


def evaluate_json_test_cfe(validator, expectation_type, test):
    """
    This method will evaluate the result of a test build using the Great Expectations json test format.

    NOTE: Tests can be suppressed for certain data types if the test contains the Key 'suppress_test_for' with a list
        of DataAsset types to suppress, such as ['SQLAlchemy', 'Pandas'].

    :param expectation_type: (string) the name of the expectation to be run using the test input
    :param test: (dict) a dictionary containing information for the test to be run. The dictionary must include:
        - title: (string) the name of the test
        - exact_match_out: (boolean) If true, match the 'out' dictionary exactly against the result of the expectation
        - in: (dict or list) a dictionary of keyword arguments to use to evaluate the expectation or a list of positional arguments
        - out: (dict) the dictionary keys against which to make assertions. Unless exact_match_out is true, keys must\
            come from the following list:
              - success
              - observed_value
              - unexpected_index_list
              - unexpected_list
              - details
              - traceback_substring (if present, the string value will be expected as a substring of the exception_traceback)
    :return: None. asserts correctness of results.
    """
    expectation_suite = ExpectationSuite(
        "json_test_suite", data_context=validator._data_context
    )
    # noinspection PyProtectedMember
    validator._initialize_expectations(expectation_suite=expectation_suite)
    # validator.set_default_expectation_argument("result_format", "COMPLETE")
    # validator.set_default_expectation_argument("include_config", False)

    if "title" not in test:
        raise ValueError("Invalid test configuration detected: 'title' is required.")

    if "exact_match_out" not in test:
        raise ValueError(
            "Invalid test configuration detected: 'exact_match_out' is required."
        )

    if "input" not in test:
        if "in" in test:
            test["input"] = test["in"]
        else:
            raise ValueError(
                "Invalid test configuration detected: 'input' is required."
            )

    if "output" not in test:
        if "out" in test:
            test["output"] = test["out"]
        else:
            raise ValueError(
                "Invalid test configuration detected: 'output' is required."
            )

    kwargs = copy.deepcopy(test["input"])

    if isinstance(test["input"], list):
        result = getattr(validator, expectation_type)(*kwargs)
    # As well as keyword arguments
    else:
        runtime_kwargs = {"result_format": "COMPLETE", "include_config": False}
        runtime_kwargs.update(kwargs)
        result = getattr(validator, expectation_type)(**runtime_kwargs)

    check_json_test_result(
        test=test,
        result=result,
        data_asset=validator.execution_engine.active_batch_data,
    )


def check_json_test_result(test, result, data_asset=None):
    # We do not guarantee the order in which values are returned (e.g. Spark), so we sort for testing purposes
    if "unexpected_list" in result["result"]:
        if ("result" in test["output"]) and (
            "unexpected_list" in test["output"]["result"]
        ):
            (
                test["output"]["result"]["unexpected_list"],
                result["result"]["unexpected_list"],
            ) = sort_unexpected_values(
                test["output"]["result"]["unexpected_list"],
                result["result"]["unexpected_list"],
            )
        elif "unexpected_list" in test["output"]:
            (
                test["output"]["unexpected_list"],
                result["result"]["unexpected_list"],
            ) = sort_unexpected_values(
                test["output"]["unexpected_list"],
                result["result"]["unexpected_list"],
            )

    if "partial_unexpected_list" in result["result"]:
        if ("result" in test["output"]) and (
            "partial_unexpected_list" in test["output"]["result"]
        ):
            (
                test["output"]["result"]["partial_unexpected_list"],
                result["result"]["partial_unexpected_list"],
            ) = sort_unexpected_values(
                test["output"]["result"]["partial_unexpected_list"],
                result["result"]["partial_unexpected_list"],
            )
        elif "partial_unexpected_list" in test["output"]:
            (
                test["output"]["partial_unexpected_list"],
                result["result"]["partial_unexpected_list"],
            ) = sort_unexpected_values(
                test["output"]["partial_unexpected_list"],
                result["result"]["partial_unexpected_list"],
            )

    # Check results
    if test["exact_match_out"] is True:
        assert result == expectationValidationResultSchema.load(test["output"])
    else:
        # Convert result to json since our tests are reading from json so cannot easily contain richer types (e.g. NaN)
        # NOTE - 20191031 - JPC - we may eventually want to change these tests as we update our view on how
        # representations, serializations, and objects should interact and how much of that is shown to the user.
        result = result.to_json_dict()
        for key, value in test["output"].items():
            # Apply our great expectations-specific test logic

            if key == "success":
                assert result["success"] == value

            elif key == "observed_value":
                if "tolerance" in test:
                    if isinstance(value, dict):
                        assert set(result["result"]["observed_value"].keys()) == set(
                            value.keys()
                        )
                        for k, v in value.items():
                            assert np.allclose(
                                result["result"]["observed_value"][k],
                                v,
                                rtol=test["tolerance"],
                            )
                    else:
                        assert np.allclose(
                            result["result"]["observed_value"],
                            value,
                            rtol=test["tolerance"],
                        )
                else:
                    assert result["result"]["observed_value"] == value

            # NOTE: This is a key used ONLY for testing cases where an expectation is legitimately allowed to return
            # any of multiple possible observed_values. expect_column_values_to_be_of_type is one such expectation.
            elif key == "observed_value_list":
                assert result["result"]["observed_value"] in value

            elif key == "unexpected_index_list":
                if isinstance(data_asset, (SqlAlchemyDataset, SparkDFDataset)):
                    pass
                elif isinstance(data_asset, (SqlAlchemyBatchData, SparkDFBatchData)):
                    pass
                else:
                    assert result["result"]["unexpected_index_list"] == value

            elif key == "unexpected_list":
                assert result["result"]["unexpected_list"] == value, (
                    "expected "
                    + str(value)
                    + " but got "
                    + str(result["result"]["unexpected_list"])
                )

            elif key == "partial_unexpected_list":
                assert result["result"]["partial_unexpected_list"] == value, (
                    "expected "
                    + str(value)
                    + " but got "
                    + str(result["result"]["partial_unexpected_list"])
                )

            elif key == "details":
                assert result["result"]["details"] == value

            elif key == "value_counts":
                for val_count in value:
                    assert val_count in result["result"]["details"]["value_counts"]

            elif key.startswith("observed_cdf"):
                if "x_-1" in key:
                    if key.endswith("gt"):
                        assert (
                            result["result"]["details"]["observed_cdf"]["x"][-1] > value
                        )
                    else:
                        assert (
                            result["result"]["details"]["observed_cdf"]["x"][-1]
                            == value
                        )
                elif "x_0" in key:
                    if key.endswith("lt"):
                        assert (
                            result["result"]["details"]["observed_cdf"]["x"][0] < value
                        )
                    else:
                        assert (
                            result["result"]["details"]["observed_cdf"]["x"][0] == value
                        )
                else:
                    raise ValueError(
                        f"Invalid test specification: unknown key {key} in 'out'"
                    )

            elif key == "traceback_substring":
                assert result["exception_info"]["raised_exception"]
                assert value in result["exception_info"]["exception_traceback"], (
                    "expected to find "
                    + value
                    + " in "
                    + result["exception_info"]["exception_traceback"]
                )

            elif key == "expected_partition":
                assert np.allclose(
                    result["result"]["details"]["expected_partition"]["bins"],
                    value["bins"],
                )
                assert np.allclose(
                    result["result"]["details"]["expected_partition"]["weights"],
                    value["weights"],
                )
                if "tail_weights" in result["result"]["details"]["expected_partition"]:
                    assert np.allclose(
                        result["result"]["details"]["expected_partition"][
                            "tail_weights"
                        ],
                        value["tail_weights"],
                    )

            elif key == "observed_partition":
                assert np.allclose(
                    result["result"]["details"]["observed_partition"]["bins"],
                    value["bins"],
                )
                assert np.allclose(
                    result["result"]["details"]["observed_partition"]["weights"],
                    value["weights"],
                )
                if "tail_weights" in result["result"]["details"]["observed_partition"]:
                    assert np.allclose(
                        result["result"]["details"]["observed_partition"][
                            "tail_weights"
                        ],
                        value["tail_weights"],
                    )

            else:
                raise ValueError(
                    f"Invalid test specification: unknown key {key} in 'out'"
                )


def generate_test_table_name(
    default_table_name_prefix: str = "test_data_",
) -> str:
    table_name: str = default_table_name_prefix + "".join(
        [random.choice(string.ascii_letters + string.digits) for _ in range(8)]
    )
    return table_name


def _create_bigquery_engine() -> Engine:
    gcp_project = os.getenv("GE_TEST_GCP_PROJECT")
    if not gcp_project:
        raise ValueError(
            "Environment Variable GE_TEST_GCP_PROJECT is required to run BigQuery expectation tests"
        )
    return create_engine(f"bigquery://{gcp_project}/{_bigquery_dataset()}")


def _bigquery_dataset() -> str:
    dataset = os.getenv("GE_TEST_BIGQUERY_DATASET")
    if not dataset:
        raise ValueError(
            "Environment Variable GE_TEST_BIGQUERY_DATASET is required to run BigQuery expectation tests"
        )
    return dataset


def _create_trino_engine() -> Engine:
    trino_user = os.getenv("GE_TEST_TRINO_USER")
    if not trino_user:
        raise ValueError(
            "Environment Variable GE_TEST_TRINO_USER is required to run trino expectation tests."
        )

    trino_password = os.getenv("GE_TEST_TRINO_PASSWORD")
    if not trino_password:
        raise ValueError(
            "Environment Variable GE_TEST_TRINO_PASSWORD is required to run trino expectation tests."
        )

    trino_account = os.getenv("GE_TEST_TRINO_ACCOUNT")
    if not trino_account:
        raise ValueError(
            "Environment Variable GE_TEST_TRINO_ACCOUNT is required to run trino expectation tests."
        )

    trino_cluster = os.getenv("GE_TEST_TRINO_CLUSTER")
    if not trino_cluster:
        raise ValueError(
            "Environment Variable GE_TEST_TRINO_CLUSTER is required to run trino expectation tests."
        )

    return create_engine(
        f"trino://{trino_user}:{trino_password}@{trino_account}-{trino_cluster}.trino.galaxy.starburst.io:443/test_suite/test_ci"
    )<|MERGE_RESOLUTION|>--- conflicted
+++ resolved
@@ -318,6 +318,7 @@
     "mysql",
     "mssql",
     "bigquery",
+    "trino",
 )
 
 
@@ -602,11 +603,7 @@
         # same query. This has caused problems in expectations like expect_column_values_to_be_unique().
         # Here we instantiate a SqlAlchemyDataset with a custom_sql, which causes a temp_table to be created,
         # rather than referring the table by name.
-<<<<<<< HEAD
-        custom_sql = f"SELECT * FROM {table_name}"
-=======
         custom_sql: str = f"SELECT * FROM {table_name}"
->>>>>>> b65b5edb
         return SqlAlchemyDataset(
             custom_sql=custom_sql, engine=engine, profiler=profiler, caching=caching
         )
@@ -855,14 +852,7 @@
 
         return build_pandas_validator_with_data(df=df)
 
-    elif execution_engine in [
-        "sqlite",
-        "postgresql",
-        "mysql",
-        "mssql",
-        "bigquery",
-        "trino",
-    ]:
+    elif execution_engine in SQL_DIALECT_NAMES:
         if not create_engine:
             return None
 
@@ -1013,7 +1003,6 @@
     sqlite_db_path=None,
     batch_definition: Optional[BatchDefinition] = None,
 ):
-<<<<<<< HEAD
     dialect_classes = {}
     dialect_types = {}
     try:
@@ -1041,25 +1030,12 @@
         dialect_types["bigquery"] = BIGQUERY_TYPES
     except AttributeError:
         pass
-
-=======
-    dialect_classes = {
-        "sqlite": sqlitetypes.dialect,
-        "postgresql": postgresqltypes.dialect,
-        "mysql": mysqltypes.dialect,
-        "mssql": mssqltypes.dialect,
-        "bigquery": pybigquery.sqlalchemy_bigquery.BigQueryDialect,
-        "trino": trinoDialect,
-    }
-    dialect_types = {
-        "sqlite": SQLITE_TYPES,
-        "postgresql": POSTGRESQL_TYPES,
-        "mysql": MYSQL_TYPES,
-        "mssql": MSSQL_TYPES,
-        "bigquery": BIGQUERY_TYPES,
-        "trino": TRINO_TYPES,
-    }
->>>>>>> b65b5edb
+    try:
+        dialect_classes["trino"] = trinoDialect
+        dialect_types["trino"] = TRINO_TYPES
+    except AttributeError:
+        pass
+
     db_hostname = os.getenv("GE_TEST_LOCAL_DB_HOSTNAME", "localhost")
     if sa_engine_name == "sqlite":
         engine = create_engine(get_sqlite_connection_url(sqlite_db_path))
@@ -1311,7 +1287,7 @@
 
 
 def candidate_test_is_on_temporary_notimplemented_list(context, expectation_type):
-    if context in ["sqlite", "postgresql", "mysql", "mssql", "bigquery"]:
+    if context in SQL_DIALECT_NAMES:
         expectations_not_implemented_v2_sql = [
             "expect_column_values_to_be_increasing",
             "expect_column_values_to_be_decreasing",
@@ -1447,7 +1423,7 @@
         return expectation_type in set(
             candidate_test_is_on_temporary_notimplemented_list_cfe_trino
         ).union(set(candidate_test_is_on_temporary_notimplemented_list_cfe_other_sql))
-    if context in ["sqlite", "postgresql", "mysql", "mssql"]:
+    if context in SQL_DIALECT_NAMES:
         expectations_not_implemented_v3_sql = [
             "expect_column_values_to_be_increasing",
             "expect_column_values_to_be_decreasing",
@@ -1519,16 +1495,12 @@
     include_mysql=False,
     include_mssql=False,
     include_bigquery=False,
-<<<<<<< HEAD
     include_aws=False,
+    include_trino=False,
     raise_exceptions_for_backends: bool = True,
 ) -> List[str]:
     """Attempts to identify supported backends by checking which imports are available."""
 
-=======
-    include_trino=False,
-):
->>>>>>> b65b5edb
     test_backends = []
 
     if include_pandas:
@@ -1644,7 +1616,6 @@
                 engine = _create_bigquery_engine()
                 conn = engine.connect()
                 conn.close()
-<<<<<<< HEAD
             except (ImportError, ValueError, sa.exc.SQLAlchemyError) as e:
                 if raise_exceptions_for_backends is True:
                     raise ImportError(
@@ -1668,15 +1639,14 @@
                 and not aws_secret_access_key
                 and not aws_session_token
             ):
-                logger.warning(
-                    f"AWS tests are requested, but credentials were not set up"
-                )
-=======
-            except (ImportError, sa.exc.SQLAlchemyError) as e:
-                raise ImportError(
-                    "bigquery tests are requested, but unable to connect"
-                ) from e
-            test_backends += ["bigquery"]
+                if raise_exceptions_for_backends is True:
+                    raise ImportError(
+                        "AWS tests are requested, but credentials were not set up"
+                    )
+                else:
+                    logger.warning(
+                        "AWS tests are requested, but credentials were not set up"
+                    )
 
         if include_trino:
             # noinspection PyUnresolvedReferences
@@ -1684,13 +1654,18 @@
                 engine = _create_trino_engine()
                 conn = engine.connect()
                 conn.close()
-            except (ImportError, sa.exc.SQLAlchemyError) as e:
-                raise ImportError(
-                    "trino tests are requested, but unable to connect"
-                ) from e
-            test_backends += ["trino"]
-
->>>>>>> b65b5edb
+            except (ImportError, ValueError, sa.exc.SQLAlchemyError) as e:
+                if raise_exceptions_for_backends is True:
+                    raise ImportError(
+                        "trino tests are requested, but unable to connect"
+                    ) from e
+                else:
+                    logger.warning(
+                        f"trino tests are requested, but unable to connect; {repr(e)}"
+                    )
+            else:
+                test_backends += ["trino"]
+
     return test_backends
 
 
@@ -1701,18 +1676,6 @@
     raise_exceptions_for_backends: bool = False,
 ):
     """
-
-    :param expectation_type: snake_case name of the expectation type
-    :param examples_config: a dictionary that defines the data and test cases for the expectation
-    :param expectation_execution_engines_dict: shows which backends/execution engines the
-            expectation is implemented for. It can be obtained from the output of the expectation's self_check method
-            Example:
-            {
-             "PandasExecutionEngine": True,
-             "SqlAlchemyExecutionEngine": False,
-             "SparkDFExecutionEngine": False
-            }
-    :return:
     """
     parametrized_tests = []
 
@@ -1761,57 +1724,18 @@
             include_mysql=dialects_to_include.get("mysql", False),
             include_mssql=dialects_to_include.get("mssql", False),
             include_bigquery=dialects_to_include.get("bigquery", False),
+            include_trino=dialects_to_include.get("trino", False),
             raise_exceptions_for_backends=raise_exceptions_for_backends,
         )
 
         for c in backends:
 
-<<<<<<< HEAD
             try:
                 validator_with_data = get_test_validator_with_data(
                     c, d["data"], d["schemas"]
                 )
             except Exception as e:
                 continue
-=======
-            datasets = []
-            if candidate_test_is_on_temporary_notimplemented_list_cfe(
-                c, expectation_type
-            ):
-                skip_expectation = True
-            else:
-                skip_expectation = False
-                if isinstance(d["data"], list):
-                    sqlite_db_path = os.path.abspath(
-                        os.path.join(
-                            tmp_dir,
-                            "sqlite_db"
-                            + "".join(
-                                [
-                                    random.choice(string.ascii_letters + string.digits)
-                                    for _ in range(8)
-                                ]
-                            )
-                            + ".db",
-                        )
-                    )
-                    for dataset in d["data"]:
-                        datasets.append(
-                            get_test_validator_with_data(
-                                c,
-                                dataset["data"],
-                                dataset.get("schemas"),
-                                table_name=dataset.get("dataset_name"),
-                                sqlite_db_path=sqlite_db_path,
-                            )
-                        )
-                    validator_with_data = datasets[0]
-                else:
-                    schemas = d["schemas"] if "schemas" in d else None
-                    validator_with_data = get_test_validator_with_data(
-                        c, d["data"], schemas=schemas
-                    )
->>>>>>> b65b5edb
 
             for test in d["tests"]:
                 if not should_we_generate_this_test(
