--- conflicted
+++ resolved
@@ -174,7 +174,6 @@
                     batch_kwargs_generator,
                     data_asset,
                     batch_kwargs,
-<<<<<<< HEAD
                 ) = get_batch_kwargs(
                     context,
                     datasource_name=data_source.name,
@@ -182,10 +181,6 @@
                     data_asset_name=None,
                     additional_batch_kwargs=additional_batch_kwargs,
                 )
-=======
-                ) = get_batch_kwargs(context, datasource_name=data_source.name,
-                                     additional_batch_kwargs=additional_batch_kwargs)
->>>>>>> de52bab9
 
         notebook_name = "edit_{}.ipynb".format(suite.expectation_suite_name)
         notebook_path = _get_notebook_path(context, notebook_name)
@@ -311,7 +306,6 @@
         if batch_kwargs is not None:
             batch_kwargs = json.loads(batch_kwargs)
 
-<<<<<<< HEAD
         success, suite_name = create_expectation_suite_impl(
             context,
             datasource_name=datasource_name,
@@ -324,14 +318,6 @@
             show_intro_message=False,
             open_docs=view,
         )
-=======
-        success, suite_name = create_expectation_suite_impl(context, datasource_name=datasource_name,
-                                                            batch_kwargs_generator_name=generator_name,
-                                                            generator_asset=generator_asset, batch_kwargs=batch_kwargs,
-                                                            expectation_suite_name=suite,
-                                                            additional_batch_kwargs={"limit": 1000}, empty_suite=empty,
-                                                            open_docs=view)
->>>>>>> de52bab9
         if success:
             cli_message(
                 "A new Expectation suite '{}' was added to your project".format(
