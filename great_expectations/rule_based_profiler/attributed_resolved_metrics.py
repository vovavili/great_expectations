import logging
from dataclasses import asdict, dataclass
from typing import Any, Dict, Iterator, List, Optional, Sized

import numpy as np
import pandas as pd

from great_expectations.core.util import convert_to_json_serializable
from great_expectations.rule_based_profiler.metric_computation_result import (
    MetricValues,
)
from great_expectations.types import SerializableDictDot
from great_expectations.types.attributes import Attributes
from great_expectations.util import deep_filter_properties_iterable
from great_expectations.validator.computed_metric import MetricValue

logger = logging.getLogger(__name__)

try:
    import sqlalchemy as sa
except ImportError:
    logger.debug("No SqlAlchemy module available.")
    sa = None

try:
    from sqlalchemy.engine import Row as sqlalchemy_engine_Row
except ImportError:
    logger.debug("No SqlAlchemy.engine module available.")
    sqlalchemy_engine_Row = None

try:
    from pyspark.sql import Row as pyspark_sql_Row
except ImportError:
    logger.debug("No spark SQLContext available.")
    pyspark_sql_Row = None


def _condition_metric_values(metric_values: MetricValues) -> MetricValues:
    def _detect_illegal_array_type_or_shape(values: MetricValues) -> bool:
        # Python "None" is illegal as candidate for conversion into "numpy.ndarray" type.
        if values is None:
            return True

        # Pandas "DataFrame" and "Series" are illegal as candidates for conversion into "numpy.ndarray" type.
        if isinstance(
            values,
<<<<<<< HEAD
            (pd.DataFrame, pd.Series, sqlalchemy_engine_Row, pyspark_sql_Row, set),
=======
            deep_filter_properties_iterable(
                properties=(
                    pd.DataFrame,
                    pd.Series,
                    sqlalchemy_engine_Row,
                    pyspark_sql_Row,
                    set,
                )
            ),
>>>>>>> 0f9a7d94
        ):
            return True

        if isinstance(values, (list, tuple)):
            if len(values) > 0:
                value: MetricValue = values[0]
                # Python "None" is illegal as candidate for conversion into "numpy.ndarray" type.
                if value is None:
                    return True

                # Pandas "DataFrame" and "Series" are illegal as candidates for conversion into "numpy.ndarray" type.
                if isinstance(
                    value,
<<<<<<< HEAD
                    (
                        pd.DataFrame,
                        pd.Series,
                        sqlalchemy_engine_Row,
                        pyspark_sql_Row,
                        set,
=======
                    deep_filter_properties_iterable(
                        properties=(
                            pd.DataFrame,
                            pd.Series,
                            sqlalchemy_engine_Row,
                            pyspark_sql_Row,
                            set,
                        )
>>>>>>> 0f9a7d94
                    ),
                ):
                    return True

                # Components of different lengths cannot be packaged into "numpy.ndarray" type (due to undefined shape).
                if all(isinstance(value, (list, tuple)) for value in values):
                    values_iterator: Iterator = iter(values)
                    first_value_length: int = len(next(values_iterator))
                    current_value: Sized[Any]
                    if not all(
                        len(current_value) == first_value_length
                        for current_value in values_iterator
                    ):
                        return True

                # Components of different types cannot be packaged into "numpy.ndarray" type (due to type mismatch).
                values_iterator: Iterator = iter(values)
                first_value_type: type = type(next(values_iterator))
                current_type: type
                if not all(
                    type(current_value) == first_value_type
                    for current_value in values_iterator
                ):
                    return True

                # Recursively evaluate each element of properly shaped iterable (list or tuple).
                for value in values:
                    if _detect_illegal_array_type_or_shape(values=value):
                        return True

        return False

    if _detect_illegal_array_type_or_shape(values=metric_values):
        value: MetricValue
        if (
            metric_values is not None
            and isinstance(metric_values, (list, tuple))
            and all(value is None for value in metric_values)
        ):
            return np.asarray(metric_values)

        return metric_values
    else:
        return np.asarray(metric_values)


@dataclass
class AttributedResolvedMetrics(SerializableDictDot):
    """
    This class facilitates computing multiple metrics as one operation.

    In order to gather results pertaining to diverse MetricConfiguration directives, computed metrics are augmented
    with uniquely identifiable attribution object so that receivers can filter them from overall resolved metrics.
    """

    batch_ids: Optional[List[str]] = None
    metric_attributes: Optional[Attributes] = None
    metric_values_by_batch_id: Optional[Dict[str, MetricValue]] = None

    @staticmethod
    def get_conditioned_attributed_metric_values_from_attributed_metric_values(
        attributed_metric_values: Dict[str, MetricValues]
    ) -> Dict[str, MetricValues]:
        """
        Converts "attributed_metric_values" to Numpy array for each "batch_id" key (recursively, wherever possible).
        """
        if attributed_metric_values is None:
            return {}

        batch_id: str
        metric_values: MetricValues
        return {
            batch_id: _condition_metric_values(metric_values=metric_values)
            for batch_id, metric_values in attributed_metric_values.items()
        }

    @staticmethod
    def get_conditioned_metric_values_from_attributed_metric_values(
        attributed_metric_values: Dict[str, MetricValue]
    ) -> Optional[MetricValues]:
        """
        Converts all "attributed_metric_values" as list (together) to Numpy array (recursively, wherever possible).
        """
        if attributed_metric_values is None:
            return None

        metric_values_all_batches: MetricValues = list(
            attributed_metric_values.values()
        )
        return _condition_metric_values(metric_values=metric_values_all_batches)

    def add_resolved_metric(self, batch_id: str, value: MetricValue) -> None:
        """
        Adds passed resolved metric "value" to list for corresponding "batch_id" key.
        """
        if self.metric_values_by_batch_id is None:
            self.metric_values_by_batch_id = {}

        self.metric_values_by_batch_id[batch_id] = value

    @property
    def id(self) -> str:
        return self.metric_attributes.to_id()

    @property
    def attributed_metric_values(self) -> Optional[Dict[str, MetricValue]]:
        if self.metric_values_by_batch_id is None:
            return None

        batch_id: str
        return {
            batch_id: self.metric_values_by_batch_id.get(batch_id)
            for batch_id in self.batch_ids
            if batch_id in self.metric_values_by_batch_id
        }

    @property
    def conditioned_attributed_metric_values(self) -> Dict[str, MetricValues]:
        return AttributedResolvedMetrics.get_conditioned_attributed_metric_values_from_attributed_metric_values(
            attributed_metric_values=self.attributed_metric_values
        )

    @property
    def conditioned_metric_values(self) -> MetricValues:
        return AttributedResolvedMetrics.get_conditioned_metric_values_from_attributed_metric_values(
            attributed_metric_values=self.attributed_metric_values
        )

    def to_dict(self) -> dict:
        """
        Returns dictionary equivalent of this object.
        """
        return asdict(self)

    def to_json_dict(self) -> dict:
        """
        Returns JSON dictionary equivalent of this object.
        """
        return convert_to_json_serializable(data=self.to_dict())<|MERGE_RESOLUTION|>--- conflicted
+++ resolved
@@ -44,9 +44,6 @@
         # Pandas "DataFrame" and "Series" are illegal as candidates for conversion into "numpy.ndarray" type.
         if isinstance(
             values,
-<<<<<<< HEAD
-            (pd.DataFrame, pd.Series, sqlalchemy_engine_Row, pyspark_sql_Row, set),
-=======
             deep_filter_properties_iterable(
                 properties=(
                     pd.DataFrame,
@@ -56,7 +53,6 @@
                     set,
                 )
             ),
->>>>>>> 0f9a7d94
         ):
             return True
 
@@ -70,14 +66,6 @@
                 # Pandas "DataFrame" and "Series" are illegal as candidates for conversion into "numpy.ndarray" type.
                 if isinstance(
                     value,
-<<<<<<< HEAD
-                    (
-                        pd.DataFrame,
-                        pd.Series,
-                        sqlalchemy_engine_Row,
-                        pyspark_sql_Row,
-                        set,
-=======
                     deep_filter_properties_iterable(
                         properties=(
                             pd.DataFrame,
@@ -86,7 +74,6 @@
                             pyspark_sql_Row,
                             set,
                         )
->>>>>>> 0f9a7d94
                     ),
                 ):
                     return True
