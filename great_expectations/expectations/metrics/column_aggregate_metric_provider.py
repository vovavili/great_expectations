import logging
from functools import wraps
from typing import Any, Callable, Dict, Optional, Type, Union

from great_expectations.core import ExpectationConfiguration
<<<<<<< HEAD
from great_expectations.core.metric_types import (
    MetricDomainTypes,
=======
from great_expectations.core.metric_domain_types import MetricDomainTypes
from great_expectations.core.metric_function_types import (
>>>>>>> 34f6c9e1
    MetricFunctionTypes,
    MetricPartialFunctionTypes,
)
from great_expectations.execution_engine import ExecutionEngine, PandasExecutionEngine
from great_expectations.execution_engine.sparkdf_execution_engine import (
    SparkDFExecutionEngine,
)
from great_expectations.execution_engine.sqlalchemy_execution_engine import (
    SqlAlchemyExecutionEngine,
)
from great_expectations.expectations.metrics import DeprecatedMetaMetricProvider
from great_expectations.expectations.metrics.import_manager import quoted_name, sa
from great_expectations.expectations.metrics.metric_provider import (
    metric_partial,
    metric_value,
)
from great_expectations.expectations.metrics.table_metric_provider import (
    TableMetricProvider,
)
from great_expectations.expectations.metrics.util import (
    get_dbms_compatible_column_names,
)
from great_expectations.validator.metric_configuration import MetricConfiguration

logger = logging.getLogger(__name__)


def column_aggregate_value(
    engine: Type[ExecutionEngine],
    metric_fn_type=MetricFunctionTypes.VALUE,
    domain_type=MetricDomainTypes.COLUMN,
    **kwargs,
):
    """Return the column aggregate metric decorator for the specified engine.

    Args:
        engine:
        metric_fn_type:
        domain_type:
        **kwargs:

    Returns:

    """
    if issubclass(engine, PandasExecutionEngine):

        def wrapper(metric_fn: Callable):
            @metric_value(
                engine=PandasExecutionEngine,
                metric_fn_type=metric_fn_type,
                domain_type=domain_type,
            )
            @wraps(metric_fn)
            def inner_func(
                cls,
                execution_engine: PandasExecutionEngine,
                metric_domain_kwargs: dict,
                metric_value_kwargs: dict,
                metrics: Dict[str, Any],
                runtime_configuration: dict,
            ):
                filter_column_isnull = kwargs.get(
                    "filter_column_isnull", getattr(cls, "filter_column_isnull", False)
                )

                df, _, accessor_domain_kwargs = execution_engine.get_compute_domain(
                    domain_kwargs=metric_domain_kwargs, domain_type=domain_type
                )

                column_name: Union[str, quoted_name] = accessor_domain_kwargs["column"]

                column_name = get_dbms_compatible_column_names(
                    column_names=column_name,
                    batch_columns_list=metrics["table.columns"],
                    execution_engine=execution_engine,
                )

                if filter_column_isnull:
                    df = df[df[column_name].notnull()]

                return metric_fn(
                    cls,
                    column=df[column_name],
                    **metric_value_kwargs,
                    _metrics=metrics,
                )

            return inner_func

        return wrapper
    else:
        raise ValueError(
            "column_aggregate_value decorator only supports PandasExecutionEngine"
        )


def column_aggregate_partial(engine: Type[ExecutionEngine], **kwargs):
    """Return the column aggregate metric decorator for the specified engine.

    Args:
        engine:
        **kwargs:

    Returns:

    """
    partial_fn_type = MetricPartialFunctionTypes.AGGREGATE_FN
    domain_type = MetricDomainTypes.COLUMN
    if issubclass(engine, SqlAlchemyExecutionEngine):

        def wrapper(metric_fn: Callable):
            @metric_partial(
                engine=SqlAlchemyExecutionEngine,
                partial_fn_type=partial_fn_type,
                domain_type=domain_type,
            )
            @wraps(metric_fn)
            def inner_func(
                cls,
                execution_engine: SqlAlchemyExecutionEngine,
                metric_domain_kwargs: dict,
                metric_value_kwargs: dict,
                metrics: Dict[str, Any],
                runtime_configuration: dict,
            ):
                filter_column_isnull = kwargs.get(
                    "filter_column_isnull", getattr(cls, "filter_column_isnull", False)
                )
                if filter_column_isnull:
                    compute_domain_kwargs = execution_engine.add_column_row_condition(
                        metric_domain_kwargs
                    )
                else:
                    # We do not copy here because if compute domain is different, it will be copied by get_compute_domain
                    compute_domain_kwargs = metric_domain_kwargs
                (
                    selectable,
                    compute_domain_kwargs,
                    accessor_domain_kwargs,
                ) = execution_engine.get_compute_domain(
                    compute_domain_kwargs, domain_type=domain_type
                )

                column_name: Union[str, quoted_name] = accessor_domain_kwargs["column"]

                column_name = get_dbms_compatible_column_names(
                    column_names=column_name,
                    batch_columns_list=metrics["table.columns"],
                    execution_engine=execution_engine,
                )

                sqlalchemy_engine: sa.engine.Engine = execution_engine.engine

                dialect = sqlalchemy_engine.dialect
                metric_aggregate = metric_fn(
                    cls,
                    column=sa.column(column_name),
                    **metric_value_kwargs,
                    _dialect=dialect,
                    _table=selectable,
                    _column_name=column_name,
                    _sqlalchemy_engine=sqlalchemy_engine,
                    _metrics=metrics,
                )
                return metric_aggregate, compute_domain_kwargs, accessor_domain_kwargs

            return inner_func

        return wrapper

    elif issubclass(engine, SparkDFExecutionEngine):

        def wrapper(metric_fn: Callable):
            @metric_partial(
                engine=SparkDFExecutionEngine,
                partial_fn_type=partial_fn_type,
                domain_type=domain_type,
            )
            @wraps(metric_fn)
            def inner_func(
                cls,
                execution_engine: SparkDFExecutionEngine,
                metric_domain_kwargs: dict,
                metric_value_kwargs: dict,
                metrics: Dict[str, Any],
                runtime_configuration: dict,
            ):
                filter_column_isnull = kwargs.get(
                    "filter_column_isnull", getattr(cls, "filter_column_isnull", False)
                )

                if filter_column_isnull:
                    compute_domain_kwargs = execution_engine.add_column_row_condition(
                        metric_domain_kwargs
                    )
                else:
                    # We do not copy here because if compute domain is different, it will be copied by get_compute_domain
                    compute_domain_kwargs = metric_domain_kwargs

                (
                    data,
                    compute_domain_kwargs,
                    accessor_domain_kwargs,
                ) = execution_engine.get_compute_domain(
                    domain_kwargs=compute_domain_kwargs, domain_type=domain_type
                )

                column_name: Union[str, quoted_name] = accessor_domain_kwargs["column"]

                column_name = get_dbms_compatible_column_names(
                    column_names=column_name,
                    batch_columns_list=metrics["table.columns"],
                    execution_engine=execution_engine,
                )

                column = data[column_name]
                metric_aggregate = metric_fn(
                    cls,
                    column=column,
                    **metric_value_kwargs,
                    _table=data,
                    _column_name=column_name,
                    _metrics=metrics,
                )
                return metric_aggregate, compute_domain_kwargs, accessor_domain_kwargs

            return inner_func

        return wrapper

    else:
        raise ValueError("Unsupported engine for column_aggregate_partial")


class ColumnAggregateMetricProvider(TableMetricProvider):
    domain_keys = (
        "batch_id",
        "table",
        "column",
        "row_condition",
        "condition_parser",
    )
    filter_column_isnull = False

    @classmethod
    def _get_evaluation_dependencies(
        cls,
        metric: MetricConfiguration,
        configuration: Optional[ExpectationConfiguration] = None,
        execution_engine: Optional[ExecutionEngine] = None,
        runtime_configuration: Optional[dict] = None,
    ):
        dependencies: dict = super()._get_evaluation_dependencies(
            metric=metric,
            configuration=configuration,
            execution_engine=execution_engine,
            runtime_configuration=runtime_configuration,
        )
        table_domain_kwargs: dict = {
            k: v for k, v in metric.metric_domain_kwargs.items() if k != "column"
        }
        dependencies["table.column_types"] = MetricConfiguration(
            metric_name="table.column_types",
            metric_domain_kwargs=table_domain_kwargs,
            metric_value_kwargs={
                "include_nested": True,
            },
        )
        dependencies["table.columns"] = MetricConfiguration(
            metric_name="table.columns",
            metric_domain_kwargs=table_domain_kwargs,
            metric_value_kwargs=None,
        )
        dependencies["table.row_count"] = MetricConfiguration(
            metric_name="table.row_count",
            metric_domain_kwargs=table_domain_kwargs,
            metric_value_kwargs=None,
        )
        return dependencies


class ColumnMetricProvider(
    ColumnAggregateMetricProvider, metaclass=DeprecatedMetaMetricProvider
):
    _DeprecatedMetaMetricProvider__alias = ColumnAggregateMetricProvider<|MERGE_RESOLUTION|>--- conflicted
+++ resolved
@@ -3,13 +3,8 @@
 from typing import Any, Callable, Dict, Optional, Type, Union
 
 from great_expectations.core import ExpectationConfiguration
-<<<<<<< HEAD
-from great_expectations.core.metric_types import (
-    MetricDomainTypes,
-=======
 from great_expectations.core.metric_domain_types import MetricDomainTypes
 from great_expectations.core.metric_function_types import (
->>>>>>> 34f6c9e1
     MetricFunctionTypes,
     MetricPartialFunctionTypes,
 )
