--- conflicted
+++ resolved
@@ -1,11 +1,7 @@
 from __future__ import annotations
 
 import logging
-<<<<<<< HEAD
-import warnings
 from enum import Enum
-=======
->>>>>>> 0bd9f212
 from typing import (
     TYPE_CHECKING,
     Callable,
@@ -433,11 +429,11 @@
     if metric_name.endswith(
         tuple(
             f".{metric_suffix.value}"
-            for metric_suffix in {
+            for metric_suffix in [
                 MetricPartialFunctionTypeSuffixes.MAP,
                 MetricPartialFunctionTypeSuffixes.CONDITION,
                 MetricPartialFunctionTypeSuffixes.AGGREGATE_FUNCTION,
-            }
+            ]
         )
     ):
         return False
@@ -453,10 +449,10 @@
     if metric_name.endswith(
         tuple(
             f".{metric_suffix.value}"
-            for metric_suffix in {
+            for metric_suffix in [
                 SummarizationMetricNameSuffixes.FILTERED_ROW_COUNT,
                 SummarizationMetricNameSuffixes.UNEXPECTED_COUNT,
-            }
+            ]
         )
     ):
         return True
@@ -464,13 +460,13 @@
     if metric_name.endswith(
         tuple(
             f".{metric_suffix.value}"
-            for metric_suffix in {
+            for metric_suffix in [
                 SummarizationMetricNameSuffixes.UNEXPECTED_INDEX_LIST,
                 SummarizationMetricNameSuffixes.UNEXPECTED_INDEX_QUERY,
                 SummarizationMetricNameSuffixes.UNEXPECTED_ROWS,
                 SummarizationMetricNameSuffixes.UNEXPECTED_VALUE_COUNTS,
                 SummarizationMetricNameSuffixes.UNEXPECTED_VALUES,
-            }
+            ]
         )
     ):
         return False
